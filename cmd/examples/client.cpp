// SPDX-FileCopyrightText: Copyright (c) 2024 Cisco Systems
// SPDX-License-Identifier: BSD-2-Clause

#include <nlohmann/json.hpp>
#include <oss/cxxopts.hpp>
#include <spdlog/sinks/stdout_color_sinks.h>
#include <spdlog/spdlog.h>

#include <quicr/client.h>
#include <quicr/object.h>

#include "helper_functions.h"
#include "signal_handler.h"

#include <filesystem>
#include <fstream>
#include <iomanip>

#include <quicr/publish_fetch_handler.h>

using json = nlohmann::json; // NOLINT

namespace qclient_vars {
    bool publish_clock{ false };
    std::optional<uint64_t> track_alias; /// Track alias to use for subscribe
    bool record = false;
    bool playback = false;
    bool new_group = false;
    bool add_gaps = false;
    bool req_track_status = false;
    std::chrono::milliseconds playback_speed_ms(20);

}

namespace qclient_consts {
    const std::filesystem::path kMoqDataDir = std::filesystem::current_path() / "moq_data";
}

namespace {
    // TODO: Escape/drop invalid filename characters.
    std::string ToString(const quicr::FullTrackName& ftn)
    {
        std::string str;
        const auto& entries = ftn.name_space.GetEntries();
        for (const auto& entry : entries) {
            str += std::string(entry.begin(), entry.end()) + '_';
        }

        str += std::string(ftn.name.begin(), ftn.name.end());

        return str;
    }
}

namespace base64 {
    // From https://gist.github.com/williamdes/308b95ac9ef1ee89ae0143529c361d37;

    constexpr std::string_view kValues = "ABCDEFGHIJKLMNOPQRSTUVWXYZabcdefghijklmnopqrstuvwxyz0123456789+/"; //=
    static std::string Encode(const std::string& in)
    {
        std::string out;

        int val = 0;
        int valb = -6;

        for (std::uint8_t c : in) {
            val = (val << 8) + c;
            valb += 8;
            while (valb >= 0) {
                out += kValues[(val >> valb) & 0x3F];
                valb -= 6;
            }
        }

        if (valb > -6) {
            out += kValues[((val << 8) >> (valb + 8)) & 0x3F];
        }

        while (out.size() % 4) {
            out += '=';
        }

        return out;
    }

    [[maybe_unused]] static std::string Decode(const std::string& in)
    {
        std::string out;

        std::vector<int> values(256, -1);
        for (int i = 0; i < 64; i++) {
            values[kValues[i]] = i;
        }

        int val = 0;
        int valb = -8;

        for (std::uint8_t c : in) {
            if (values[c] == -1) {
                break;
            }

            val = (val << 6) + values[c];
            valb += 6;

            if (valb >= 0) {
                out += char((val >> valb) & 0xFF);
                valb -= 8;
            }
        }

        return out;
    }
}

/**
 * @brief  Subscribe track handler
 * @details Subscribe track handler used for the subscribe command line option.
 */
class MySubscribeTrackHandler : public quicr::SubscribeTrackHandler
{
  public:
    MySubscribeTrackHandler(const quicr::FullTrackName& full_track_name,
                            quicr::messages::FilterType filter_type,
                            const std::optional<JoiningFetch>& joining_fetch,
                            const std::filesystem::path& dir = qclient_consts::kMoqDataDir)
      : SubscribeTrackHandler(full_track_name, 3, quicr::messages::GroupOrder::kAscending, filter_type, joining_fetch)
    {
        if (qclient_vars::record) {
            std::filesystem::create_directory(dir);

            const std::string name_str = ToString(full_track_name);
            data_fs_.open(dir / (name_str + ".dat"), std::ios::in | std::ios::out | std::ios::trunc);

            moq_fs_.open(dir / (name_str + ".moq"), std::ios::in | std::ios::out | std::ios::trunc);
            moq_fs_ << json::array();
        }
    }

    virtual ~MySubscribeTrackHandler()
    {
        data_fs_ << std::endl;
        data_fs_.close();

        moq_fs_ << std::endl;
        moq_fs_.close();
    }

    void ObjectReceived(const quicr::ObjectHeaders& hdr, quicr::BytesSpan data) override
    {
        if (qclient_vars::record) {
            RecordObject(GetFullTrackName(), hdr, data);
        }

        std::stringstream ext;

        if (hdr.extensions) {
            ext << "hdrs: ";

            for (const auto& [type, value] : hdr.extensions.value()) {
                ext << std::hex << std::setfill('0') << std::setw(2) << type;
                ext << " = " << std::dec << std::setw(0) << uint64_t(quicr::UintVar(value)) << " ";
            }
        }

        std::string msg(data.begin(), data.end());

        SPDLOG_INFO("Received message: {} Group:{}, Object:{} - {}", ext.str(), hdr.group_id, hdr.object_id, msg);

        if (qclient_vars::new_group && not new_group_requested_) {
            SPDLOG_INFO("Track alias: {} requesting new group", GetTrackAlias().value());
            RequestNewGroup();
            new_group_requested_ = true;
        }
    }

    void StatusChanged(Status status) override
    {
        switch (status) {
            case Status::kOk: {
                if (auto track_alias = GetTrackAlias(); track_alias.has_value()) {
                    SPDLOG_INFO("Track alias: {0} is ready to read", track_alias.value());
                }
            } break;

            default:
                break;
        }
    }

  private:
    void RecordObject(const quicr::FullTrackName& ftn, const quicr::ObjectHeaders& hdr, quicr::BytesSpan data)
    {
        const std::size_t data_offset = data_fs_.tellp();
        data_fs_ << std::string(data.begin(), data.end());

        std::vector<std::string> ns_entries;
        for (const auto& entry : ftn.name_space.GetEntries()) {
            ns_entries.push_back(base64::Encode({ entry.begin(), entry.end() }));
        }

        const std::string name_str = ToString(GetFullTrackName());
        const std::string data_filename = name_str + ".dat";

        json j;
        j["nameSpace"] = ns_entries;
        j["trackName"] = base64::Encode(std::string(ftn.name.begin(), ftn.name.end()));
        j["objectID"] = hdr.object_id;
        j["groupID"] = hdr.group_id;
        j["subGroup"] = hdr.subgroup_id;
        j["publisherPriority"] = hdr.priority.value();
        j["maxCacheDuration"] = 0;
        j["publisherDeliveryTimeout"] = 0;
        j["receiveTime"] = std::chrono::duration_cast<std::chrono::milliseconds>(
                             std::chrono::high_resolution_clock::now().time_since_epoch())
                             .count();
        j["dataFile"] = data_filename;
        j["dataOffset"] = data_offset;
        j["dataLength"] = hdr.payload_length;

        moq_fs_.clear();
        moq_fs_.seekg(0);
        json moq_j = json::parse(moq_fs_);
        moq_j.push_back(j);

        moq_fs_.clear();
        moq_fs_.seekg(0);
        moq_fs_ << moq_j.dump();
    }

  private:
    std::ofstream data_fs_;
    std::fstream moq_fs_;
    bool new_group_requested_ = false;
};

/**
 * @brief Publish track handler
 * @details Publish track handler used for the publish command line option
 */
class MyPublishTrackHandler : public quicr::PublishTrackHandler
{
  public:
    MyPublishTrackHandler(const quicr::FullTrackName& full_track_name,
                          quicr::TrackMode track_mode,
                          uint8_t default_priority,
                          uint32_t default_ttl)
      : quicr::PublishTrackHandler(full_track_name, track_mode, default_priority, default_ttl)
    {
    }

    void StatusChanged(Status status) override
    {
        const auto alias = GetTrackAlias().value();
        switch (status) {
            case Status::kOk: {
                SPDLOG_INFO("Publish track alias: {0} is ready to send", alias);
                break;
            }
            case Status::kNoSubscribers: {
                SPDLOG_INFO("Publish track alias: {0} has no subscribers", alias);
                break;
            }
            case Status::kNewGroupRequested: {
                SPDLOG_INFO("Publish track alias: {0} has new group request", alias);
                break;
            }
            case Status::kSubscriptionUpdated: {
                SPDLOG_INFO("Publish track alias: {0} has updated subscription", alias);
                break;
            }
            case Status::kPaused: {
                SPDLOG_INFO("Publish track alias: {0} is paused", alias);
                break;
            }
            case Status::kPendingPublishOk: {
                SPDLOG_INFO("Publish track alias: {0} is pending publish ok", alias);
                break;
            }

            default:
                SPDLOG_INFO("Publish track alias: {0} has status {1}", alias, static_cast<int>(status));
                break;
        }
    }
};

class MyFetchTrackHandler : public quicr::FetchTrackHandler
{
    MyFetchTrackHandler(const quicr::FullTrackName& full_track_name,
                        uint64_t start_group,
                        uint64_t start_object,
                        uint64_t end_group,
                        uint64_t end_object)
      : FetchTrackHandler(full_track_name,
                          3,
                          quicr::messages::GroupOrder::kAscending,
                          start_group,
                          end_group,
                          start_object,
                          end_object)
    {
    }

  public:
    static auto Create(const quicr::FullTrackName& full_track_name,
                       uint64_t start_group,
                       uint64_t start_object,
                       uint64_t end_group,
                       uint64_t end_object)
    {
        return std::shared_ptr<MyFetchTrackHandler>(
          new MyFetchTrackHandler(full_track_name, start_group, end_group, start_object, end_object));
    }

    void ObjectReceived(const quicr::ObjectHeaders& headers, quicr::BytesSpan data) override
    {
        std::string msg(data.begin(), data.end());
        SPDLOG_INFO(
          "Received fetched object group_id: {} object_id: {} value: {}", headers.group_id, headers.object_id, msg);
    }

    void StatusChanged(Status status) override
    {
        switch (status) {
            case Status::kOk: {
                if (auto track_alias = GetTrackAlias(); track_alias.has_value()) {
                    SPDLOG_INFO("Track alias: {0} is ready to read", track_alias.value());
                }
            } break;

            case Status::kError: {
                SPDLOG_INFO("Fetch failed");
                break;
            }
            default:
                break;
        }
    }
};

/**
 * @brief MoQ client
 * @details Implementation of the MoQ Client
 */
class MyClient : public quicr::Client
{
    MyClient(const quicr::ClientConfig& cfg, bool& stop_threads)
      : quicr::Client(cfg)
      , stop_threads_(stop_threads)
    {
    }

  public:
    static std::shared_ptr<MyClient> Create(const quicr::ClientConfig& cfg, bool& stop_threads)
    {
        return std::shared_ptr<MyClient>(new MyClient(cfg, stop_threads));
    }

    void StatusChanged(Status status) override
    {
        switch (status) {
            case Status::kReady:
                SPDLOG_INFO("Connection ready");
                break;
            case Status::kConnecting:
                break;
            case Status::kPendingServerSetup:
                SPDLOG_INFO("Connection connected and now pending server setup");
                break;
            default:
                SPDLOG_INFO("Connection failed {0}", static_cast<int>(status));
                stop_threads_ = true;
                moq_example::terminate = true;
                moq_example::termination_reason = "Connection failed";
                moq_example::cv.notify_all();
                break;
        }
    }

    void AnnounceReceived(const quicr::TrackNamespace& track_namespace,
                          const quicr::PublishAnnounceAttributes&) override
    {
        auto th = quicr::TrackHash({ track_namespace, {} });
        SPDLOG_INFO("Received announce for namespace_hash: {}", th.track_namespace_hash);
    }

    void UnannounceReceived(const quicr::TrackNamespace& track_namespace) override
    {
        auto th = quicr::TrackHash({ track_namespace, {} });
        SPDLOG_INFO("Received unannounce for namespace_hash: {}", th.track_namespace_hash);
    }

    void SubscribeAnnouncesStatusChanged(const quicr::TrackNamespace& track_namespace,
                                         std::optional<quicr::messages::SubscribeNamespaceErrorCode> error_code,
                                         std::optional<quicr::messages::ReasonPhrase> reason) override
    {
        auto th = quicr::TrackHash({ track_namespace, {} });
        if (!error_code.has_value()) {
            SPDLOG_INFO("Subscribe announces namespace_hash: {} status changed to OK", th.track_namespace_hash);
            return;
        }

        std::string reason_str;
        if (reason.has_value()) {
            reason_str.assign(reason.value().begin(), reason.value().end());
        }

        SPDLOG_WARN("Subscribe announces to namespace_hash: {} has error {} with reason: {}",
                    th.track_namespace_hash,
                    static_cast<uint64_t>(error_code.value()),
                    reason_str);
    }

    bool FetchReceived(quicr::ConnectionHandle connection_handle,
                       uint64_t request_id,
                       const quicr::FullTrackName& track_full_name,
                       const quicr::messages::FetchAttributes& attributes) override
    {
        auto pub_fetch_h = quicr::PublishFetchHandler::Create(
          track_full_name, attributes.priority, request_id, attributes.group_order, 50000);
        BindFetchTrack(connection_handle, pub_fetch_h);

        for (uint64_t pub_group_number = attributes.start_location.group; pub_group_number < attributes.end_group;
             ++pub_group_number) {
            quicr::ObjectHeaders headers{ .group_id = pub_group_number,
                                          .object_id = 0,
                                          .subgroup_id = 0,
                                          .payload_length = 0,
                                          .status = quicr::ObjectStatus::kAvailable,
                                          .priority = attributes.priority,
                                          .ttl = 3000, // in milliseconds
                                          .track_mode = std::nullopt,
                                          .extensions = std::nullopt };

            std::string hello = "Hello:" + std::to_string(pub_group_number);
            std::vector<uint8_t> data_vec(hello.begin(), hello.end());
            quicr::BytesSpan data{ data_vec.data(), data_vec.size() };
            pub_fetch_h->PublishObject(headers, data);
        }

        return true;
    }

    void TrackStatusResponseReceived(quicr::ConnectionHandle,
                                     uint64_t request_id,
                                     const quicr::SubscribeResponse& response) override
    {
        switch (response.reason_code) {
            case quicr::SubscribeResponse::ReasonCode::kOk:
                SPDLOG_INFO("Request track status OK response request_id: {} largest group: {} object: {}",
                            request_id,
                            response.largest_location.has_value() ? response.largest_location->group : 0,
                            response.largest_location.has_value() ? response.largest_location->object : 0);
                break;
            default:
                SPDLOG_INFO("Request track status response ERROR request_id: {} error: {} reason: {}",
                            request_id,
                            static_cast<int>(response.reason_code),
                            response.error_reason.has_value() ? response.error_reason.value() : "");
                break;
        }
    }

  private:
    bool& stop_threads_;
    uint64_t track_status_request_id_;
};

/*===========================================================================*/
// Publisher Thread to perform publishing
/*===========================================================================*/

void
DoPublisher(const quicr::FullTrackName& full_track_name,
            const std::shared_ptr<quicr::Client>& client,
            bool use_announce,
            bool& stop)
{
    auto track_handler = std::make_shared<MyPublishTrackHandler>(
      full_track_name, quicr::TrackMode::kStream /*mode*/, 2 /*priority*/, 3000 /*ttl*/);

    track_handler->SetUseAnnounce(use_announce);

    if (qclient_vars::track_alias.has_value()) {
        track_handler->SetTrackAlias(*qclient_vars::track_alias);
    }

    SPDLOG_INFO("Started publisher track");

    bool published_track{ false };
    bool sending{ false };
    uint64_t group_id{ 0 };
    uint64_t object_id{ 0 };
    uint64_t subgroup_id{ 0 };

    std::ifstream moq_fs;
    std::ifstream data_fs;

    std::deque<std::pair<quicr::ObjectHeaders, quicr::Bytes>> messages;
    if (qclient_vars::playback) {
        const std::string name_str = ToString(full_track_name);
        moq_fs.open(qclient_consts::kMoqDataDir / (name_str + ".moq"), std::ios::in);
        data_fs.open(qclient_consts::kMoqDataDir / (name_str + ".dat"), std::ios::in);

        std::string data;
        std::getline(data_fs, data);

        json moq_arr_j = json::parse(moq_fs);

        for (const auto& moq_j : moq_arr_j) {
            quicr::ObjectHeaders hdr{
                .group_id = moq_j["groupID"],
                .object_id = moq_j["objectID"],
                .subgroup_id = moq_j["subGroup"],
                .payload_length = moq_j["dataLength"],
                .status = quicr::ObjectStatus::kAvailable,
                .priority = moq_j["publisherPriority"],
                .ttl = std::nullopt,
                .track_mode = std::nullopt,
                .extensions = std::nullopt,
            };

            std::size_t data_offset = moq_j["dataOffset"];

            auto& msg = messages.emplace_back(std::make_pair(hdr, quicr::Bytes{}));
            msg.second.assign(std::next(data.begin(), data_offset),
                              std::next(data.begin(), data_offset + hdr.payload_length));
        }
    }

    while (not stop) {
        if ((!published_track) && (client->GetStatus() == MyClient::Status::kReady)) {
            SPDLOG_INFO("Publish track ");
            client->PublishTrack(track_handler);
            published_track = true;
        }

        switch (track_handler->GetStatus()) {
            case MyPublishTrackHandler::Status::kOk:
                break;
            case MyPublishTrackHandler::Status::kNewGroupRequested:
                if (object_id) {
                    group_id++;
                    object_id = 0;
                    subgroup_id = 0;
                }
                SPDLOG_INFO("New Group Requested: Now using group {0}", group_id);

                break;
            case MyPublishTrackHandler::Status::kSubscriptionUpdated:
                SPDLOG_INFO("subscribe updated");
                break;
            case MyPublishTrackHandler::Status::kNoSubscribers:
                // Start a new group when a subscriber joins
                if (object_id) {
                    group_id++;
                    object_id = 0;
                    subgroup_id = 0;
                }
                [[fallthrough]];
            default:
                std::this_thread::sleep_for(std::chrono::milliseconds(100));
                continue;
        }

        if (!sending) {
            SPDLOG_INFO("--------------------------------------------------------------------------");

            if (qclient_vars::publish_clock) {
                SPDLOG_INFO(" Publishing clock timestamp every second");
            } else {
                SPDLOG_INFO(" Type message and press enter to send");
            }

            SPDLOG_INFO("--------------------------------------------------------------------------");
            sending = true;
        }

        if (qclient_vars::playback) {
            const auto [hdr, msg] = messages.front();
            messages.pop_front();

            SPDLOG_INFO("Send message: {0}", std::string(msg.begin(), msg.end()));

            try {
                auto status = track_handler->PublishObject(hdr, msg);
                if (status != decltype(status)::kOk) {
                    throw std::runtime_error("PublishObject returned status=" +
                                             std::to_string(static_cast<int>(status)));
                }
            } catch (const std::exception& e) {
                SPDLOG_ERROR("Caught exception trying to publish. (error={})", e.what());
            }

            std::this_thread::sleep_for(qclient_vars::playback_speed_ms);

            if (messages.empty()) {
                break;
            }

            continue;
        }

        if (object_id && object_id % 15 == 0) { // Set new group
            object_id = 0;
            subgroup_id = 0;
            group_id++;
        }

        if (qclient_vars::add_gaps && group_id && group_id % 4 == 0) {
            group_id += 1;
        }

        if (qclient_vars::add_gaps && object_id && object_id % 8 == 0) {
            object_id += 2;
        }

        std::string msg;
        if (qclient_vars::publish_clock) {
            std::this_thread::sleep_for(std::chrono::milliseconds(999));
            msg = quicr::example::GetTimeStr();
            SPDLOG_INFO("Group:{0} Object:{1}, Msg:{2}", group_id, object_id, msg);
        } else { // stdin
            getline(std::cin, msg);
            SPDLOG_INFO("Send message: {0}", msg);
        }

        quicr::ObjectHeaders obj_headers = {
            group_id,       object_id++,    subgroup_id,  msg.size(),  quicr::ObjectStatus::kAvailable,
            2 /*priority*/, 3000 /* ttl */, std::nullopt, std::nullopt
        };

        try {
            if (track_handler->CanPublish()) {
                auto status =
                  track_handler->PublishObject(obj_headers, { reinterpret_cast<uint8_t*>(msg.data()), msg.size() });

                if (status == decltype(status)::kPaused) {
                    SPDLOG_INFO("Publish is paused");
                } else if (status == decltype(status)::kNoSubscribers) {
                    SPDLOG_INFO("Publish has no subscribers");
                } else if (status != decltype(status)::kOk) {
                    throw std::runtime_error("PublishObject returned status=" +
                                             std::to_string(static_cast<int>(status)));
                }
            }
        } catch (const std::exception& e) {
            SPDLOG_ERROR("Caught exception trying to publish. (error={})", e.what());
        }
    }

    client->UnpublishTrack(track_handler);
    std::this_thread::sleep_for(std::chrono::milliseconds(100));

    SPDLOG_INFO("Publisher done track");
    moq_example::terminate = true;
}

/*===========================================================================*/
// Subscriber thread to perform subscribe
/*===========================================================================*/

void
DoSubscriber(const quicr::FullTrackName& full_track_name,
             const std::shared_ptr<quicr::Client>& client,
             quicr::messages::FilterType filter_type,
             const bool& stop,
             const std::optional<std::uint64_t> join_fetch,
             const bool absolute)
{
    typedef quicr::SubscribeTrackHandler::JoiningFetch Fetch;
    const auto joining_fetch = join_fetch
                                 ? Fetch{ 4, quicr::messages::GroupOrder::kAscending, {}, *join_fetch, absolute }
                                 : std::optional<Fetch>(std::nullopt);
    const auto track_handler = std::make_shared<MySubscribeTrackHandler>(full_track_name, filter_type, joining_fetch);

    SPDLOG_INFO("Started subscriber");

    bool subscribe_track{ false };

    while (not stop) {
        if ((!subscribe_track) && (client->GetStatus() == MyClient::Status::kReady)) {
            SPDLOG_INFO("Subscribing to track");
            client->SubscribeTrack(track_handler);
            subscribe_track = true;
        }

        std::this_thread::sleep_for(std::chrono::milliseconds(500));
    }

    client->UnsubscribeTrack(track_handler);

    std::this_thread::sleep_for(std::chrono::milliseconds(100));

    SPDLOG_INFO("Subscriber done track");
    moq_example::terminate = true;
}

/*===========================================================================*/
// Fetch thread to perform fetch
/*===========================================================================*/

struct Range
{
    uint64_t start;
    uint64_t end;
};

void
DoFetch(const quicr::FullTrackName& full_track_name,
        const Range& group_range,
        const Range& object_range,
        const std::shared_ptr<quicr::Client>& client,
        const bool& stop)
{
    auto track_handler = MyFetchTrackHandler::Create(
      full_track_name, group_range.start, object_range.start, group_range.end, object_range.end);

    SPDLOG_INFO("Started fetch");

    bool fetch_track{ false };

    while (not stop) {
        if ((!fetch_track) && (client->GetStatus() == MyClient::Status::kReady)) {
            SPDLOG_INFO("Fetching track");
            client->FetchTrack(track_handler);
            fetch_track = true;
        }

        if (track_handler->GetStatus() == quicr::FetchTrackHandler::Status::kPendingResponse) {
            // do nothing...
        } else if (!fetch_track || (track_handler->GetStatus() != quicr::FetchTrackHandler::Status::kOk)) {
            SPDLOG_INFO("GetStatus() != quicr::FetchTrackHandler::Status::kOk {}", (int)track_handler->GetStatus());
            moq_example::terminate = true;
            moq_example::cv.notify_all();
            break;
        }

        std::this_thread::sleep_for(std::chrono::milliseconds(500));
    }

    client->CancelFetchTrack(track_handler);

    std::this_thread::sleep_for(std::chrono::milliseconds(100));

    moq_example::terminate = true;
}

/*===========================================================================*/
// Main program
/*===========================================================================*/

quicr::ClientConfig
InitConfig(cxxopts::ParseResult& cli_opts, bool& enable_pub, bool& enable_sub, bool& enable_fetch, bool& use_announce)
{
    quicr::ClientConfig config;

    std::string qlog_path;
    if (cli_opts.count("qlog")) {
        qlog_path = cli_opts["qlog"].as<std::string>();
    }

    if (cli_opts.count("debug") && cli_opts["debug"].as<bool>() == true) {
        SPDLOG_INFO("setting debug level");
        spdlog::set_level(spdlog::level::debug);
    }

    if (cli_opts.count("version") && cli_opts["version"].as<bool>() == true) {
        SPDLOG_INFO("QuicR library version: {}", QUICR_VERSION);
        exit(0);
    }

    if (cli_opts.count("pub_namespace") && cli_opts.count("pub_name")) {
        enable_pub = true;
        SPDLOG_INFO("Publisher enabled using track namespace: {0} name: {1}",
                    cli_opts["pub_namespace"].as<std::string>(),
                    cli_opts["pub_name"].as<std::string>());
    }

    if (cli_opts.count("use_announce")) {
        use_announce = true;
        SPDLOG_INFO("Publisher will use announce flow");
    }

    if (cli_opts.count("clock") && cli_opts["clock"].as<bool>() == true) {
        SPDLOG_INFO("Running in clock publish mode");
        qclient_vars::publish_clock = true;
    }

    if (cli_opts.count("sub_namespace") && cli_opts.count("sub_name")) {
        enable_sub = true;
        SPDLOG_INFO("Subscriber enabled using track namespace: {0} name: {1}",
                    cli_opts["sub_namespace"].as<std::string>(),
                    cli_opts["sub_name"].as<std::string>());
    }

    if (cli_opts.count("fetch_namespace") && cli_opts.count("fetch_name")) {
        enable_fetch = true;
        SPDLOG_INFO("Subscriber enabled using track namespace: {0} name: {1}",
                    cli_opts["fetch_namespace"].as<std::string>(),
                    cli_opts["fetch_name"].as<std::string>());
    }

    if (cli_opts.count("track_alias")) {
        qclient_vars::track_alias = cli_opts["track_alias"].as<uint64_t>();
    }

    if (cli_opts.count("record")) {
        qclient_vars::record = true;
    }

    if (cli_opts.count("playback")) {
        qclient_vars::playback = true;
    }

    if (cli_opts.count("gaps") && cli_opts["gaps"].as<bool>() == true) {
        SPDLOG_INFO("Adding gaps to group and objects");
        qclient_vars::add_gaps = true;
    }

    if (cli_opts.count("new_group")) {
        qclient_vars::new_group = true;
    }

    if (cli_opts.count("track_status")) {
        qclient_vars::req_track_status = true;
    }

    if (cli_opts.count("playback_speed_ms")) {
        qclient_vars::playback_speed_ms = std::chrono::milliseconds(cli_opts["playback_speed_ms"].as<uint64_t>());
    }

    if (cli_opts.count("ssl_keylog") && cli_opts["ssl_keylog"].as<bool>() == true) {
        SPDLOG_INFO("SSL Keylog enabled");
    }

    config.endpoint_id = cli_opts["endpoint_id"].as<std::string>();
    config.connect_uri = cli_opts["url"].as<std::string>();
    config.transport_config.debug = cli_opts["debug"].as<bool>();
    config.transport_config.ssl_keylog = cli_opts["ssl_keylog"].as<bool>();

    config.transport_config.use_reset_wait_strategy = false;
    config.transport_config.time_queue_max_duration = 5000;
    config.transport_config.tls_cert_filename = "";
    config.transport_config.tls_key_filename = "";
    config.transport_config.quic_qlog_path = qlog_path;

    return config;
}

int
main(int argc, char* argv[])
{
    int result_code = EXIT_SUCCESS;

    cxxopts::Options options("qclient",
                             std::string("MOQ Example Client using QuicR Version: ") + std::string(QUICR_VERSION));

    // clang-format off
    options.set_width(75)
      .set_tab_expansion()
      //.allow_unrecognised_options()
      .add_options()
        ("h,help", "Print help")
        ("d,debug", "Enable debugging") // a bool parameter
        ("v,version", "QuicR Version")                                        // a bool parameter
        ("r,url", "Relay URL", cxxopts::value<std::string>()->default_value("moq://localhost:1234"))
        ("e,endpoint_id", "This client endpoint ID", cxxopts::value<std::string>()->default_value("moq-client"))
        ("q,qlog", "Enable qlog using path", cxxopts::value<std::string>())
        ("s,ssl_keylog", "Enable SSL Keylog for transport debugging");

    options.add_options("Publisher")
        ("use_announce", "Use Announce flow instead of publish flow", cxxopts::value<bool>())
        ("track_alias", "Track alias to use", cxxopts::value<uint64_t>())
        ("pub_namespace", "Track namespace", cxxopts::value<std::string>())
        ("pub_name", "Track name", cxxopts::value<std::string>())
        ("clock", "Publish clock timestamp every second instead of using STDIN chat")
        ("playback", "Playback recorded data from moq and dat files", cxxopts::value<bool>())
        ("playback_speed_ms", "Playback speed in ms", cxxopts::value<std::uint64_t>())
        ("gaps", "Add gaps to groups and objects");

    options.add_options("Subscriber")
        ("sub_namespace", "Track namespace", cxxopts::value<std::string>())
        ("sub_name", "Track name", cxxopts::value<std::string>())
        ("start_point", "Start point for Subscription - 0 for from the beginning, 1 from the latest object", cxxopts::value<uint64_t>())
        ("sub_announces", "Prefix namespace to subscribe announces to", cxxopts::value<std::string>())
        ("record", "Record incoming data to moq and dat files", cxxopts::value<bool>())
        ("new_group", "Request new group on subscribe", cxxopts::value<bool>())
<<<<<<< HEAD
        ("joining_fetch", "Subscribe with a joining fetch using this joining start", cxxopts::value<std::uint64_t>())
        ("absolute", "Joining fetch will be absolute not relative", cxxopts::value<bool>());
=======
        ("joining_fetch", "Subscribe with a joining fetch", cxxopts::value<bool>())
        ("track_status", "Request track status using sub_namespace and sub_name options", cxxopts::value<bool>());
>>>>>>> 4b513015

    options.add_options("Fetcher")
        ("fetch_namespace", "Track namespace", cxxopts::value<std::string>())
        ("fetch_name", "Track name", cxxopts::value<std::string>())
        ("start_group", "Starting group ID", cxxopts::value<uint64_t>())
        ("end_group", "One past the final group ID", cxxopts::value<uint64_t>())
        ("start_object", "The starting object ID within the group", cxxopts::value<uint64_t>())
        ("end_object", "One past the final object ID in the group", cxxopts::value<uint64_t>());

    // clang-format on

    auto result = options.parse(argc, argv);

    if (result.count("help")) {
        std::cout << options.help({ "", "Publisher", "Subscriber", "Fetcher" }) << std::endl;
        return EXIT_SUCCESS;
    }

    // Install a signal handlers to catch operating system signals
    installSignalHandlers();

    // Lock the mutex so that main can then wait on it
    std::unique_lock lock(moq_example::main_mutex);

    bool enable_pub{ false };
    bool enable_sub{ false };
    bool enable_fetch{ false };
    bool use_announce{ false };
    quicr::ClientConfig config = InitConfig(result, enable_pub, enable_sub, enable_fetch, use_announce);

    try {
        bool stop_threads{ false };
        auto client = MyClient::Create(config, stop_threads);

        if (client->Connect() != quicr::Transport::Status::kConnecting) {
            SPDLOG_ERROR("Failed to connect to server due to invalid params, check URI");
            exit(-1);
        }

        while (not stop_threads) {
            if (client->GetStatus() == MyClient::Status::kReady) {
                SPDLOG_INFO("Connected to server");
                break;
            }
            std::this_thread::sleep_for(std::chrono::milliseconds(200));
        }

        std::thread pub_thread;
        std::thread sub_thread;
        std::thread fetch_thread;

        if (result.count("sub_announces")) {
            const auto& prefix_ns = quicr::example::MakeFullTrackName(result["sub_announces"].as<std::string>(), "");

            auto th = quicr::TrackHash(prefix_ns);

            SPDLOG_INFO("Sending subscribe announces for prefix '{}' namespace_hash: {}",
                        result["sub_announces"].as<std::string>(),
                        th.track_namespace_hash);

            client->SubscribeAnnounces(prefix_ns.name_space);
        }

        if (enable_pub) {
            const auto& pub_track_name = quicr::example::MakeFullTrackName(result["pub_namespace"].as<std::string>(),
                                                                           result["pub_name"].as<std::string>());

            pub_thread = std::thread(DoPublisher, pub_track_name, client, use_announce, std::ref(stop_threads));
        }
        if (enable_sub) {
            auto filter_type = quicr::messages::FilterType::kLargestObject;
            if (result.count("start_point")) {
                if (result["start_point"].as<uint64_t>() == 0) {
                    filter_type = quicr::messages::FilterType::kNextGroupStart;
                    SPDLOG_INFO("Setting subscription filter to Next Group Start");
                }
            }
            std::optional<std::uint64_t> joining_fetch;
            if (result.count("joining_fetch")) {
                joining_fetch = result["joining_fetch"].as<uint64_t>();
            }
            bool absolute = result.count("absolute") && result["absolute"].as<bool>();

            const auto& sub_track_name = quicr::example::MakeFullTrackName(result["sub_namespace"].as<std::string>(),
                                                                           result["sub_name"].as<std::string>());

<<<<<<< HEAD
            sub_thread = std::thread(
              DoSubscriber, sub_track_name, client, filter_type, std::ref(stop_threads), joining_fetch, absolute);
=======
            if (qclient_vars::req_track_status) {
                client->RequestTrackStatus(sub_track_name);
            }

            sub_thread =
              std::thread(DoSubscriber, sub_track_name, client, filter_type, std::ref(stop_threads), joining_fetch);
>>>>>>> 4b513015
        }
        if (enable_fetch) {
            const auto& fetch_track_name = quicr::example::MakeFullTrackName(
              result["fetch_namespace"].as<std::string>(), result["fetch_name"].as<std::string>());

            fetch_thread =
              std::thread(DoFetch,
                          fetch_track_name,
                          Range{ result["start_group"].as<uint64_t>(), result["end_group"].as<uint64_t>() },
                          Range{ result["start_object"].as<uint64_t>(), result["end_object"].as<uint64_t>() },
                          client,
                          std::ref(stop_threads));
        }

        // Wait until told to terminate
        moq_example::cv.wait(lock, [&]() { return moq_example::terminate; });

        stop_threads = true;
        SPDLOG_INFO("Stopping threads...");

        if (pub_thread.joinable()) {
            pub_thread.join();
        }

        if (sub_thread.joinable()) {
            sub_thread.join();
        }

        if (fetch_thread.joinable()) {
            fetch_thread.join();
        }

        client->Disconnect();

        SPDLOG_INFO("Client done");
        std::this_thread::sleep_for(std::chrono::milliseconds(3000));

    } catch (const std::invalid_argument& e) {
        std::cerr << "Invalid argument: " << e.what() << std::endl;
        result_code = EXIT_FAILURE;
    } catch (const std::exception& e) {
        std::cerr << "Unexpected exception: " << e.what() << std::endl;
        result_code = EXIT_FAILURE;
    } catch (...) {
        std::cerr << "Unexpected exception" << std::endl;
        result_code = EXIT_FAILURE;
    }

    SPDLOG_INFO("Exit");

    return result_code;
}<|MERGE_RESOLUTION|>--- conflicted
+++ resolved
@@ -887,13 +887,9 @@
         ("sub_announces", "Prefix namespace to subscribe announces to", cxxopts::value<std::string>())
         ("record", "Record incoming data to moq and dat files", cxxopts::value<bool>())
         ("new_group", "Request new group on subscribe", cxxopts::value<bool>())
-<<<<<<< HEAD
         ("joining_fetch", "Subscribe with a joining fetch using this joining start", cxxopts::value<std::uint64_t>())
-        ("absolute", "Joining fetch will be absolute not relative", cxxopts::value<bool>());
-=======
-        ("joining_fetch", "Subscribe with a joining fetch", cxxopts::value<bool>())
+        ("absolute", "Joining fetch will be absolute not relative", cxxopts::value<bool>())
         ("track_status", "Request track status using sub_namespace and sub_name options", cxxopts::value<bool>());
->>>>>>> 4b513015
 
     options.add_options("Fetcher")
         ("fetch_namespace", "Track namespace", cxxopts::value<std::string>())
@@ -980,17 +976,12 @@
             const auto& sub_track_name = quicr::example::MakeFullTrackName(result["sub_namespace"].as<std::string>(),
                                                                            result["sub_name"].as<std::string>());
 
-<<<<<<< HEAD
+            if (qclient_vars::req_track_status) {
+                client->RequestTrackStatus(sub_track_name);
+            }
+
             sub_thread = std::thread(
               DoSubscriber, sub_track_name, client, filter_type, std::ref(stop_threads), joining_fetch, absolute);
-=======
-            if (qclient_vars::req_track_status) {
-                client->RequestTrackStatus(sub_track_name);
-            }
-
-            sub_thread =
-              std::thread(DoSubscriber, sub_track_name, client, filter_type, std::ref(stop_threads), joining_fetch);
->>>>>>> 4b513015
         }
         if (enable_fetch) {
             const auto& fetch_track_name = quicr::example::MakeFullTrackName(
