--- conflicted
+++ resolved
@@ -652,19 +652,10 @@
     }
 
     void PublishReceived(quicr::ConnectionHandle connection_handle,
-<<<<<<< HEAD
-                         quicr::messages::TrackAlias track_alias,
-                         const quicr::FullTrackName& track,
-                         quicr::messages::RequestID request_id) override
-    {
-        auto th = quicr::TrackHash(track);
-=======
                          uint64_t request_id,
-                         const quicr::FullTrackName& track_full_name,
                          const quicr::messages::PublishAttributes& publish_attributes) override
     {
-        auto th = quicr::TrackHash(track_full_name);
->>>>>>> c7bdeded
+        auto th = quicr::TrackHash(publish_attributes.track_full_name);
         SPDLOG_INFO(
           "Received PUBLISH from relay for track namespace_hash: {} name_hash: {} track_hash: {} request_id: {}",
           th.track_namespace_hash,
@@ -674,23 +665,7 @@
 
         // Bind publish initiated handler.
         const auto track_handler = std::make_shared<MySubscribeTrackHandler>(
-<<<<<<< HEAD
-          track, quicr::messages::FilterType::kLargestObject, std::nullopt, true);
-        track_handler->SetRequestId(request_id);
-        track_handler->SetReceivedTrackAlias(track_alias);
-        SubscribeTrack(track_handler);
-
-        // Accept the PUBLISH.
-        const quicr::messages::SubscribeAttributes attrs = { .priority = track_handler->GetPriority(),
-                                                             .group_order = track_handler->GetGroupOrder(),
-                                                             .delivery_timeout = track_handler->GetDeliveryTimeout(),
-                                                             .forward = true,
-                                                             .new_group_request_id = std::nullopt,
-                                                             .is_publisher_initiated =
-                                                               track_handler->IsPublisherInitiated() };
-        ResolvePublish(connection_handle, request_id, true, attrs);
-=======
-          track_full_name, quicr::messages::FilterType::kLargestObject, std::nullopt, true);
+          publish_attributes.track_full_name, quicr::messages::FilterType::kLargestObject, std::nullopt, true);
         track_handler->SetRequestId(request_id);
         track_handler->SetReceivedTrackAlias(publish_attributes.track_alias);
         track_handler->SetPriority(publish_attributes.priority);
@@ -703,7 +678,6 @@
                        request_id,
                        publish_attributes,
                        { .reason_code = quicr::PublishResponse::ReasonCode::kOk });
->>>>>>> c7bdeded
 
         SPDLOG_INFO(
           "Accepted PUBLISH and subscribed to track_hash: {} request_id: {}", th.track_fullname_hash, request_id);
