--- conflicted
+++ resolved
@@ -230,13 +230,7 @@
     {
     }
 
-<<<<<<< HEAD
     void NewConnectionAccepted(moq::ConnectionHandle connection_handle, const ConnectionRemoteInfo& remote) override
-=======
-    void MetricsSampled(moq::ConnectionHandle, const moq::ConnectionMetrics&&) override {};
-
-    void NewConnectionAccepted(moq::ConnectionHandle, const ConnectionRemoteInfo& remote) override
->>>>>>> d6d93667
     {
         SPDLOG_INFO("New connection accepted from {0}:{1}", remote.ip, remote.port);
     }
@@ -429,7 +423,7 @@
 
     void SubscribeReceived(moq::ConnectionHandle connection_handle,
                            uint64_t subscribe_id,
-                           uint64_t,
+                           [[maybe_unused]] uint64_t proposed_track_alias,
                            const moq::FullTrackName& track_full_name,
                            const moq::SubscribeAttributes&) override
     {
