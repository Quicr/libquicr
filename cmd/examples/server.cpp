// SPDX-FileCopyrightText: Copyright (c) 2024 Cisco Systems
// SPDX-License-Identifier: BSD-2-Clause

#include <condition_variable>
#include <oss/cxxopts.hpp>
#include <set>
#include <spdlog/sinks/stdout_color_sinks.h>
#include <spdlog/spdlog.h>
#include <unordered_map>

#include <quicr/cache.h>
#include <quicr/server.h>

#include "signal_handler.h"

using TrackNamespaceHash = uint64_t;
using TrackNameHash = uint64_t;
using FullTrackNameHash = uint64_t;

/**
 * @brief Defines an object received from an announcer that lives in the cache.
 */
struct CacheObject
{
    uint8_t priority;
    uint32_t ttl;
    bool stream_header_needed;
    uint64_t group_id;
    uint64_t subgroup_id;
    uint64_t object_id;
    std::optional<quicr::Extensions> extensions;
    quicr::Bytes data;
};

/**
 * @brief Specialization of std::less for sorting CacheObjects by object ID.
 */
template<>
struct std::less<CacheObject>
{
    constexpr bool operator()(const CacheObject& lhs, const CacheObject& rhs) const noexcept
    {
        return lhs.object_id < rhs.object_id;
    }
};

namespace qserver_vars {
    std::mutex state_mutex;

    /**
     * Map of subscribes (e.g., track alias) sent to announcements
     *
     * @example
     *      track_alias_set = announce_active[track_namespace_hash][connection_handle]
     */
    std::unordered_map<TrackNamespaceHash,
                       std::unordered_map<quicr::ConnectionHandle, std::set<quicr::messages::TrackAlias>>>
      announce_active;

    /**
     * Active subscriber publish tracks for a given track, indexed (keyed) by track_alias, connection handle
     *
     * @note This indexing intentionally prohibits per connection having more
     *           than one subscribe to a full track name.
     *
     * @example track_handler = subscribes[track_alias][connection_handle]
     */
    std::unordered_map<quicr::messages::TrackAlias,
                       std::unordered_map<quicr::ConnectionHandle, std::shared_ptr<quicr::PublishTrackHandler>>>
      subscribes;

    /**
     * Subscribe ID to alias mapping
     *      Used to lookup the track alias for a given subscribe ID
     *
     * @example
     *      track_alias = subscribe_alias_sub_id[conn_id][subscribe_id]
     */
    std::unordered_map<quicr::ConnectionHandle,
                       std::unordered_map<quicr::messages::SubscribeId, quicr::messages::TrackAlias>>
      subscribe_alias_sub_id;

    /**
     * Map of subscribes set by namespace and track name hash
     *      Set<subscribe_who> = subscribe_active[track_namespace_hash][track_name_hash]
     */
    struct SubscribeInfo
    {
        uint64_t connection_handle;
        uint64_t subscribe_id;
        uint64_t track_alias;

        bool operator<(const SubscribeInfo& other) const
        {
            return connection_handle < other.connection_handle ||
                   (connection_handle == other.connection_handle && subscribe_id < other.subscribe_id);
        }
        bool operator==(const SubscribeInfo& other) const
        {
            return connection_handle == other.connection_handle && subscribe_id == other.subscribe_id;
        }
        bool operator>(const SubscribeInfo& other) const
        {
            return connection_handle > other.connection_handle ||
                   (connection_handle == other.connection_handle && subscribe_id > other.subscribe_id);
        }
    };
    std::unordered_map<uint64_t, std::unordered_map<uint64_t, std::set<SubscribeInfo>>> subscribe_active;

    /**
     * Active publisher/announce subscribes that this relay has made to receive objects from publisher.
     *
     * @example
     *      track_delegate = pub_subscribes[track_alias][conn_id]
     */
    std::unordered_map<quicr::messages::TrackAlias,
                       std::unordered_map<quicr::ConnectionHandle, std::shared_ptr<quicr::SubscribeTrackHandler>>>
      pub_subscribes;
}

/**
 * @brief  Subscribe track handler
 * @details Subscribe track handler used for the subscribe command line option.
 */
class MySubscribeTrackHandler : public quicr::SubscribeTrackHandler
{
  public:
    MySubscribeTrackHandler(const quicr::FullTrackName& full_track_name)
      : SubscribeTrackHandler(full_track_name,
                              3,
                              quicr::messages::GroupOrder::kAscending,
                              quicr::messages::FilterType::LatestObject)
    {
    }

    void ObjectReceived(const quicr::ObjectHeaders& object_headers, quicr::BytesSpan data) override
    {
        if (data.size() > 255) {
            SPDLOG_CRITICAL("Example server is for example only, received data > 255 bytes is not allowed!");
            SPDLOG_CRITICAL("Use github.com/quicr/laps for full relay functionality");
            throw std::runtime_error("Example server is for example only, received data > 255 bytes is not allowed!");
        }

        latest_group_ = object_headers.group_id;
        latest_object_ = object_headers.object_id;

        std::lock_guard<std::mutex> _(qserver_vars::state_mutex);

        auto track_alias = GetTrackAlias();
        if (!track_alias.has_value()) {
            SPDLOG_DEBUG("Data without valid track alias");
            return;
        }

        auto sub_it = qserver_vars::subscribes.find(track_alias.value());

        if (sub_it == qserver_vars::subscribes.end()) {
            SPDLOG_INFO("No subscribes, not relaying data size: {0} ", data.size());
            return;
        }

        for (const auto& [conn_id, pth] : sub_it->second) {
            pth->PublishObject(object_headers, data);
        }
    }

    void StatusChanged(Status status) override
    {
        if (status == Status::kOk) {
            SPDLOG_INFO("Track alias: {0} is subscribed", GetTrackAlias().value());
        } else {
            std::string reason = "";
            switch (status) {
                case Status::kNotConnected:
                    reason = "not connected";
                    break;
                case Status::kError:
                    reason = "subscribe error";
                    break;
                case Status::kNotAuthorized:
                    reason = "not authorized";
                    break;
                case Status::kNotSubscribed:
                    reason = "not subscribed";
                    break;
                case Status::kPendingResponse:
                    reason = "pending subscribe response";
                    break;
                case Status::kSendingUnsubscribe:
                    reason = "unsubscribing";
                    break;
                default:
                    break;
            }
            SPDLOG_INFO("Track alias: {0} failed to subscribe reason: {1}", GetTrackAlias().value(), reason);
        }
    }

  private:
    uint64_t latest_group_{ 0 };
    uint64_t latest_object_{ 0 };
};

/**
 * @brief Publish track handler
 * @details Publish track handler used for the publish command line option
 */
class MyPublishTrackHandler : public quicr::PublishTrackHandler
{
  public:
    MyPublishTrackHandler(const quicr::FullTrackName& full_track_name,
                          quicr::TrackMode track_mode,
                          uint8_t default_priority,
                          uint32_t default_ttl)
      : quicr::PublishTrackHandler(full_track_name, track_mode, default_priority, default_ttl)
    {
    }

    void StatusChanged(Status status) override
    {
        if (status == Status::kOk) {
            SPDLOG_INFO("Publish track alias {0} has subscribers", GetTrackAlias().value());
        } else {
            std::string reason = "";
            switch (status) {
                case Status::kNotConnected:
                    reason = "not connected";
                    break;
                case Status::kNotAnnounced:
                    reason = "not announced";
                    break;
                case Status::kAnnounceNotAuthorized:
                    reason = "not authorized";
                    break;
                case Status::kPendingAnnounceResponse:
                    reason = "pending announce response";
                    break;
                case Status::kNoSubscribers:
                    reason = "no subscribers";
                    break;
                case Status::kSendingUnannounce:
                    reason = "sending unannounce";
                    break;
                default:
                    break;
            }
            SPDLOG_INFO("Publish track alias: {0} not ready, reason: {1}", GetTrackAlias().value(), reason);
        }
    }

    void MetricsSampled(const quicr::PublishTrackMetrics& metrics) override
    {
        SPDLOG_DEBUG("Metrics sample time: {0}"
                     " track_alias: {1}"
                     " objects sent: {2}"
                     " bytes sent: {3}"
                     " object duration us: {4}"
                     " queue discards: {5}"
                     " queue size: {6}",
                     metrics.last_sample_time,
                     GetTrackAlias().value(),
                     metrics.objects_published,
                     metrics.bytes_published,
                     metrics.quic.tx_object_duration_us.avg,
                     metrics.quic.tx_queue_discards,
                     metrics.quic.tx_queue_size.avg);
    }
};

/**
 * @brief MoQ Server
 * @details Implementation of the MoQ Server
 */
class MyServer : public quicr::Server
{
  public:
    MyServer(const quicr::ServerConfig& cfg)
      : quicr::Server(cfg)
    {
    }

    void NewConnectionAccepted(quicr::ConnectionHandle connection_handle, const ConnectionRemoteInfo& remote) override
    {
        SPDLOG_INFO("New connection handle {0} accepted from {1}:{2}", connection_handle, remote.ip, remote.port);
    }

    void MetricsSampled(quicr::ConnectionHandle connection_handle, const quicr::ConnectionMetrics& metrics) override
    {
        SPDLOG_DEBUG("Metrics sample time: {0}"
                     " connection handle: {1}"
                     " rtt_us: {2}"
                     " srtt_us: {3}"
                     " rate_bps: {4}"
                     " lost pkts: {5}",
                     metrics.last_sample_time,
                     connection_handle,
                     metrics.quic.rtt_us.max,
                     metrics.quic.srtt_us.max,
                     metrics.quic.tx_rate_bps.max,
                     metrics.quic.tx_lost_pkts);
    }

    void UnannounceReceived(quicr::ConnectionHandle connection_handle,
                            const quicr::TrackNamespace& track_namespace) override
    {
        auto th = quicr::TrackHash({ track_namespace, {}, std::nullopt });

        SPDLOG_DEBUG("Received unannounce from connection handle: {0} for namespace hash: {1}, removing all tracks "
                     "associated with namespace",
                     connection_handle,
                     th.track_namespace_hash);

        for (auto track_alias : qserver_vars::announce_active[th.track_namespace_hash][connection_handle]) {
            auto ptd = qserver_vars::pub_subscribes[track_alias][connection_handle];
            if (ptd != nullptr) {
                SPDLOG_INFO(
                  "Received unannounce from connection handle: {0} for namespace hash: {1}, removing track alias: {2}",
                  connection_handle,
                  th.track_namespace_hash,
                  track_alias);

                UnsubscribeTrack(connection_handle, ptd);
            }
            qserver_vars::pub_subscribes[track_alias].erase(connection_handle);
            if (qserver_vars::pub_subscribes[track_alias].empty()) {
                qserver_vars::pub_subscribes.erase(track_alias);
            }
        }

        qserver_vars::announce_active[th.track_namespace_hash].erase(connection_handle);
        if (qserver_vars::announce_active[th.track_namespace_hash].empty()) {
            qserver_vars::announce_active.erase(th.track_namespace_hash);
        }
    }

    void AnnounceReceived(quicr::ConnectionHandle connection_handle,
                          const quicr::TrackNamespace& track_namespace,
                          const quicr::PublishAnnounceAttributes&) override
    {
        auto th = quicr::TrackHash({ track_namespace, {}, std::nullopt });

        SPDLOG_INFO("Received announce from connection handle: {0} for namespace_hash: {1}",
                    connection_handle,
                    th.track_namespace_hash);

        // Add to state if not exist
        auto [anno_conn_it, is_new] =
          qserver_vars::announce_active[th.track_namespace_hash].try_emplace(connection_handle);

        if (!is_new) {
            SPDLOG_INFO("Received announce from connection handle: {0} for namespace hash: {0} is duplicate, ignoring",
                        connection_handle,
                        th.track_namespace_hash);
            return;
        }

        AnnounceResponse announce_response;
        announce_response.reason_code = quicr::Server::AnnounceResponse::ReasonCode::kOk;
        ResolveAnnounce(connection_handle, track_namespace, announce_response);

        auto& anno_tracks = qserver_vars::announce_active[th.track_namespace_hash][connection_handle];

        // Check if there are any subscribes. If so, send subscribe to announce for all tracks matching namespace
        const auto sub_active_it = qserver_vars::subscribe_active.find(th.track_namespace_hash);
        if (sub_active_it != qserver_vars::subscribe_active.end()) {
            for (const auto& [track_name, who] : sub_active_it->second) {
                if (who.size()) { // Have subscribes
                    auto& a_who = *who.begin();
                    if (anno_tracks.find(a_who.track_alias) == anno_tracks.end()) {
                        SPDLOG_INFO("Sending subscribe to announcer connection handle: {0} subscribe track_alias: {1}",
                                    connection_handle,
                                    a_who.track_alias);

                        anno_tracks.insert(a_who.track_alias); // Add track to state

                        const auto pub_track_h = qserver_vars::subscribes[a_who.track_alias][a_who.connection_handle];

                        auto sub_track_handler =
                          std::make_shared<MySubscribeTrackHandler>(pub_track_h->GetFullTrackName());

                        SubscribeTrack(connection_handle, sub_track_handler);
                        qserver_vars::pub_subscribes[a_who.track_alias][connection_handle] = sub_track_handler;
                    }
                }
            }
        }
    }

    void ConnectionStatusChanged(quicr::ConnectionHandle connection_handle, ConnectionStatus status) override
    {
        if (status == ConnectionStatus::kConnected) {
            SPDLOG_DEBUG("Connection ready connection_handle: {0} ", connection_handle);
        } else {
<<<<<<< HEAD
            SPDLOG_INFO(
=======
            SPDLOG_DEBUG(
>>>>>>> 1883cd85
              "Connection changed connection_handle: {0} status: {1}", connection_handle, static_cast<int>(status));
        }
    }

    ClientSetupResponse ClientSetupReceived(quicr::ConnectionHandle,
                                            const quicr::ClientSetupAttributes& client_setup_attributes) override
    {
        ClientSetupResponse client_setup_response;

        SPDLOG_INFO("Client setup received from endpoint_id: {0}", client_setup_attributes.endpoint_id);

        return client_setup_response;
    }

    void UnsubscribeReceived(quicr::ConnectionHandle connection_handle, uint64_t subscribe_id) override
    {
        SPDLOG_INFO("Unsubscribe connection handle: {0} subscribe_id: {1}", connection_handle, subscribe_id);

        auto ta_conn_it = qserver_vars::subscribe_alias_sub_id.find(connection_handle);
        if (ta_conn_it == qserver_vars::subscribe_alias_sub_id.end()) {
            SPDLOG_WARN("Unable to find track alias connection for connection handle: {0} subscribe_id: {1}",
                        connection_handle,
                        subscribe_id);
            return;
        }

        auto ta_it = ta_conn_it->second.find(subscribe_id);
        if (ta_it == ta_conn_it->second.end()) {
            SPDLOG_WARN("Unable to find track alias for connection handle: {0} subscribe_id: {1}",
                        connection_handle,
                        subscribe_id);
            return;
        }

        std::lock_guard<std::mutex> _(qserver_vars::state_mutex);

        auto track_alias = ta_it->second;

        ta_conn_it->second.erase(ta_it);
        if (!ta_conn_it->second.size()) {
            qserver_vars::subscribe_alias_sub_id.erase(ta_conn_it);
        }

        auto& track_h = qserver_vars::subscribes[track_alias][connection_handle];

        if (track_h == nullptr) {
            SPDLOG_WARN("Unsubscribe unable to find track delegate for connection handle: {0} subscribe_id: {1}",
                        connection_handle,
                        subscribe_id);
            return;
        }

        auto th = quicr::TrackHash(track_h->GetFullTrackName());

        qserver_vars::subscribes[track_alias].erase(connection_handle);
        bool unsub_pub{ false };
        if (!qserver_vars::subscribes[track_alias].size()) {
            unsub_pub = true;
            qserver_vars::subscribes.erase(track_alias);
        }

        qserver_vars::subscribe_active[th.track_namespace_hash][th.track_name_hash].erase(
          qserver_vars::SubscribeInfo{ connection_handle, subscribe_id, th.track_fullname_hash });

        if (!qserver_vars::subscribe_active[th.track_namespace_hash][th.track_name_hash].size()) {
            qserver_vars::subscribe_active[th.track_namespace_hash].erase(th.track_name_hash);
        }

        if (!qserver_vars::subscribe_active[th.track_namespace_hash].size()) {
            qserver_vars::subscribe_active.erase(th.track_namespace_hash);
        }

        if (unsub_pub) {
            SPDLOG_INFO("No subscribers left, unsubscribe publisher track_alias: {0}", track_alias);

            auto anno_ns_it = qserver_vars::announce_active.find(th.track_namespace_hash);
            if (anno_ns_it == qserver_vars::announce_active.end()) {
                return;
            }

            for (auto& [pub_connection_handle, tracks] : anno_ns_it->second) {
                if (tracks.find(th.track_fullname_hash) != tracks.end()) {
                    SPDLOG_INFO("Unsubscribe to announcer conn_id: {0} subscribe track_alias: {1}",
                                pub_connection_handle,
                                th.track_fullname_hash);

                    tracks.erase(th.track_fullname_hash); // Add track alias to state

                    auto sub_track_h = qserver_vars::pub_subscribes[th.track_fullname_hash][pub_connection_handle];
                    if (sub_track_h != nullptr) {
                        UnsubscribeTrack(pub_connection_handle, sub_track_h);
                    }
                }
            }
        }
    }

    void SubscribeReceived(quicr::ConnectionHandle connection_handle,
                           uint64_t subscribe_id,
                           [[maybe_unused]] uint64_t proposed_track_alias,
                           [[maybe_unused]] quicr::messages::FilterType filter_type,
                           const quicr::FullTrackName& track_full_name,
                           const quicr::SubscribeAttributes& attrs) override
    {
        auto th = quicr::TrackHash(track_full_name);

        SPDLOG_INFO("New subscribe connection handle: {0} subscribe_id: {1} track alias: {2} priority: {3}",
                    connection_handle,
                    subscribe_id,
                    th.track_fullname_hash,
                    attrs.priority);

        auto pub_track_h =
          std::make_shared<MyPublishTrackHandler>(track_full_name, quicr::TrackMode::kStream, attrs.priority, 50000);
        qserver_vars::subscribes[th.track_fullname_hash][connection_handle] = pub_track_h;
        qserver_vars::subscribe_alias_sub_id[connection_handle][subscribe_id] = th.track_fullname_hash;

        // record subscribe as active from this subscriber
        qserver_vars::subscribe_active[th.track_namespace_hash][th.track_name_hash].emplace(
          qserver_vars::SubscribeInfo{ connection_handle, subscribe_id, th.track_fullname_hash });

        auto&& cache_message_callback = [&, tnsh = th.track_namespace_hash](uint8_t priority,
                                                                            uint32_t ttl,
                                                                            bool stream_header_needed,
                                                                            uint64_t group_id,
                                                                            uint64_t subgroup_id,
                                                                            uint64_t object_id,
                                                                            std::optional<quicr::Extensions> extensions,
                                                                            quicr::BytesSpan data) {
            if (cache_.count(tnsh) == 0) {
                cache_.insert(std::make_pair(
                  tnsh, quicr::Cache<quicr::messages::GroupId, std::set<CacheObject>>{ ttl, 1, GetTickService() }));
            }

            auto& cache_entry = cache_.at(tnsh);

            CacheObject object{
                priority,    ttl,       stream_header_needed, group_id,
                subgroup_id, object_id, extensions,           { data.begin(), data.end() },
            };

            if (auto group = cache_entry.Get(group_id)) {
                group->insert(std::move(object));
            } else {
                cache_entry.Insert(group_id, { std::move(object) }, ttl);
            }
        };

        // Create a subscribe track that will be used by the relay to send to subscriber for matching objects
        BindPublisherTrack(connection_handle, subscribe_id, pub_track_h, false, std::move(cache_message_callback));

        // Subscribe to announcer if announcer is active
        auto anno_ns_it = qserver_vars::announce_active.find(th.track_namespace_hash);
        if (anno_ns_it == qserver_vars::announce_active.end()) {
            SPDLOG_INFO("Subscribe to track namespace hash: {0}, does not have any announcements.",
                        th.track_namespace_hash);
            return;
        }

        for (auto& [conn_h, tracks] : anno_ns_it->second) {
            // aggregate subscriptions
            if (tracks.find(th.track_fullname_hash) == tracks.end()) {
                last_subscription_time_ = std::chrono::steady_clock::now();
                SPDLOG_INFO("Sending subscribe to announcer connection handler: {0} subscribe track_alias: {1}",
                            conn_h,
                            th.track_fullname_hash);

                tracks.insert(th.track_fullname_hash); // Add track alias to state

                auto sub_track_h = std::make_shared<MySubscribeTrackHandler>(track_full_name);
                auto copy_sub_track_h = sub_track_h;
                SubscribeTrack(conn_h, sub_track_h);

                SPDLOG_INFO("Sending subscription to announcer connection: {0} hash: {1}, handler: {2}",
                            conn_h,
                            th.track_fullname_hash,
                            sub_track_h->GetFullTrackName().track_alias.value());
                qserver_vars::pub_subscribes[th.track_fullname_hash][conn_h] = copy_sub_track_h;
            } else {
                auto now = std::chrono::steady_clock::now();
                auto elapsed =
                  std::chrono::duration_cast<std::chrono::milliseconds>(now - last_subscription_time_.value()).count();
                if (elapsed > kSubscriptionDampenDurationMs_) {
                    // send subscription update
                    auto& sub_track_h = qserver_vars::pub_subscribes[th.track_fullname_hash][conn_h];
                    if (sub_track_h == nullptr) {

                        return;
                    }
                    SPDLOG_INFO("Sending subscription update to announcer connection: {0} hash: {1}",
                                th.track_namespace_hash,
                                subscribe_id);
                    UpdateTrackSubscription(conn_h, sub_track_h);
                    last_subscription_time_ = std::chrono::steady_clock::now();
                }
            }
        }
    }

    /**
     * @brief Checks the cache for the requested objects.
     *
     * @param connection_handle Source connection ID.
     * @param subscribe_id      Subscribe ID received.
     * @param track_full_name   Track full name
     * @param attributes        Fetch attributes received.
     *
     * @returns true if the range of groups and objects exist in the cache, otherwise returns false.
     */
    bool FetchReceived([[maybe_unused]] quicr::ConnectionHandle connection_handle,
                       [[maybe_unused]] uint64_t subscribe_id,
                       const quicr::FullTrackName& track_full_name,
                       const quicr::FetchAttributes& attrs) override
    {
        SPDLOG_INFO("Received Fetch for conn_id: {} subscribe_id: {} start_group: {} end_group: {}",
                    connection_handle,
                    subscribe_id,
                    attrs.start_group,
                    attrs.end_group);

        const auto th = quicr::TrackHash(track_full_name);

        auto cache_entry_it = cache_.find(th.track_namespace_hash);
        if (cache_entry_it == cache_.end()) {
            SPDLOG_WARN("No cache entry for the hash {}", th.track_namespace_hash);
            return false;
        }

        auto& [_, cache_entry] = *cache_entry_it;

        const auto groups = cache_entry.Get(attrs.start_group, attrs.end_group);

        if (groups.empty()) {
            SPDLOG_WARN("No groups found for requested range");
            return false;
        }

        return std::any_of(groups.begin(), groups.end(), [&](const auto& group) {
            return !group->empty() && group->begin()->object_id <= attrs.start_object &&
                   std::prev(group->end())->object_id >= (attrs.end_object - 1);
        });
    }

    /**
     * @brief Event run on sending FetchOk.
     *
     * @details Event run upon sending a FetchOk to a fetching client. Retrieves the requested objects from the cache
     *          and send them to the requesting client's fetch handler.
     *
     * @param connection_handle Source connection ID.
     * @param subscribe_id      Subscribe ID received.
     * @param track_full_name   Track full name
     * @param attributes        Fetch attributes received.
     */
    void OnFetchOk(quicr::ConnectionHandle connection_handle,
                   uint64_t subscribe_id,
                   const quicr::FullTrackName& track_full_name,
                   const quicr::FetchAttributes& attrs) override
    {
        auto pub_track_h =
          std::make_shared<MyPublishTrackHandler>(track_full_name, quicr::TrackMode::kStream, attrs.priority, 50000);
        BindPublisherTrack(connection_handle, subscribe_id, pub_track_h);

        const auto th = quicr::TrackHash(track_full_name);

        std::thread retrieve_cache_thread(
          [=, cache_entries = cache_.at(th.track_namespace_hash).Get(attrs.start_group, attrs.end_group)] {
              for (const auto& cache_entry : cache_entries) {
                  for (const auto& object : *cache_entry) {
                      if ((object.group_id < attrs.start_group || object.group_id >= attrs.end_group) ||
                          (object.object_id < attrs.start_object || object.object_id >= attrs.end_object))
                          continue;

                      quicr::ObjectHeaders obj_headers{
                          object.group_id,
                          object.object_id,
                          object.subgroup_id,
                          object.data.size(),
                          quicr::ObjectStatus::kAvailable,
                          object.priority,
                          object.ttl,
                          std::nullopt,
                          object.extensions,
                      };

                      pub_track_h->PublishObject(obj_headers, object.data);
                      std::this_thread::sleep_for(std::chrono::milliseconds(1));
                  }
              }
          });

        retrieve_cache_thread.detach();
    }

    void FetchCancelReceived([[maybe_unused]] quicr::ConnectionHandle connection_handle,
                             [[maybe_unused]] uint64_t subscribe_id) override
    {
        SPDLOG_INFO("Canceling fetch for subscribe_id: {0}", subscribe_id);
    }

  private:
    /// The server cache for fetching from.
    std::map<quicr::TrackNamespaceHash, quicr::Cache<quicr::messages::GroupId, std::set<CacheObject>>> cache_;
    const int kSubscriptionDampenDurationMs_ = 1000;
    std::optional<std::chrono::time_point<std::chrono::steady_clock>> last_subscription_time_;
};

/* -------------------------------------------------------------------------------------------------
 * Main program
 * -------------------------------------------------------------------------------------------------
 */
quicr::ServerConfig
InitConfig(cxxopts::ParseResult& cli_opts)
{
    quicr::ServerConfig config;

    std::string qlog_path;
    if (cli_opts.count("qlog")) {
        qlog_path = cli_opts["qlog"].as<std::string>();
    }

    if (cli_opts.count("debug") && cli_opts["debug"].as<bool>() == true) {
        SPDLOG_INFO("setting debug level");
        spdlog::default_logger()->set_level(spdlog::level::debug);
    }

    if (cli_opts.count("version") && cli_opts["version"].as<bool>() == true) {
        SPDLOG_INFO("QuicR library version: {}", QUICR_VERSION);
        exit(0);
    }

    config.endpoint_id = cli_opts["endpoint_id"].as<std::string>();

    config.server_bind_ip = cli_opts["bind_ip"].as<std::string>();
    config.server_port = cli_opts["port"].as<uint16_t>();

    config.transport_config.debug = cli_opts["debug"].as<bool>();
    config.transport_config.tls_cert_filename = cli_opts["cert"].as<std::string>();
    config.transport_config.tls_key_filename = cli_opts["key"].as<std::string>();
    config.transport_config.use_reset_wait_strategy = false;
    config.transport_config.time_queue_max_duration = 50000;
    config.transport_config.quic_qlog_path = qlog_path;

    return config;
}

int
main(int argc, char* argv[])
{
    int result_code = EXIT_SUCCESS;

    cxxopts::Options options("qclient",
                             std::string("MOQ Example Server using QuicR Version: ") + std::string(QUICR_VERSION));
    options.set_width(75).set_tab_expansion().allow_unrecognised_options().add_options()("h,help", "Print help")(
      "d,debug", "Enable debugging") // a bool parameter
      ("v,version", "QuicR Version") // a bool parameter
      ("b,bind_ip", "Bind IP", cxxopts::value<std::string>()->default_value("127.0.0.1"))(
        "p,port", "Listening port", cxxopts::value<uint16_t>()->default_value("1234"))(
        "e,endpoint_id", "This relay/server endpoint ID", cxxopts::value<std::string>()->default_value("moq-server"))(
        "c,cert", "Certificate file", cxxopts::value<std::string>()->default_value("./server-cert.pem"))(
        "k,key", "Certificate key file", cxxopts::value<std::string>()->default_value("./server-key.pem"))(
        "q,qlog", "Enable qlog using path", cxxopts::value<std::string>()); // end of options

    auto result = options.parse(argc, argv);

    if (result.count("help")) {
        std::cout << options.help({ "" }) << std::endl;
        return EXIT_SUCCESS;
    }

    // Install a signal handlers to catch operating system signals
    installSignalHandlers();

    // Lock the mutex so that main can then wait on it
    std::unique_lock<std::mutex> lock(moq_example::main_mutex);

    quicr::ServerConfig config = InitConfig(result);

    try {
        auto server = std::make_shared<MyServer>(config);
        if (server->Start() != quicr::Transport::Status::kReady) {
            SPDLOG_ERROR("Server failed to start");
            exit(-2);
        }

        // Wait until told to terminate
        moq_example::cv.wait(lock, [&]() { return moq_example::terminate; });

        // Unlock the mutex
        lock.unlock();
    } catch (const std::invalid_argument& e) {
        std::cerr << "Invalid argument: " << e.what() << std::endl;
        result_code = EXIT_FAILURE;
    } catch (const std::exception& e) {
        std::cerr << "Unexpected exception: " << e.what() << std::endl;
        result_code = EXIT_FAILURE;
    } catch (...) {
        std::cerr << "Unexpected exception" << std::endl;
        result_code = EXIT_FAILURE;
    }

    return result_code;
}<|MERGE_RESOLUTION|>--- conflicted
+++ resolved
@@ -391,11 +391,7 @@
         if (status == ConnectionStatus::kConnected) {
             SPDLOG_DEBUG("Connection ready connection_handle: {0} ", connection_handle);
         } else {
-<<<<<<< HEAD
-            SPDLOG_INFO(
-=======
             SPDLOG_DEBUG(
->>>>>>> 1883cd85
               "Connection changed connection_handle: {0} status: {1}", connection_handle, static_cast<int>(status));
         }
     }
