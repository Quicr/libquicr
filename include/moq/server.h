--- conflicted
+++ resolved
@@ -81,11 +81,7 @@
          * @param connection_handle          Transport connection ID
          * @param remote                     Transport remote connection information
          */
-<<<<<<< HEAD
-        void NewConnectionAccepted(ConnectionHandle connection_handle, const ConnectionRemoteInfo& remote);
-=======
-         void NewConnectionAccepted(ConnectionHandle connection_handle, const ConnectionRemoteInfo& remote) override;
->>>>>>> c301f0ed
+        void NewConnectionAccepted(ConnectionHandle connection_handle, const ConnectionRemoteInfo& remote) override;
 
         /**
          * @brief Callback notification for connection status/state change
@@ -94,11 +90,7 @@
          * @param connection_handle          Transport connection ID
          * @param status                     ConnectionStatus of connection id
          */
-<<<<<<< HEAD
-        void ConnectionStatusChanged(ConnectionHandle connection_handle, ConnectionStatus status);
-=======
-         void ConnectionStatusChanged(ConnectionHandle connection_handle, ConnectionStatus status) override;
->>>>>>> c301f0ed
+        void ConnectionStatusChanged(ConnectionHandle connection_handle, ConnectionStatus status) override;
 
         /**
          * @brief Callback on client setup message
@@ -138,13 +130,8 @@
          * @param announce_response        response to for the announcement
          */
         void ResolveAnnounce(ConnectionHandle connection_handle,
-<<<<<<< HEAD
                              const TrackNamespace& track_namespace,
-                             AnnounceResponse announce_response);
-=======
-                            const TrackNamespace& track_namespace,
-                            const AnnounceResponse& announce_response);
->>>>>>> c301f0ed
+                             const AnnounceResponse& announce_response);
 
         /**
          * @brief Callback notification for unannounce received
