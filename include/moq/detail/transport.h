--- conflicted
+++ resolved
@@ -115,7 +115,8 @@
          * @param connection_handle         Connection ID to send subscribe
          * @param track_handler             Track handler to use for track related functions and callbacks
          */
-        void UnsubscribeTrack(ConnectionHandle connection_handle, const std::shared_ptr<SubscribeTrackHandler>& track_handler);
+        void UnsubscribeTrack(ConnectionHandle connection_handle,
+                              const std::shared_ptr<SubscribeTrackHandler>& track_handler);
 
         /**
          * @brief Publish to a track
@@ -132,7 +133,8 @@
          * @param connection_handle           Connection ID from transport for the QUIC connection context
          * @param track_handler    Track handler used when published track
          */
-        void UnpublishTrack(ConnectionHandle connection_handle, const std::shared_ptr<PublishTrackHandler>& track_handler);
+        void UnpublishTrack(ConnectionHandle connection_handle,
+                            const std::shared_ptr<PublishTrackHandler>& track_handler);
 
         /**
          * @brief Bind a server publish track handler based on a subscribe
@@ -290,13 +292,8 @@
                                                        messages::MoqMessageType msg_type);
 
         template<class HeaderType, class MessageType>
-<<<<<<< HEAD
         std::pair<HeaderType&, bool> ParseStreamData(std::shared_ptr<StreamBuffer<uint8_t>>& stream_buffer,
-                                                     messages::MoqMessageType msg_type,
-                                                     const ConnectionContext& conn_ctx);
-=======
-        std::pair<HeaderType&, bool> ParseStreamData(std::shared_ptr<StreamBuffer<uint8_t>>& stream_buffer, messages::MoqMessageType msg_type);
->>>>>>> c301f0ed
+                                                     messages::MoqMessageType msg_type);
 
       private:
         // -------------------------------------------------------------------------------------------------
