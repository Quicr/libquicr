/*
 *  Copyright (C) 2024
 *  Cisco Systems, Inc.
 *  All Rights Reserved
 */
#pragma once

#include <functional>
#include <moq/detail/base_track_handler.h>
#include <moq/metrics.h>

namespace moq {

    /**
     * @brief MOQ track handler for published track
     *
     * @details MOQ publish track handler defines all track related callbacks and
     *  functions for publish. Track handler operates on a single track (namespace + name).
     *
     *  This extends the base track handler to add publish (aka send) handling
     */
    class PublishTrackHandler : protected BaseTrackHandler
    {
      public:
        friend class Transport;

        /**
         * @brief Publish status codes
         */
        enum class PublishObjectStatus : uint8_t
        {
            kOk = 0,
            kInternalError,
            kNotAuthorized,
            kNotAnnounced,
            kNoSubscribers,
            kObjectPayloadLengthExceeded,
            kPreviousObjectTruncated,

            kNoPreviousObject,
            kObjectDataComplete,
            kObjectContinuationDataNeeded,
            kObjectDataIncomplete,              ///< PublishObject() was called when continuation data remains

            /// Indicates that the published object data is too large based on the object header payload size plus
            /// any/all data that was sent already.
            kObjectDataTooLarge,

            /// Previous object payload has not been completed and new object cannot start in per-group track mode
            /// unless new group is used.
            kPreviousObjectNotCompleteMustStartNewGroup,

            /// Previous object payload has not been completed and new object cannot start in per-track track mode
            /// without creating a new track. This requires to unpublish and to publish track again.
            kPreviousObjectNotCompleteMustStartNewTrack,
        };

        /**
         * @brief  Status codes for the publish track
         */
        enum class Status : uint8_t
        {
            kOK = 0,
            kNotConnected,
            kNotAnnounced,
            kPendingAnnounceResponse,
            kAnnounceNotAuthorized,
            kNoSubscribers,
            kSendingUnannounce,         ///< In this state, callbacks will not be called
        };

      private:
        /**
         * @brief Publish track handler constructor
         *
         * @param full_track_name       Full track name
         * @param track_mode            The track mode to operate using
         * @param default_priority      Default priority for objects if not specified in ObjectHeaderss
         * @param default_ttl           Default TTL for objects if not specified in ObjectHeaderss
         */
        PublishTrackHandler(const FullTrackName& full_track_name,
                            TrackMode track_mode,
                            uint8_t default_priority,
                            uint32_t default_ttl)
          : BaseTrackHandler(full_track_name)
          , track_mode_(track_mode)
          , default_priority_(default_priority)
          , default_ttl_(default_ttl)
        {
        }

      public:
        /**
         * @brief Create a shared Publish track handler
         *
         * @param full_track_name       Full track name
         * @param track_mode            The track mode to operate using
         * @param default_priority      Default priority for objects if not specified in ObjectHeaderss
         * @param default_ttl           Default TTL for objects if not specified in ObjectHeaderss
         */
        static std::shared_ptr<PublishTrackHandler> Create(const FullTrackName& full_track_name,
                                                           TrackMode track_mode,
                                                           uint8_t default_priority,
                                                           uint32_t default_ttl)
        {
            return std::shared_ptr<PublishTrackHandler>(
              new PublishTrackHandler(full_track_name, track_mode, default_priority, default_ttl));
        }

        // --------------------------------------------------------------------------
        // Public Virtual API callback event methods
        // --------------------------------------------------------------------------

        /**
         * @brief Notification of publish track status change
         * @details Notification of a change to publish track status, such as
         *      when it's ready to publish or not ready to publish
         *
         * @param status        Indicates the status of being able to publish
         */
<<<<<<< HEAD
        virtual void StatusChanged(Status status);
=======
        virtual void StatusChanged([[maybe_unused]] Status status) {}
>>>>>>> 70382645


        /**
         * @brief Notification callback to provide sampled metrics
         *
         * @details Callback will be triggered on Config::metrics_sample_ms to provide the sampled data based
         *      on the sample period.  After this callback, the period/sample based metrics will reset and start over
         *      for the new period.
         *
         * @param metrics           Copy of the published metrics for the sample period
         */
<<<<<<< HEAD
        virtual void MetricsSampled(const PublishTrackMetrics&& metrics);
=======
        virtual void MetricsSampled([[maybe_unused]] const PublishTrackMetrics&& metrics) {}
>>>>>>> 70382645

        // --------------------------------------------------------------------------
        // Various getter/setters
        // --------------------------------------------------------------------------
        /**
         * @brief set/update the default priority for published objects
         */
        void SetDefaultPriority(const uint8_t priority) noexcept { default_priority_ = priority; }

        /**
         * @brief set/update the default TTL expiry for published objects
         */
        void SetDefaultTTL(const uint32_t ttl) noexcept { default_ttl_ = ttl; }

        /**
         * @brief Get the publish status
         *
         * @return Status of publish
         */
        constexpr Status GetStatus() const noexcept { return publish_status_; }

        // --------------------------------------------------------------------------
        // Methods that normally do not need to be overridden
        // --------------------------------------------------------------------------

        /**
         * @brief Publish [full] object
         *
         * @details Publish a full object. If not announced, it will be announced. Status will
         *   indicate if there are no subscribers. In this case, the object will
         *   not be sent.
         *
         * @note If data is less than ObjectHeaders::payload_length, the error kObjectDataIncomplete
         *   will be returned and the object will not be sent.
         *
         *   **Restrictions:**
         *   - This method cannot be called twice with the same object header group and object IDs.
         *   - In TrackMode::kStreamPerGroup, ObjectHeaders::group_id **MUST** be different than the previous
         *     when calling this method when the previous has not been completed yet using PublishContinuationData().
         *     If group id is not different, the PublishStatus::kPreviousObjectNotCompleteMustStartNewGroup will be
         *     returned and the object will not be sent. If new group ID is provided, then the previous object will
         *     terminate with stream closure, resulting in the previous being truncated.
         *   - In TrackMode::kStreamPerTrack, this method **CANNOT** be called until the previous object has been
         *     completed using PublishContinuationData(). Calling this method before completing the previous
         *     object remaining data will result in PublishStatus::kObjectDataIncomplete. No data would be sent and the
         *     stream would remain unchanged. It is expected that the caller would send the remaining continuation data.
         *
         * @param object_headers        Object headers, must include group and object Ids
         * @param data                  Full complete payload data for the object
         *
         * @returns Publish status of the publish
         */
        PublishObjectStatus PublishObject(const ObjectHeaders& object_headers, BytesSpan data);

        /**
         * @brief Publish object to the announced track
         *
         * @details Publish a partial object. If not announced, it will be announced. Status will
         *   indicate if there are no subscribers. In this case, the object will
         *   not be sent.
         *
         *   **Restrictions:**
         *   - In TrackMode::kStreamPerGroup, /::group_id **MUST** be different than the previous
         *     when calling this method when the previous has not been completed yet using PublishContinuationData().
         *     If group id is not different, the PublishStatus::kPreviousObjectNotCompleteMustStartNewGroup will be
         *     returned and the object will not be sent. If new group ID is provided, then the previous object will
         *     terminate with stream closure, resulting in the previous being truncated.
         *   - In TrackMode::kStreamPerTrack, this method **CANNOT** be called until the previous object has been
         *     completed using PublishContinuationData(). Calling this method before completing the previous
         *     object remaining data will result in PublishStatus::kObjectDataIncomplete. No data would be sent and the
         *     stream would remain unchanged. It is expected that the caller would send the remaining continuation data.
         *
         * @note If data is less than ObjectHeaders::payload_length, then PublishObject()
         *   should be called to send the remaining data.
         *
         * @param object_headers        Object headers, must include group and object Ids
         * @param data                  Payload data for the object, must be <= object_headers.payload_length
         *
         * @returns Publish status of the publish
         *    * PublishStatus::kObjectContinuationDataNeeded if the object payload data is not completed but it was
         * sent,
         *    * PublishStatus::kObjectDataComplete if the object data was sent and the data is complete,
         *    * other PublishStatus
         */
        PublishObjectStatus PublishPartialObject(const ObjectHeaders& object_headers, BytesSpan data);

        // --------------------------------------------------------------------------
        // Metrics
        // --------------------------------------------------------------------------

        /**
         * @brief Publish metrics for the track
         *
         * @details Publish metrics are updated real-time and transport quic metrics on metrics_sample_ms
         *     period.
         */
        PublishTrackMetrics publish_track_metrics_;

        // --------------------------------------------------------------------------
        // Internals
        // --------------------------------------------------------------------------
      private:
        /**
         * @brief Publish Object function via the MoQ instance
         *
         * @details This is set by the MoQInstance.
         *   Publish object function provides direct access to the MoQInstance that will publish
         *   the object based on the track mode.
         *
         * @param priority              Priority to use for object; set on next track change
         * @param ttl                   Expire time to live in milliseconds
         * @param stream_header_needed  Indicates if group or track header is needed before this data object
         * @param data                  Raw data/object that should be transmitted - MoQInstance serializes the data
         */
        using PublishObjFunction = std::function<PublishObjectStatus(uint8_t priority,
                                                                     uint32_t ttl,
                                                                     bool stream_header_needed,
                                                                     uint64_t group_id,
                                                                     uint64_t object_id,
                                                                     BytesSpan data)>;
        /**
         * @brief Set the Data context ID
         *
         * @details The MOQ Handler sets the data context ID
         */
        void SetDataContextId(uint64_t data_ctx_id) noexcept { publish_data_ctx_id_ = data_ctx_id; };

        /**
         * @brief Get the Data context ID
         */
        constexpr uint64_t GetDataContextId() const noexcept { return publish_data_ctx_id_; };

        void SetPublishObjectFunction(PublishObjFunction&& publish_func)
        {
            publish_object_func_ = std::move(publish_func);
        }

        /**
         * @brief Set the publish status
         * @param status                Status of publishing (aka publish objects)
         */
        void SetStatus(Status status) noexcept { publish_status_ = status; }

        // --------------------------------------------------------------------------
        // Member variables
        // --------------------------------------------------------------------------
        Status publish_status_{ Status::kNotAnnounced };
        TrackMode track_mode_;
        uint8_t default_priority_;              // Set by caller and is used when priority is not specified
        uint32_t default_ttl_;                  // Set by caller and is used when TTL is not specified

        uint64_t publish_data_ctx_id_;      // publishing data context ID
        PublishObjFunction publish_object_func_;

        uint64_t prev_object_group_id_{ 0 };
        uint64_t prev_object_id_{ 0 };
        uint64_t object_payload_remaining_length_ { 0 };
        bool sent_track_header_ { false };  // Used only in stream per track mode
    };

} // namespace moq<|MERGE_RESOLUTION|>--- conflicted
+++ resolved
@@ -118,12 +118,7 @@
          *
          * @param status        Indicates the status of being able to publish
          */
-<<<<<<< HEAD
         virtual void StatusChanged(Status status);
-=======
-        virtual void StatusChanged([[maybe_unused]] Status status) {}
->>>>>>> 70382645
-
 
         /**
          * @brief Notification callback to provide sampled metrics
@@ -134,11 +129,7 @@
          *
          * @param metrics           Copy of the published metrics for the sample period
          */
-<<<<<<< HEAD
         virtual void MetricsSampled(const PublishTrackMetrics&& metrics);
-=======
-        virtual void MetricsSampled([[maybe_unused]] const PublishTrackMetrics&& metrics) {}
->>>>>>> 70382645
 
         // --------------------------------------------------------------------------
         // Various getter/setters
