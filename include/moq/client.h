/*
 *  Copyright (C) 2024
 *  Cisco Systems, Inc.
 *  All Rights Reserved
 */

#pragma once

#include <optional>
#include <moq/config.h>
#include <moq/common.h>
#include <moq/track_name.h>
#include <moq/object.h>
#include <moq/detail/transport.h>

namespace moq {
    using namespace qtransport;

    /**
     * @brief MoQ Client
     *
     * @details MoQ Client is the handler of the MoQ QUIC transport IP connection.
     */
    class Client : public Transport
    {
      public:
        /**
         * @brief MoQ Client Constructor to create the client mode instance
         *
         * @param cfg           MoQ Client Configuration
         */
        Client(const ClientConfig& cfg)
          : Transport(cfg)
        {
        }

        ~Client() = default;

        /**
         * @brief Starts a client connection via a transport thread
         *
         * @details Makes a client connection session and runs in a newly created thread. All control and track
         *   callbacks will be run based on events.
         *
         * @return Status indicating state or error. If successful, status will be
         *    kClientConnecting.
         */
        Status Connect();

        /**
         * @brief Disconnect the client connection gracefully
         *
         * @details Unsubscribes and unpublishes all remaining active ones, sends MoQ control messages
         *   for those and then closes the QUIC connection gracefully. Stops the transport thread. The class
         *   destructor calls this method as well. Status will be updated to reflect not connected.
         *
         * @return Status of kDisconnecting
         */
        Status Disconnect();

        /**
         * @brief Callback notification for connection status/state change
         * @details Callback notification indicates state change of connection, such as disconnected
         *
         * @param status           Status change
         */
        virtual void StatusChanged(Status status);

         /**
         * @brief Get the status of the Client
         *
         * @return Status of the Client
         */
         Status GetStatus() const noexcept { return status_; }

        /**
         * @brief Callback on server setup message
         *
         * @details Server will send sever setup in response to client setup message sent. This callback is called
         *  when a server setup has been received.
         *
         * @param server_setup_attributes     Server setup attributes received
         */
        virtual void ServerSetupReceived(const ServerSetupAttributes& server_setup_attributes);

        /**
         * @brief Notification on publish announcement status change
         *
         * @details Callback notification for a change in publish announcement status
         *
         * @param track_namespace             Track namespace to announce
         * @param status                      Publish announce status
         */
        virtual void AnnounceStatusChanged(const TrackNamespace& track_namespace, const PublishAnnounceStatus status);

        /**
         * @brief Callback notification for new subscribe received that doesn't match an existing publish track
         *
         * @details When a new subscribe is received that doesn't match any existing publish track, this
         *      method will be called to signal the client application that there is a new subscribe full
         *      track name. The client app should PublishTrack() within this callback (or afterwards) and return
         *      **true** if the subscribe is accepted and publishing will commence. If the subscribe is rejected
         *      and a publish track will not begin, then **false** should be returned. The Transport
         *      will send the appropriate message to indicate the accept/reject.
         *
         * @note The caller **MUST** respond to this via ResolveSubscribe(). If the caller does not
         *      override this method, the default will call ResolveSubscribe() with the status of error as
         *      not exists.
         *
         * @param track_full_name           Track full name
         * @param subscribe_attributes      Subscribe attributes received
         */
        virtual void UnpublishedSubscribeReceived(const FullTrackName& track_full_name,
                                                  const SubscribeAttributes& subscribe_attributes);

        /**
         * @brief Accept or reject an subscribe that was received
         *
         * @details Accept or reject an subscribe received via SubscribeReceived(). The MoQ Transport
         *      will send the protocol message based on the SubscribeResponse
         *
         * @param connection_handle        source connection ID
         * @param subscribe_id             subscribe ID
         * @param subscribe_response       response to for the subscribe
         */
        virtual void ResolveSubscribe(ConnectionHandle connection_handle,
                                      uint64_t subscribe_id,
                                      SubscribeResponse subscribe_response);


        /**
         * @brief Notification callback to provide sampled metrics
         *
         * @details Callback will be triggered on Config::metrics_sample_ms to provide the sampled data based
         *      on the sample period.  After this callback, the period/sample based metrics will reset and start over
         *      for the new period.
         *
         * @param metrics           Copy of the connection metrics for the sample period
         */
        virtual void MetricsSampled(const ConnectionMetrics&& metrics);

        /**
         * @brief Get announce status for namespace
         * @param track_namespace           Track namespace of the announcement
         *
         * @return PublishAnnounceStatus of the namespace
         */
        PublishAnnounceStatus GetAnnounceStatus(const TrackNamespace& track_namespace);

        /**
         * @brief Subscribe to a track
         *
         * @param track_handler    Track handler to use for track related functions and callbacks
         */
        void SubscribeTrack(std::shared_ptr<SubscribeTrackHandler> track_handler) {
            if (connection_handle_) {
                Transport::SubscribeTrack(*connection_handle_, std::move(track_handler));
            }
        }

        /**
         * @brief Unsubscribe track
         *
         * @param track_handler    Track handler to use for track related functions and callbacks
         */
        void UnsubscribeTrack(std::shared_ptr<SubscribeTrackHandler> track_handler) {
            if (connection_handle_) {
                Transport::UnsubscribeTrack(*connection_handle_, std::move(track_handler));
            }
        }

        /**
         * @brief Publish a track namespace
         *
         * @details In MoQ, a publish namespace will result in an announce being sent. Announce OK will
         *      be reflected in the Status() of the PublishTrackHandler passed. This method can be called at any time,
         *      but normally it would be called before publishing any tracks to the same namespace.
         *
         *      If this method is called after a publish track with a matching namespace that already exists or if called
         *      more than once, this will result in this track handler being added to the active state of the
         *      announce, but it will not result in a repeated announce being sent. Adding track handler to
         *      the announce state ensures that the announce will remain active if the other tracks are
         *      removed.
         *
         * @note
         *      The PublishTrackHandler with this method only needs to have the FullTrackName::name_space defined.
         *      Name and track alias is not used.
         *
         *
         * @param track_namespace    Track handler to use for track related functions
         *                           and callbacks
         */
        void PublishAnnounce(const TrackNamespace& track_namespace);

        /**
         * @brief Unannounce a publish namespace
         *
         * @details Unannounce a publish namespace. **ALL** tracks will be marked unpublish, as if called
         *    by UnpublishTrack()
         *
         * @param track_namespace         Track namespace to unannounce
         */
        void PublishUnannounce(const TrackNamespace& track_namespace);

        /**
         * @brief Publish to a track
         *
         * @param track_handler    Track handler to use for track related functions
         *                          and callbacks
         */
        void PublishTrack(std::shared_ptr<PublishTrackHandler> track_handler) {
            if (connection_handle_) {
                Transport::PublishTrack(*connection_handle_, std::move(track_handler));
            }
        }

        /**
         * @brief Unpublish track
         *
         * @details Unpublish a track that was previously published
         *
         * @param track_handler    Track handler used when published track
         */
        void UnpublishTrack(std::shared_ptr<PublishTrackHandler> track_handler) {
            if (connection_handle_) {
                Transport::UnpublishTrack(*connection_handle_, std::move(track_handler));
            }
        }

      private:
        virtual bool ProcessCtrlMessage(ConnectionContext& conn_ctx,
                                        std::shared_ptr<StreamBuffer<uint8_t>>& stream_buffer);
<<<<<<< HEAD

        virtual bool ProcessStreamDataMessage(ConnectionContext& conn_ctx,
                                              std::shared_ptr<StreamBuffer<uint8_t>>& stream_buffer);
=======
>>>>>>> 8894c59b

        void SetStatus(Status status)
        {
            status_ = status;
            StatusChanged(status);
        }

        std::optional<ConnectionHandle> connection_handle_;               ///< Connection ID for the client
    };

} // namespace moq<|MERGE_RESOLUTION|>--- conflicted
+++ resolved
@@ -230,12 +230,8 @@
       private:
         virtual bool ProcessCtrlMessage(ConnectionContext& conn_ctx,
                                         std::shared_ptr<StreamBuffer<uint8_t>>& stream_buffer);
-<<<<<<< HEAD
-
         virtual bool ProcessStreamDataMessage(ConnectionContext& conn_ctx,
                                               std::shared_ptr<StreamBuffer<uint8_t>>& stream_buffer);
-=======
->>>>>>> 8894c59b
 
         void SetStatus(Status status)
         {
