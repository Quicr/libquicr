// SPDX-FileCopyrightText: Copyright (c) 2024 Cisco Systems
// SPDX-License-Identifier: BSD-2-Clause

#pragma once

#include <array>
<<<<<<< HEAD
#include <cstdint>
#include <cstring>
=======
#include <span>
>>>>>>> b1189e53
#include <string_view>
#include <vector>

namespace quicr {
    /// The generated CRC-64 table.
    static constexpr std::array<std::uint64_t, 256> crc_table = [] {
        std::array<std::uint64_t, 256> table;
        for (std::uint64_t c = 0; c < 256; ++c) {
            std::uint64_t crc = c;
            for (std::uint64_t i = 0; i < 8; ++i) {
                std::uint64_t b = (crc & 1);
                crc >>= 1;
                crc ^= (0 - b) & 0xc96c5795d7870f42ull;
            }
            table[c] = crc;
        }

        return table;
    }();

    /**
     * @brief Compute CRC-64-ECMA hash of string.
     *
     * @param bytes  Bytes to hash
     * @returns The hash of the given bytes.
     */
    static constexpr std::uint64_t hash(const std::span<const uint8_t> bytes)
    {

        constexpr size_t word_len = sizeof(std::uint64_t);
        std::uint64_t crc = 0;

        if (bytes.size() <= word_len) {
            std::memcpy(&crc, bytes.data(), bytes.size());
            return crc;
        }

        /*
        const auto word_count = bytes.size() / word_len;

        auto start_it = bytes.begin();
        for (size_t i = 0; i < word_count; ++i) {
            uint64_t* word = (uint64_t*)&*start_it;

            crc = crc_table[(crc ^ *word) & 0xFF] ^ (crc >> 8);

            start_it += word_len;
        }

        for (size_t i = word_count * word_len; i < bytes.size(); i++) {
            crc = crc_table[(crc & 0xFF) ^ bytes[i]] ^ (crc >> 8);
        }
        */

        for (const auto& b : bytes) {
            crc = crc_table[(crc & 0xFF) ^ b] ^ (crc >> 8);
        }

        return crc;
    }

    /**
     * @brief Compute CRC-64-ECMA hash of string.
     *
     * @param str The string to hash
     *
     * @returns The hash of the given string.
     */
    [[maybe_unused]]
    static std::uint64_t hash(const std::string_view& str)
    {
        return hash(std::vector<uint8_t>{ str.begin(), str.end() });
    }

    /**
     * @brief Combine (aka add) hash to existing hash
     *
     * @details Adds/combines new hash to existing hash. Existing hash will
     *       be updated.
     *
     * @param[in,out]   existing_hash   Existing hash to update
     * @param[in]       add_hash        New hash to add to the existing (combine)
     */
    inline void hash_combine(uint64_t& existing_hash, const uint64_t& add_hash)
    {
        existing_hash ^= add_hash + 0x9e3779b9 + (existing_hash << 6) + (add_hash >> 2);
    }

}<|MERGE_RESOLUTION|>--- conflicted
+++ resolved
@@ -4,12 +4,7 @@
 #pragma once
 
 #include <array>
-<<<<<<< HEAD
-#include <cstdint>
-#include <cstring>
-=======
 #include <span>
->>>>>>> b1189e53
 #include <string_view>
 #include <vector>
 
