// SPDX-FileCopyrightText: Copyright (c) 2024 Cisco Systems
// SPDX-License-Identifier: BSD-2-Clause

#pragma once

#include "quicr/detail/messages.h"
#include <quicr/config.h>
#include <quicr/detail/attributes.h>
#include <quicr/detail/transport.h>
#include <quicr/object.h>
#include <quicr/publish_fetch_handler.h>
#include <quicr/track_name.h>

namespace quicr {
    using namespace quicr;

    /**
     * @brief MoQ Server
     *
     * @details MoQ Server is the handler of the MoQ QUIC listening socket
     */
    class Server : public Transport
    {
      public:
        /**
         * @brief Response to received MOQT ClientSetup message
         */
        struct ClientSetupResponse
        {};

        /**
         * @brief Response to received MOQT Announce message
         */
        struct PublishNamespaceResponse
        {
            /**
             * @details **kOK** indicates that the announce is accepted and OK should be sent. Any other
             *       value indicates that the announce is not accepted and the reason code and other
             *       fields will be set.
             */
            enum class ReasonCode : uint8_t
            {
                kOk = 0,
                kInternalError
            };
            ReasonCode reason_code;

            std::optional<messages::ReasonPhrase> error_reason;
        };

        /**
         * @brief MoQ Server constructor to create the MOQ server mode instance
         *
         * @param cfg           MoQ Server Configuration
         */
        Server(const ServerConfig& cfg)
          : Transport(cfg, std::make_shared<ThreadedTickService>(cfg.tick_service_sleep_delay_us))
        {
        }

        Server(const ServerConfig& cfg, std::shared_ptr<ThreadedTickService> tick_service)
          : Transport(cfg, tick_service)
        {
        }

        ~Server() = default;

        /**
         * @brief Starts server transport thread to listen for new connections
         *
         * @details Creates a new transport thread to listen for new connections. All control and track
         *   callbacks will be run based on events.
         *
         * @return Status indicating state or error. If successful, status will be
         *    READY.
         */
        Status Start();

        /**
         * Stop the server transport
         */
        void Stop();

        /**
         * @brief Bind a server publish track handler based on a subscribe
         *
         * @details The server will create a server publish track handler based on a received
         *      subscribe. It will use this handler to send objects to subscriber.
         *
         * @param connection_handle         Connection ID of the client/subscriber
         * @param src_id                    Connection or peering Id for publisher origin
         * @param request_id                Request ID from the received subscribe
         * @param track_handler             Server publish track handler
         * @param ephemeral                 Bool value to indicate if the state tracking is needed
         */
        void BindPublisherTrack(ConnectionHandle connection_handle,
                                ConnectionHandle src_id,
                                uint64_t request_id,
                                const std::shared_ptr<PublishTrackHandler>& track_handler,
                                bool ephemeral = false);

        /**
         * @brief Unbind a server publish track handler
         *
         * @details Removes a server publish track handler state.
         *
         * @param connection_handle         Connection ID of the client/subscriber
         * @param src_id                    Connect or peering Id of the receiving publisher
         * @param track_handler             Server publish track handler
         */
        void UnbindPublisherTrack(ConnectionHandle connection_handle,
                                  ConnectionHandle src_id,
                                  const std::shared_ptr<PublishTrackHandler>& track_handler);

        /**
         * @brief Bind a server fetch publisher track handler.
         * @param conn_id Connection Id of the client/fetcher.
         * @param track_handler The fetch publisher.
         */
        void BindFetchTrack(TransportConnId conn_id, std::shared_ptr<PublishFetchHandler> track_handler);

        /**
         * @brief Unbind a server fetch publisher track handler.
         * @param conn_id Connection ID of the client/fetcher.
         * @param track_handler The fetch publisher.
         */
        void UnbindFetchTrack(ConnectionHandle conn_id, const std::shared_ptr<PublishFetchHandler>& track_handler);

        /**
         * @brief Accept or reject an subscribe that was received
         *
         * @details Accept or reject an subscribe received via SubscribeReceived(). The MoQ Transport
         *      will send the protocol message based on the SubscribeResponse
         *
         * @param connection_handle        source connection ID
         * @param request_id               Request ID
         * @param track_alias              Track alias the subscriber should use.
         * @param subscribe_response       response to for the subscribe
         */
        virtual void ResolveSubscribe(ConnectionHandle connection_handle,
                                      uint64_t request_id,
                                      uint64_t track_alias,
                                      const SubscribeResponse& subscribe_response);

        /**
         * @brief Accept or reject publish that was received
         *
         * @details Accept or reject publish received via PublishReceived(). The MoQ Transport
         *      will send the protocol message based on the SubscribeResponse
         *
         * @param connection_handle        source connection ID
         * @param request_id               Request ID
         * @param forward                  True indicates to forward data, False to pause forwarding
         * @param publish_response         response to for the publish
         */
        virtual void ResolvePublish(ConnectionHandle connection_handle,
                                    uint64_t request_id,
                                    bool forward,
                                    messages::SubscriberPriority priority,
                                    messages::GroupOrder group_order,
                                    const PublishResponse& publish_response);

        /**
         * @brief Accept or reject subscribe namespace that was received
         *
         * @param connection_handle source connection ID
         * @param request_id        Request ID
         * @param response          Response for remainder of subscribe namespace flow
         */
        virtual void ResolveSubscribeNamespace(ConnectionHandle connection_handle,
                                               uint64_t request_id,
                                               const SubscribeNamespaceResponse& response);

        // --BEGIN CALLBACKS ----------------------------------------------------------------------------------
        /** @name Server Calbacks
         *      slient transport specific callbacks
         */
        ///@{

        /**
         * @brief Callback notification on new connection
         * @details Callback notification that a new connection has been accepted
         *
         * @param connection_handle          Transport connection ID
         * @param remote                     Transport remote connection information
         */
        void NewConnectionAccepted(ConnectionHandle connection_handle, const ConnectionRemoteInfo& remote) override;

        /**
         * @brief Callback notification for connection status/state change
         * @details Callback notification indicates state change of connection, such as disconnected
         *
         * @param connection_handle          Transport connection ID
         * @param status                     ConnectionStatus of connection id
         */
        void ConnectionStatusChanged(ConnectionHandle connection_handle, ConnectionStatus status) override;

        /**
         * @brief Notification callback to provide sampled metrics
         *
         * @details Callback will be triggered on Config::metrics_sample_ms to provide the sampled data based
         *      on the sample period.  After this callback, the period/sample based metrics will reset and start over
         *      for the new period.
         *
         * @param connection_handle           Source connection ID
         * @param metrics                     Copy of the connection metrics for the sample period
         */
        void MetricsSampled(ConnectionHandle connection_handle, const ConnectionMetrics& metrics) override;

        /**
         * @brief Callback on client setup message
         * @details In server mode, client will send a setup message on new connection.
         *         Server responds with server setup.
         *
         * @param connection_handle                    Transport connection ID
         * @param client_setup_attributes              Decoded client setup message
         *
         * @return ClientSetupResponse indicating the status of processing the setup message.
         */
        virtual ClientSetupResponse ClientSetupReceived(ConnectionHandle connection_handle,
                                                        const ClientSetupAttributes& client_setup_attributes) = 0;

        /**
         * @brief Callback notification for new announce received that needs to be authorized
         *
         * @note The caller **MUST** respond to this via ResolveAnnounce(). If the caller does not
         * override this method, the default will call ResolveAnnounce() with the status of OK
         *
         * @param connection_handle             Source connection ID
         * @param track_namespace               Track namespace
         * @param publish_announce_attributes   Publish announce attributes received
         */
        virtual void PublishNamespaceReceived(ConnectionHandle connection_handle,
                                              const TrackNamespace& track_namespace,
                                              const PublishNamespaceAttributes& publish_announce_attributes);

        /**
         * @brief Accept or reject an announce that was received
         *
         * @details Accept or reject an announce received via AnnounceReceived(). The MoQ Transport
         *      will send the protocol message based on the AnnounceResponse. Subscribers
         *      defined will be sent a copy of the announcement
         *
         * @param connection_handle        source connection ID
         * @param request_id               Request Id received for the announce request
         * @param track_namespace          track namespace
         * @param subscribers              Vector/list of subscriber connection handles that should be sent the announce
         * @param announce_response        response to for the announcement
         */
        void ResolvePublishNamespace(ConnectionHandle connection_handle,
                                     uint64_t request_id,
                                     const TrackNamespace& track_namespace,
                                     const std::vector<ConnectionHandle>& subscribers,
                                     const PublishNamespaceResponse& announce_response);

        /**
         * @brief Callback notification for unannounce received
         *
         * @details The callback will indicate that a new unannounce has been received. The
         *    app should return a vector of connection handler ids that should receive a
         *    copy of the unannounce. The returned list is based on subscribe announces prefix
         *    matching.
         *
         * @param connection_handle         Source connection ID
         * @param track_namespace           Track namespace
         *
         * @returns vector of subscribe announces connection handler ids matching prefix to the namespace being
         * unannounced.
         */
        virtual std::vector<ConnectionHandle> UnannounceReceived(ConnectionHandle connection_handle,
                                                                 const TrackNamespace& track_namespace) = 0;

        /**
         * @brief Callback notification for Unsubscribe announces received
         *
         * @param connection_handle         Source connection ID
         * @param prefix_namespace           Prefix namespace
         *
         */
        virtual void UnsubscribeNamespaceReceived(ConnectionHandle connection_handle,
                                                  const TrackNamespace& prefix_namespace) = 0;

        /**
         * @brief Callback notification for new subscribe namespace received
         *
         * @note The implementor **MUST** call ResolveSubscribeNamespace().
         *
         * @param connection_handle             Source connection ID
         * @param prefix_namespace              Track namespace
         * @param attributes                    Attributes received
         */
<<<<<<< HEAD
        virtual void SubscribeNamespaceReceived(ConnectionHandle connection_handle,
                                                const TrackNamespace& prefix_namespace,
                                                const SubscribeNamespaceAttributes& attributes) = 0;
=======
        using SubscribeNamespaceResponse =
          std::pair<std::optional<messages::SubscribeNamespaceErrorCode>, std::vector<TrackNamespace>>;

        virtual SubscribeNamespaceResponse SubscribeNamespaceReceived(
          ConnectionHandle connection_handle,
          const TrackNamespace& prefix_namespace,
          const PublishNamespaceAttributes& announce_attributes);
>>>>>>> 184961f1

        /**
         * @brief Callback notification for new subscribe received
         *
         * @note The caller **MUST** respond to this via ResolveSubscribe(). If the caller does not
         * override this method, the default will call ResolveSubscribe() with the status of OK
         *
         * @param connection_handle     Source connection ID
         * @param request_id            Request ID received
         * @param filter_type           Filter type received
         * @param track_full_name       Track full name
         * @param subscribe_attributes  Subscribe attributes received
         */
        virtual void SubscribeReceived(ConnectionHandle connection_handle,
                                       uint64_t request_id,
                                       messages::FilterType filter_type,
                                       const FullTrackName& track_full_name,
                                       const messages::SubscribeAttributes& subscribe_attributes);

        /**
         * @brief Callback notification on unsubscribe received
         *
         * @param connection_handle   Source connection ID
         * @param request_id          Request ID received
         */
        virtual void UnsubscribeReceived(ConnectionHandle connection_handle, uint64_t request_id) = 0;

        /**
         * @brief Get the largest available location for the given track, if any.
         * @param track_name The track to lookup on.
         * @return The largest available location, if any.
         */
        virtual std::optional<messages::Location> GetLargestAvailable(const FullTrackName& track_name);

        /**
         * @brief Event to run on receiving Fetch request.
         *
         * @param connection_handle Source connection ID.
         * @param request_id        Request ID received.
         * @param track_full_name   Track full name
         * @param attributes        Fetch attributes received.
         *
         * @returns True to indicate fetch will send data, False if no data is within the requested range
         */
        virtual bool FetchReceived(ConnectionHandle connection_handle,
                                   uint64_t request_id,
                                   const FullTrackName& track_full_name,
                                   const quicr::messages::FetchAttributes& attributes) override;

        /**
         * @brief Event to run on sending FetchOk.
         *
         * @param connection_handle Source connection ID.
         * @param request_id        Request ID received.
         * @param track_full_name   Track full name
         * @param attributes        Fetch attributes received.
         *
         * @returns True to indicate fetch will send data, False if no data is within the requested range
         */
        virtual bool OnFetchOk(ConnectionHandle connection_handle,
                               uint64_t request_id,
                               const FullTrackName& track_full_name,
                               const messages::FetchAttributes& attributes);

        /**
         * @brief Callback notification on receiving a FetchCancel message.
         *
         * @param connection_handle Source connection ID.
         * @param request_id        Request ID received.
         */
        virtual void FetchCancelReceived(ConnectionHandle connection_handle, uint64_t request_id) = 0;

        /**
         * @brief Callback notification for new publish received
         *
         * @note The caller **MUST** respond to this via ResolvePublish(). If the caller does not
         * override this method, the default will call ResolvePublish() with the status of OK
         *
         * @param connection_handle     Source connection ID
         * @param request_id            Request ID received
         * @param track_full_name       Track full name
         * @param publish_attributes    Publish attributes received
         */
        virtual void PublishReceived(ConnectionHandle connection_handle,
                                     uint64_t request_id,
                                     const FullTrackName& track_full_name,
                                     const messages::PublishAttributes& publish_attributes) = 0;

        /**
         * @brief Callback notification on Publish Done received
         *
         * @param connection_handle   Source connection ID
         * @param request_id          Request ID received
         */
        virtual void PublishDoneReceived(ConnectionHandle connection_handle, uint64_t request_id) = 0;

        /**
         * @brief New Group Requested received by a subscription
         *
         * @param track_full_name       Track full name
         * @param group_id              Group ID requested - Should be plus one of current group or zero
         */
        virtual void NewGroupRequested(const FullTrackName& track_full_name, messages::GroupId group_id);

        ///@}
        // --END OF CALLBACKS ----------------------------------------------------------------------------------

      private:
        bool ProcessCtrlMessage(ConnectionContext& conn_ctx, BytesSpan msg_bytes) override;
        PublishTrackHandler::PublishObjectStatus SendFetchObject(PublishFetchHandler& track_handler,
                                                                 uint8_t priority,
                                                                 uint32_t ttl,
                                                                 bool stream_header_needed,
                                                                 uint64_t group_id,
                                                                 uint64_t subgroup_id,
                                                                 uint64_t object_id,
                                                                 std::optional<Extensions> extensions,
                                                                 BytesSpan data) const;

        bool stop_{ false };
    };

} // namespace moq<|MERGE_RESOLUTION|>--- conflicted
+++ resolved
@@ -289,19 +289,9 @@
          * @param prefix_namespace              Track namespace
          * @param attributes                    Attributes received
          */
-<<<<<<< HEAD
         virtual void SubscribeNamespaceReceived(ConnectionHandle connection_handle,
                                                 const TrackNamespace& prefix_namespace,
                                                 const SubscribeNamespaceAttributes& attributes) = 0;
-=======
-        using SubscribeNamespaceResponse =
-          std::pair<std::optional<messages::SubscribeNamespaceErrorCode>, std::vector<TrackNamespace>>;
-
-        virtual SubscribeNamespaceResponse SubscribeNamespaceReceived(
-          ConnectionHandle connection_handle,
-          const TrackNamespace& prefix_namespace,
-          const PublishNamespaceAttributes& announce_attributes);
->>>>>>> 184961f1
 
         /**
          * @brief Callback notification for new subscribe received
