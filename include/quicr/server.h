--- conflicted
+++ resolved
@@ -161,7 +161,6 @@
                                     const PublishResponse& publish_response);
 
         /**
-<<<<<<< HEAD
          * @brief Accept or reject subscribe namespace that was received
          *
          * @param connection_handle source connection ID
@@ -173,7 +172,8 @@
                                                uint64_t request_id,
                                                const messages::TrackNamespacePrefix& prefix,
                                                const SubscribeNamespaceResponse& response);
-=======
+
+        /**
          * @brief Accept or reject a Fetch that was received
          *
          * @details Accept or reject a fetch received via FetchReceived().
@@ -190,7 +190,6 @@
                                   messages::SubscriberPriority priority,
                                   messages::GroupOrder group_order,
                                   const FetchResponse& response);
->>>>>>> 8a7990ed
 
         // --BEGIN CALLBACKS ----------------------------------------------------------------------------------
         /** @name Server Calbacks
