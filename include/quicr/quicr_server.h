--- conflicted
+++ resolved
@@ -294,34 +294,17 @@
 
     State state{ State::Unknown };
     qtransport::TransportContextId transport_context_id{ 0 };
-<<<<<<< HEAD
     qtransport::StreamId transport_stream_id{ 0 };
-=======
-    qtransport::MediaStreamId media_stream_id{ 0 };
   };
 
   struct SubscribeContext : public Context
   {
->>>>>>> 74c7cb0a
     uint64_t transaction_id{ 0 };
     uint64_t subscriber_id{ 0 };
   };
 
   struct PublishContext : public Context
   {
-<<<<<<< HEAD
-    enum struct State
-    {
-      Unknown = 0,
-      Pending,
-      Ready
-    };
-
-    State state{ State::Unknown };
-    qtransport::TransportContextId transport_context_id{ 0 };
-    qtransport::StreamId transport_stream_id{ 0 };
-=======
->>>>>>> 74c7cb0a
     uint64_t group_id{ 0 };
     uint64_t object_id{ 0 };
     uint64_t offset{ 0 };
