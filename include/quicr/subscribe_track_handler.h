// SPDX-FileCopyrightText: Copyright (c) 2024 Cisco Systems
// SPDX-License-Identifier: BSD-2-Clause

#pragma once

#include "spdlog/fmt/bundled/xchar.h"

#include <quicr/detail/base_track_handler.h>
#include <quicr/detail/messages.h>
#include <quicr/detail/stream_buffer.h>
#include <quicr/metrics.h>

namespace quicr {

    /**
     * @brief MOQ track handler for subscribed track
     *
     * @details MOQ subscribe track handler defines all track related callbacks and
     *  functions for subscribe. Track handler operates on a single track (namespace + name).
     *
     *  This extends the base track handler to add subscribe handling
     */
    class SubscribeTrackHandler : public BaseTrackHandler
    {
      public:
        /**
         * @brief Receive status codes
         */
        enum class Error : uint8_t
        {
            kOk = 0,
            kNotAuthorized,
            kNotSubscribed,
            kNoData
        };

        /**
         * @brief  Status codes for the subscribe track
         */
        enum class Status : uint8_t
        {
            kOk = 0,
            kNotConnected,
            kError,
            kNotAuthorized,
            kNotSubscribed,
            kPendingResponse,
            kSendingUnsubscribe, ///< In this state, callbacks will not be called,
            kPaused
        };

        /**
         * @brief Attributes to use when subscribing with a Joining Fetch.
         */
        struct JoiningFetch
        {
            const messages::SubscriberPriority priority;
            const messages::GroupOrder group_order;
            const messages::Parameters parameters;
            const messages::GroupId preceding_group_offset;
        };

      protected:
        /**
         * @brief Subscribe track handler constructor
         *
         * @param full_track_name           Full track name struct
         * @param joining_fetch             If set, subscribe with a joining fetch using these attributes.
         * @param publisher_initiated       True if publisher initiated the subscribe, otherwise False
         */
        SubscribeTrackHandler(const FullTrackName& full_track_name,
                              messages::SubscriberPriority priority,
                              messages::GroupOrder group_order,
                              messages::FilterType filter_type,
                              const std::optional<JoiningFetch>& joining_fetch = std::nullopt,
                              bool publisher_initiated = false)
          : BaseTrackHandler(full_track_name)
          , priority_(priority)
          , group_order_(group_order)
          , filter_type_(filter_type)
          , joining_fetch_(publisher_initiated ? std::nullopt : joining_fetch)
          , publisher_initiated_(publisher_initiated)
        {
        }

      public:
        /**
         * @brief Create shared Subscribe track handler
         *
         * @param full_track_name           Full track name struct
         * @param priority                  Subscription priority, if omitted, publisher priority
         *                                  is considered
         * @param group_order               Order for group delivery
         */
        static std::shared_ptr<SubscribeTrackHandler> Create(
          const FullTrackName& full_track_name,
          messages::SubscriberPriority priority,
          messages::GroupOrder group_order = messages::GroupOrder::kAscending,
          messages::FilterType filter_type = messages::FilterType::kLatestObject)
        {
            return std::shared_ptr<SubscribeTrackHandler>(
              new SubscribeTrackHandler(full_track_name, priority, group_order, filter_type));
        }

        /**
         * @brief Get the status of the subscribe
         *
         * @return Status of the subscribe
         */
        constexpr Status GetStatus() const noexcept { return status_; }

        /**
         * @brief Set the priority of received data
         *
         * @param priority      Priority value of received data
         */
        void SetPriority(uint8_t priority) noexcept { priority_ = priority; }

        /**
         * @brief Get subscription priority
         *
         * @return Priority value
         */
        constexpr messages::SubscriberPriority GetPriority() const noexcept { return priority_; }

        /**
         * @brief Get subscription group order
         *
         * @return GroupOrder value
         */

        constexpr messages::GroupOrder GetGroupOrder() const noexcept { return group_order_; }

        /**
         * @brief Get subscription filter type
         *
         * @return FilterType value
         */

        constexpr messages::FilterType GetFilterType() const noexcept { return filter_type_; }

        constexpr std::optional<messages::Location> GetLatestLocation() const noexcept { return latest_location_; }

        constexpr void SetLatestLocation(messages::Location new_location) noexcept { latest_location_ = new_location; }

        /**
         * @brief Get joining fetch info, if any.
         */
        std::optional<JoiningFetch> GetJoiningFetch() const noexcept { return joining_fetch_; }

        /**
         * @brief Set the track alias
         *
         * @param track_alias       MoQ track alias for track namespace+name that
         *                          is relative to the QUIC connection session
         */
        void SetTrackAlias(uint64_t track_alias) { track_alias_ = track_alias; }

        /**
         * @brief Get the track alias
         *
         * @details If the track alias is set, it will be returned, otherwise std::nullopt.
         *
         * @return Track alias if set, otherwise std::nullopt.
         */
        std::optional<uint64_t> GetTrackAlias() const noexcept { return track_alias_; }

<<<<<<< HEAD
        /**
         * @brief Pause receiving data
         * @details Pause will send a MoQT SUBSCRIBE_UPDATE to change the forwarding state to be stopped         *
         */
        void Pause() noexcept;

        /**
         * @brief Resume receiving data
         * @details Rresume will send a MoQT SUBSCRIBE_UPDATE to change the forwarding state to send
         */
        void Resume() noexcept;
=======
        std::chrono::milliseconds GetDeliveryTimeout() const noexcept { return delivery_timeout_; }

        void SetDeliveryTimeout(std::chrono::milliseconds timeout) noexcept { delivery_timeout_ = timeout; }
>>>>>>> a7addd22

        // --------------------------------------------------------------------------
        // Public Virtual API callback event methods
        // --------------------------------------------------------------------------
        /** @name Callbacks
         */
        ///@{

        /**
         * @brief Notification of received [full] data object
         *
         * @details Event notification to provide the caller the received full data object
         *
         * @warning This data will be invalided after return of this method
         *
         * @param object_headers    Object headers, must include group and object Ids
         * @param data              Object payload data received, **MUST** match ObjectHeaders::payload_length.
         */
        virtual void ObjectReceived([[maybe_unused]] const ObjectHeaders& object_headers,
                                    [[maybe_unused]] BytesSpan data);

        /**
         * @brief Notification of received stream data slice
         *
         * @details Event notification to provide the caller the raw data received on a stream
         *
         * @param is_start    True to indicate if this data is the start of a new stream
         * @param stream_id   Stream ID data was received on
         * @param data        Shared pointer to the data received
         */
        virtual void StreamDataRecv(bool is_start,
                                    uint64_t stream_id,
                                    std::shared_ptr<const std::vector<uint8_t>> data);

        /**
         * @brief Notification of received datagram data
         *
         * @details Event notification to provide the caller the raw data received as a datagram
         *
         * @param data        Shared pointer to the data received
         */
        virtual void DgramDataRecv(std::shared_ptr<const std::vector<uint8_t>> data);

        /**
         * @brief Notification of a partial object received data object
         *
         * @details Event notification to provide the caller the received data object
         *
         * @warning This data will be invalided after return of this method
         *
         * @param object_headers    Object headers, must include group and object Ids
         * @param data              Object payload data received, can be <= ObjectHeaders::payload_length
         */
        virtual void PartialObjectReceived([[maybe_unused]] const ObjectHeaders& object_headers,
                                           [[maybe_unused]] BytesSpan data)
        {
        }

        /**
         * @brief Notification of subscribe status
         *
         * @details Notification of the subscribe status
         *
         * @param status        Indicates status of the subscribe
         */
        virtual void StatusChanged([[maybe_unused]] Status status) {}

        /**
         * @brief Notification callback to provide sampled metrics
         *
         * @details Callback will be triggered on Config::metrics_sample_ms to provide the sampled data based
         *      on the sample period.  After this callback, the period/sample based metrics will reset and start over
         *      for the new period.
         *
         * @param metrics           Copy of the subscribed metrics for the sample period
         */
        virtual void MetricsSampled([[maybe_unused]] const SubscribeTrackMetrics& metrics) {}

        void RequestNewGroup() noexcept;

        ///@}

        /**
         * @brief Check if the subscribe is publisher initiated or not
         * @return True if publisher initiated, false if initiated by the relay/server
         */
        bool IsPublisherInitiated() const noexcept { return publisher_initiated_; }

        /**
         * @brief Subscribe metrics for the track
         *
         * @details Subscribe metrics are updated real-time and transport quic metrics on metrics_sample_ms
         *     period.
         */
        SubscribeTrackMetrics subscribe_track_metrics_;

        std::function<void(messages::RequestID, messages::TrackAlias)> new_group_request_callback_;

        /**
         * @brief Function pointer to send subscribe update with forward setting
         * @param forward       True or False
         */
        using SetForwardingFunction = std::function<void(bool forward)>;

      protected:
        /**
         * @brief Set the subscribe status
         * @param status                Status of the subscribe
         */
        void SetStatus(Status status) noexcept
        {
            status_ = status;
            StatusChanged(status);
        }

        StreamBuffer<uint8_t> stream_buffer_;

      private:
        Status status_{ Status::kNotSubscribed };
        messages::SubscriberPriority priority_;
        messages::GroupOrder group_order_;
        messages::FilterType filter_type_;
        uint64_t current_stream_id_{ 0 };
        std::optional<messages::Location> latest_location_;
        std::optional<JoiningFetch> joining_fetch_;
        std::optional<uint64_t> track_alias_;
        std::chrono::milliseconds delivery_timeout_{ 0 };

        SetForwardingFunction set_forwarding_func_; // set by the transport

        bool publisher_initiated_{ false };

        friend class Transport;
        friend class Client;
        friend class Server;
    };

} // namespace moq<|MERGE_RESOLUTION|>--- conflicted
+++ resolved
@@ -2,8 +2,6 @@
 // SPDX-License-Identifier: BSD-2-Clause
 
 #pragma once
-
-#include "spdlog/fmt/bundled/xchar.h"
 
 #include <quicr/detail/base_track_handler.h>
 #include <quicr/detail/messages.h>
@@ -165,7 +163,6 @@
          */
         std::optional<uint64_t> GetTrackAlias() const noexcept { return track_alias_; }
 
-<<<<<<< HEAD
         /**
          * @brief Pause receiving data
          * @details Pause will send a MoQT SUBSCRIBE_UPDATE to change the forwarding state to be stopped         *
@@ -177,11 +174,10 @@
          * @details Rresume will send a MoQT SUBSCRIBE_UPDATE to change the forwarding state to send
          */
         void Resume() noexcept;
-=======
+
         std::chrono::milliseconds GetDeliveryTimeout() const noexcept { return delivery_timeout_; }
 
         void SetDeliveryTimeout(std::chrono::milliseconds timeout) noexcept { delivery_timeout_ = timeout; }
->>>>>>> a7addd22
 
         // --------------------------------------------------------------------------
         // Public Virtual API callback event methods
