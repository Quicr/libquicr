// SPDX-FileCopyrightText: Copyright (c) 2024 Cisco Systems
// SPDX-License-Identifier: BSD-2-Clause

#pragma once

#include <quicr/detail/base_track_handler.h>
#include <quicr/detail/messages.h>
#include <quicr/detail/stream_buffer.h>
#include <quicr/metrics.h>

namespace quicr {

    /**
     * @brief MOQ track handler for subscribed track
     *
     * @details MOQ subscribe track handler defines all track related callbacks and
     *  functions for subscribe. Track handler operates on a single track (namespace + name).
     *
     *  This extends the base track handler to add subscribe handling
     */
    class SubscribeTrackHandler : public BaseTrackHandler
    {
      public:
        /**
         * @brief Receive status codes
         */
        enum class Error : uint8_t
        {
            kOk = 0,
            kNotAuthorized,
            kNotSubscribed,
            kNoData
        };

        /**
         * @brief  Status codes for the subscribe track
         */
        enum class Status : uint8_t
        {
            kOk = 0,
            kNotConnected,
            kError,
            kNotAuthorized,
            kNotSubscribed,
            kPendingResponse,
            kSendingUnsubscribe, ///< In this state, callbacks will not be called,
            kPaused,
            kNewGroupRequested,
            kCancelled,
            kDoneByFin,
            kDoneByReset,
        };

        /**
         * @brief Attributes to use when subscribing with a Joining Fetch.
         */
        struct JoiningFetch
        {
            const messages::SubscriberPriority priority;
            const messages::GroupOrder group_order;
            const messages::Parameters parameters;
            const messages::GroupId joining_start;
            const bool absolute;
        };

      protected:
        /**
         * @brief Subscribe track handler constructor
         *
         * @param full_track_name           Full track name struct
         * @param joining_fetch             If set, subscribe with a joining fetch using these attributes.
         * @param publisher_initiated       True if publisher initiated the subscribe, otherwise False
         */
        SubscribeTrackHandler(const FullTrackName& full_track_name,
                              messages::SubscriberPriority priority,
                              messages::GroupOrder group_order,
                              messages::FilterType filter_type,
                              const std::optional<JoiningFetch>& joining_fetch = std::nullopt,
                              bool publisher_initiated = false)
          : BaseTrackHandler(full_track_name)
          , priority_(priority)
          , group_order_(group_order)
          , filter_type_(filter_type)
          , joining_fetch_(publisher_initiated ? std::nullopt : joining_fetch)
          , publisher_initiated_(publisher_initiated)
        {
        }

      public:
        /**
         * @brief Create shared Subscribe track handler
         *
         * @param full_track_name           Full track name struct
         * @param priority                  Subscription priority, if omitted, publisher priority
         *                                  is considered
         * @param group_order               Order for group delivery
         */
        static std::shared_ptr<SubscribeTrackHandler> Create(
          const FullTrackName& full_track_name,
          messages::SubscriberPriority priority,
          messages::GroupOrder group_order = messages::GroupOrder::kAscending,
          messages::FilterType filter_type = messages::FilterType::kLargestObject)
        {
            return std::shared_ptr<SubscribeTrackHandler>(
              new SubscribeTrackHandler(full_track_name, priority, group_order, filter_type));
        }

        /**
         * @brief Get the status of the subscribe
         *
         * @return Status of the subscribe
         */
        constexpr Status GetStatus() const noexcept { return status_; }

        /**
         * @brief Set the priority of received data
         *
         * @param priority      Priority value of received data
         */
        void SetPriority(uint8_t priority) noexcept { priority_ = priority; }

        /**
         * @brief Get subscription priority
         *
         * @return Priority value
         */
        constexpr messages::SubscriberPriority GetPriority() const noexcept { return priority_; }

        /**
         * @brief Get subscription group order
         *
         * @return GroupOrder value
         */

        constexpr messages::GroupOrder GetGroupOrder() const noexcept { return group_order_; }

        /**
         * @brief Get subscription filter type
         *
         * @return FilterType value
         */

        constexpr messages::FilterType GetFilterType() const noexcept { return filter_type_; }

        constexpr std::optional<messages::Location> GetLatestLocation() const noexcept { return latest_location_; }

        constexpr void SetLatestLocation(messages::Location new_location) noexcept { latest_location_ = new_location; }

        /**
         * @brief Get joining fetch info, if any.
         */
        std::optional<JoiningFetch> GetJoiningFetch() const noexcept { return joining_fetch_; }

        /**
         * @brief Set the track alias
         *
         * @param track_alias       MoQ track alias for track namespace+name that
         *                          is relative to the QUIC connection session
         */
        void SetTrackAlias(uint64_t track_alias) { track_alias_ = track_alias; }

        /**
         * @brief Get the track alias
         *
         * @details If the track alias is set, it will be returned, otherwise std::nullopt.
         *
         * @return Track alias if set, otherwise std::nullopt.
         */
        std::optional<uint64_t> GetTrackAlias() const noexcept { return track_alias_; }

        /**
         * @brief Set the received track alias
         *
         * @param track_alias       MoQ track alias for track namespace+name that
         *                          is relative to the QUIC connection session
         */
        void SetReceivedTrackAlias(uint64_t track_alias) { received_track_alias_ = track_alias; }

        /**
         * @brief Set the new group request Id
         *
         * @param group_id              Group ID to request via new group request
         */
        void SetNewGroupRequestId(uint64_t group_id)
        {
            if (!pending_new_group_request_id_.has_value() || *pending_new_group_request_id_ < group_id) {
                pending_new_group_request_id_ = group_id;
            } else {
                pending_new_group_request_id_ = 0;
            }
        }

        /**
         * @brief Get the received track alias
         *
         * @details If the track alias is set, it will be returned, otherwise std::nullopt.
         *
         * @return Track alias if set, otherwise std::nullopt.
         */
        std::optional<uint64_t> GetReceivedTrackAlias() const noexcept { return received_track_alias_; }

        /**
         * @brief Pause receiving data
         * @details Pause will send a MoQT SUBSCRIBE_UPDATE to change the forwarding state to be stopped         *
         */
        void Pause() noexcept;

        /**
         * @brief Resume receiving data
         * @details Rresume will send a MoQT SUBSCRIBE_UPDATE to change the forwarding state to send
         */
        void Resume() noexcept;

        /**
         * @brief Generate a new group request for this subscription
         *
         * @param group_id      Value of group requested or zero if unknown
         */
        void RequestNewGroup(uint64_t group_id = 0) noexcept;

        /**
         * @brief Indicate if subscribe handler should send new group requests or not
         *
         * @param is_supported      True to send new group requests, False to disable sending
         */
        void SupportNewGroupRequest(bool is_supported) noexcept;

        /**
         * @brief Indicate if subscribe handler can send new group requests or not
         * @return True if new group requests are supported.
         */
<<<<<<< HEAD
        bool NewGroupRequestSupported() const noexcept { return support_new_group_request_; }
=======
        bool IsNewGroupRequestSupported() const noexcept { return support_new_group_request_; }
>>>>>>> c7bdeded

        std::chrono::milliseconds GetDeliveryTimeout() const noexcept { return delivery_timeout_; }

        void SetDeliveryTimeout(std::chrono::milliseconds timeout) noexcept { delivery_timeout_ = timeout; }

        // --------------------------------------------------------------------------
        // Public Virtual API callback event methods
        // --------------------------------------------------------------------------
        /** @name Callbacks
         */
        ///@{

        /**
         * @brief Notification of received [full] data object
         *
         * @details Event notification to provide the caller the received full data object
         *
         * @warning This data will be invalided after return of this method
         *
         * @param object_headers    Object headers, must include group and object Ids
         * @param data              Object payload data received, **MUST** match ObjectHeaders::payload_length.
         */
        virtual void ObjectReceived([[maybe_unused]] const ObjectHeaders& object_headers,
                                    [[maybe_unused]] BytesSpan data);

        /**
         * @brief Notification of received stream data slice
         *
         * @details Event notification to provide the caller the raw data received on a stream
         *
         * @param is_start    True to indicate if this data is the start of a new stream
         * @param stream_id   Stream ID data was received on
         * @param data        Shared pointer to the data received
         */
        virtual void StreamDataRecv(bool is_start,
                                    uint64_t stream_id,
                                    std::shared_ptr<const std::vector<uint8_t>> data);

        /**
         * @brief Notification of received datagram data
         *
         * @details Event notification to provide the caller the raw data received as a datagram
         *
         * @param data        Shared pointer to the data received
         */
        virtual void DgramDataRecv(std::shared_ptr<const std::vector<uint8_t>> data);

        /**
         * @brief Notification of a partial object received data object
         *
         * @details Event notification to provide the caller the received data object
         *
         * @warning This data will be invalided after return of this method
         *
         * @param object_headers    Object headers, must include group and object Ids
         * @param data              Object payload data received, can be <= ObjectHeaders::payload_length
         */
        virtual void PartialObjectReceived([[maybe_unused]] const ObjectHeaders& object_headers,
                                           [[maybe_unused]] BytesSpan data)
        {
        }

        /**
         * @brief Notification of subscribe status
         *
         * @details Notification of the subscribe status
         *
         * @param status        Indicates status of the subscribe
         */
        virtual void StatusChanged([[maybe_unused]] Status status) {}

        /**
         * @brief Notification callback to provide sampled metrics
         *
         * @details Callback will be triggered on Config::metrics_sample_ms to provide the sampled data based
         *      on the sample period.  After this callback, the period/sample based metrics will reset and start over
         *      for the new period.
         *
         * @param metrics           Copy of the subscribed metrics for the sample period
         */
        virtual void MetricsSampled([[maybe_unused]] const SubscribeTrackMetrics& metrics) {}

        ///@}

        /**
         * @brief Check if the subscribe is publisher initiated or not
         * @return True if publisher initiated, false if initiated by the relay/server
         */
        bool IsPublisherInitiated() const noexcept { return publisher_initiated_; }

        /**
         * @brief Subscribe metrics for the track
         *
         * @details Subscribe metrics are updated real-time and transport quic metrics on metrics_sample_ms
         *     period.
         */
        SubscribeTrackMetrics subscribe_track_metrics_;

      protected:
        /**
         * @brief Set the subscribe status
         * @param status                Status of the subscribe
         */
        void SetStatus(Status status) noexcept
        {
            status_ = status;
            StatusChanged(status);
        }

        StreamBuffer<uint8_t> stream_buffer_;

        std::optional<uint64_t> next_object_id_;
        uint64_t current_group_id_{ 0 };
        uint64_t current_subgroup_id_{ 0 };
        std::optional<uint64_t> pending_new_group_request_id_;

      private:
        Status status_{ Status::kNotSubscribed };
        messages::SubscriberPriority priority_;
        messages::GroupOrder group_order_;
        messages::FilterType filter_type_;
        uint64_t current_stream_id_{ 0 };
        std::optional<messages::Location> latest_location_;
        std::optional<JoiningFetch> joining_fetch_;
        std::optional<uint64_t> track_alias_;
        std::optional<uint64_t> received_track_alias_; ///< Received track alias from publisher client or relay
        std::chrono::milliseconds delivery_timeout_{ 0 };

        bool publisher_initiated_{ false };
        bool support_new_group_request_{ false };

        friend class Transport;
        friend class Client;
        friend class Server;
    };

} // namespace moq<|MERGE_RESOLUTION|>--- conflicted
+++ resolved
@@ -229,11 +229,7 @@
          * @brief Indicate if subscribe handler can send new group requests or not
          * @return True if new group requests are supported.
          */
-<<<<<<< HEAD
-        bool NewGroupRequestSupported() const noexcept { return support_new_group_request_; }
-=======
         bool IsNewGroupRequestSupported() const noexcept { return support_new_group_request_; }
->>>>>>> c7bdeded
 
         std::chrono::milliseconds GetDeliveryTimeout() const noexcept { return delivery_timeout_; }
 
