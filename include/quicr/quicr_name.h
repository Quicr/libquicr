--- conflicted
+++ resolved
@@ -7,12 +7,6 @@
 class Name
 {
 public:
-<<<<<<< HEAD
-  Name() = delete;
-  Name(uint64_t value);
-  Name(const std::string& hex_value);
-  Name(uint8_t* data, size_t length);
-=======
   using uint_type = uint64_t;
 
   Name() = delete;
@@ -20,7 +14,6 @@
   Name(const std::string& hex_value);
   Name(uint8_t* data, size_t length);
   Name(const uint8_t* data, size_t length);
->>>>>>> 67b1020c
   Name(const std::vector<uint8_t>& data);
   Name(const Name& other);
   Name(Name&& other);
@@ -32,14 +25,6 @@
 
   Name operator>>(uint16_t value);
   Name operator<<(uint16_t value);
-<<<<<<< HEAD
-  Name operator+(uint64_t value);
-  Name operator-(uint64_t value);
-  Name operator&(uint64_t value);
-  Name operator|(uint64_t value);
-  Name operator&(const Name& other);
-  Name operator|(const Name& other);
-=======
   Name operator+(uint_type value);
   void operator+=(uint_type value);
   Name operator-(uint_type value);
@@ -52,7 +37,6 @@
   void operator&=(const Name& other);
   Name operator|(const Name& other);
   void operator|=(const Name& other);
->>>>>>> 67b1020c
 
   Name& operator=(const Name& other);
   Name& operator=(Name&& other);
@@ -61,12 +45,6 @@
   friend bool operator>(const Name& a, const Name& b);
   friend bool operator==(const Name& a, const Name& b);
   friend bool operator!=(const Name& a, const Name& b);
-<<<<<<< HEAD
-
-private:
-  uint64_t _hi;
-  uint64_t _low;
-=======
 
   friend std::ostream& operator<<(std::ostream& os, const Name& name);
 
@@ -78,6 +56,5 @@
 struct NameException : public std::runtime_error
 {
   using std::runtime_error::runtime_error;
->>>>>>> 67b1020c
 };
 }