#pragma once
#include "quicr/common.h"
#include "quicr/detail/uintvar.h"
#include "quicr/track_name.h"
#include <stdexcept>

namespace quicr::messages {
    Bytes& operator<<(Bytes& buffer, const Bytes& bytes);
    Bytes& operator<<(Bytes& buffer, const BytesSpan& bytes);
    BytesSpan operator>>(BytesSpan buffer, Bytes& value);

    Bytes& operator<<(Bytes& buffer, std::uint64_t value);
    BytesSpan operator>>(BytesSpan buffer, std::uint64_t& value);

<<<<<<< HEAD
    quicr::Bytes& operator<<(quicr::Bytes& buffer, std::uint8_t value);
    quicr::BytesSpan operator>>(quicr::BytesSpan buffer, uint8_t& value);
=======
    Bytes& operator<<(Bytes& buffer, std::uint8_t value);
    BytesSpan operator>>(BytesSpan buffer, uint8_t& value);
>>>>>>> 1cf371eb

    Bytes& operator<<(Bytes& buffer, std::uint16_t value);
    BytesSpan operator>>(BytesSpan buffer, std::uint16_t& value);

    Bytes& operator<<(Bytes& buffer, const UintVar& value);

    using GroupId = uint64_t;
    using ObjectId = uint64_t;
    // TODO(RichLogan): Remove when ErrorReason -> ReasonPhrase.
    using ReasonPhrase = Bytes;

    struct ControlMessage
    {
        std::uint64_t type{ 0 };
        Bytes payload{};
    };
    Bytes& operator<<(Bytes& buffer, const ControlMessage& message);
    BytesSpan operator>>(BytesSpan buffer, ControlMessage& message);

    struct Location
    {
        GroupId group{ 0 };
        ObjectId object{ 0 };

        auto operator<=>(const Location& other) const
        {
            if (const auto cmp = group <=> other.group; cmp != 0) {
                return cmp;
            }
            return object <=> other.object;
        }

        bool operator==(const Location& other) const = default;
    };
    Bytes& operator<<(Bytes& buffer, const Location& location);
    BytesSpan operator>>(BytesSpan buffer, Location& location);

    // All uint64_t and enum(uint64_t) types serialize to varints.
    template<typename T>
    concept UVarintEncoded =
      std::same_as<T, std::uint64_t> || (std::is_enum_v<T> && std::same_as<std::underlying_type_t<T>, std::uint64_t>);

    // Serialization for all uint64_t/enum(uint64_t) to varint.
    template<UVarintEncoded T>
    Bytes& operator<<(Bytes& buffer, const T value)
    {
        return buffer << UintVar(static_cast<std::uint64_t>(value));
    }

    // Deserialization for all uint64_t/enum(uint64_t) from varint.
    template<UVarintEncoded T>
    BytesSpan operator>>(BytesSpan buffer, T& value)
    {
        UintVar uvalue(buffer);
        value = static_cast<T>(uvalue.Get());
        return buffer.subspan(uvalue.size());
    }

    /// MoQ Key Value Pair.
    template<UVarintEncoded T>
    struct KeyValuePair
    {
        T type;
        Bytes value;

        /**
         * Get the encoded size of this KeyValuePair, in bytes.
         * @return Encoded size, in bytes.
         */
        std::size_t Size() const
        {
            std::size_t size = 0;
            const auto type_val = static_cast<std::uint64_t>(type);
            size += UintVar(type_val).size();

            if (type_val % 2 == 0) {
                // Even types: single varint of value
                if (value.size() > sizeof(std::uint64_t)) {
                    throw std::invalid_argument("Value too large to encode as uint64_t.");
                }
                std::uint64_t val = 0;
                std::memcpy(&val, value.data(), value.size());
                size += UintVar(val).size();
            } else {
                // Odd types: length + bytes
                size += UintVar(value.size()).size();
                size += value.size();
            }
            return size;
        }

        /**
         * Equality comparison operator for KeyValuePair.
         * @param other The KeyValuePair to compare with.
         * @return True if both KeyValuePair objects are equal, false otherwise.
         */
        bool operator==(const KeyValuePair<T>& other) const
        {
            if (type != other.type) {
                return false;
            }

            if (static_cast<std::uint64_t>(type) % 2 != 0) {
                // Odd types are byte equality.
                return value == other.value;
            }

            // Even types are numeric equality.
            if (value.size() > sizeof(std::uint64_t) || other.value.size() > sizeof(std::uint64_t)) {
                throw std::invalid_argument("Even KVPs must be <= 8 bytes");
            }

            // Compare numeric values.
            const auto smaller = std::min(value.size(), other.value.size());
            if (memcmp(value.data(), other.value.data(), smaller) != 0) {
                return false;
            }

            // Are there left over bytes to check?
            const auto larger = std::max(value.size(), other.value.size());
            if (larger == smaller) {
                return true;
            }

            // Any remaining bytes could be 0, but nothing else.
            const auto& longer = (value.size() > other.value.size()) ? value : other.value;
            const auto remaining = larger - smaller;
            static constexpr std::uint8_t kZero[sizeof(std::uint64_t)] = { 0 };
            return memcmp(longer.data() + smaller, kZero, remaining) == 0;
        }
    };

    template<UVarintEncoded T>
    Bytes& operator<<(Bytes& buffer, const KeyValuePair<T>& param)
    {
        buffer << param.type;
        if (static_cast<std::uint64_t>(param.type) % 2 != 0) {
            // Odd, encode bytes.
            return buffer << param.value;
        }

        // Even, single varint of value.
        if (param.value.size() > sizeof(std::uint64_t)) {
            throw std::invalid_argument("Value too large to encode as uint64_t.");
        }
        std::uint64_t val = 0;
        std::memcpy(&val, param.value.data(), param.value.size());
        return buffer << UintVar(val);
    }

    template<UVarintEncoded T>
    BytesSpan operator>>(BytesSpan buffer, KeyValuePair<T>& param)
    {
        buffer = buffer >> param.type;
        if (static_cast<std::uint64_t>(param.type) % 2 != 0) {
            // Odd, decode bytes.
            return buffer >> param.value;
        }

        // Even, decode single varint of value.
        UintVar uvar(buffer);
        buffer = buffer.subspan(uvar.size());
        std::uint64_t val(uvar);
        param.value.resize(uvar.size());
        std::memcpy(param.value.data(), &val, uvar.size());
        return buffer;
    }

    enum struct SetupParameterType : uint64_t
    {
        kPath = 0x01,
        kMaxRequestId = 0x02, // version specific, unused
        kAuthorizationToken = 0x03,
        kEndpointId = 0xF1, // Endpoint ID, using temp value for now
        kInvalid = 0xFF,    // used internally.
    };

    enum struct ParameterType : uint64_t
    {
        kDeliveryTimeout = 0x02,
        kAuthorizationToken = 0x03,
        kMaxCacheDuration = 0x04,
        kInvalid = 0xFF, // used internally.
    };

    using Parameter = KeyValuePair<ParameterType>;
    using SetupParameter = KeyValuePair<SetupParameterType>;

    enum struct GroupOrder : uint8_t
    {
        kOriginalPublisherOrder = 0x0,
        kAscending,
        kDescending
    };

    Bytes& operator<<(Bytes& buffer, GroupOrder value);
    BytesSpan operator>>(BytesSpan buffer, GroupOrder& value);

    enum struct FilterType : uint64_t
    {
        kLargestObject = 0x2,
        kNextGroupStart = 0x1,
        kAbsoluteStart = 0x3,
        kAbsoluteRange = 0x4
    };

    enum class TrackStatusCode : uint64_t
    {
        kInProgress = 0x00,
        kDoesNotExist,
        kNotStarted,
        kFinished,
        kUnknown
    };

    enum class SubscribeDoneStatusCode : uint64_t
    {
        kInternalError = 0x00,
        kUnauthorized,
        kTrackEnded,
        kSubscribtionEnded,
        kGoingAway,
        kExpired,
        kTooFarBehind,
    };

    enum class FetchType : std::uint64_t
    {
        kStandalone = 0x1,
        kJoiningFetch,
    };

    enum class TerminationReason : uint64_t
    {
        kNoError = 0x0,
        kInternalError,
        kUnauthorized,
        kProtocolViolation,
        kDupTrackAlias,
        kParamLengthMismatch,
        kGoAwayTimeout = 0x10,
    };

    enum class FetchErrorCode : uint64_t
    {
        kInternalError = 0x0,
        kUnauthorized = 0x1,
        kTimeout = 0x2,
        kNotSupported = 0x3,
        kTrackDoesNotExist = 0x4,
        kInvalidRange = 0x5,
    };

    enum class AnnounceErrorCode : uint64_t
    {
        kInternalError = 0x0,
        kUnauthorized,
        kTimeout,
        kNotSupported,
        kUninterested
    };

    // TODO (Suhas): rename it to StreamMapping
    enum ForwardingPreference : uint8_t
    {
        kStreamPerGroup = 0,
        kStreamPerObject,
        kStreamPerPriority,
        kStreamPerTrack,
        kDatagram
    };

    Bytes& operator<<(Bytes& buffer, ForwardingPreference value);
    BytesSpan operator>>(BytesSpan buffer, ForwardingPreference& value);

    enum class SubscribeErrorCode : uint64_t
    {
        kInternalError = 0x0,
        kUnauthorized,
        kTimeout,
        kNotSupported,
        kTrackDoesNotExist,
        kInvalidRange,
        kRetryTrackAlias,

        kTrackNotExist = 0xF0 // Missing in draft
    };

    enum class SubscribeAnnouncesErrorCode : uint64_t
    {
        kInternalError = 0x0,
        kUnauthorized,
        kTimeout,
        kNotSupported,
        kNamespacePrefixUnknown,
    };

    BytesSpan operator>>(BytesSpan buffer, TrackNamespace& msg);
    Bytes& operator<<(Bytes& buffer, const TrackNamespace& msg);
} // namespace<|MERGE_RESOLUTION|>--- conflicted
+++ resolved
@@ -9,16 +9,8 @@
     Bytes& operator<<(Bytes& buffer, const BytesSpan& bytes);
     BytesSpan operator>>(BytesSpan buffer, Bytes& value);
 
-    Bytes& operator<<(Bytes& buffer, std::uint64_t value);
-    BytesSpan operator>>(BytesSpan buffer, std::uint64_t& value);
-
-<<<<<<< HEAD
-    quicr::Bytes& operator<<(quicr::Bytes& buffer, std::uint8_t value);
-    quicr::BytesSpan operator>>(quicr::BytesSpan buffer, uint8_t& value);
-=======
     Bytes& operator<<(Bytes& buffer, std::uint8_t value);
     BytesSpan operator>>(BytesSpan buffer, uint8_t& value);
->>>>>>> 1cf371eb
 
     Bytes& operator<<(Bytes& buffer, std::uint16_t value);
     BytesSpan operator>>(BytesSpan buffer, std::uint16_t& value);
@@ -58,18 +50,18 @@
 
     // All uint64_t and enum(uint64_t) types serialize to varints.
     template<typename T>
-    concept UVarintEncoded =
+    concept VarIntValueType =
       std::same_as<T, std::uint64_t> || (std::is_enum_v<T> && std::same_as<std::underlying_type_t<T>, std::uint64_t>);
 
     // Serialization for all uint64_t/enum(uint64_t) to varint.
-    template<UVarintEncoded T>
+    template<VarIntValueType T>
     Bytes& operator<<(Bytes& buffer, const T value)
     {
         return buffer << UintVar(static_cast<std::uint64_t>(value));
     }
 
     // Deserialization for all uint64_t/enum(uint64_t) from varint.
-    template<UVarintEncoded T>
+    template<VarIntValueType T>
     BytesSpan operator>>(BytesSpan buffer, T& value)
     {
         UintVar uvalue(buffer);
@@ -78,7 +70,7 @@
     }
 
     /// MoQ Key Value Pair.
-    template<UVarintEncoded T>
+    template<VarIntValueType T>
     struct KeyValuePair
     {
         T type;
@@ -151,7 +143,7 @@
         }
     };
 
-    template<UVarintEncoded T>
+    template<VarIntValueType T>
     Bytes& operator<<(Bytes& buffer, const KeyValuePair<T>& param)
     {
         buffer << param.type;
@@ -169,7 +161,7 @@
         return buffer << UintVar(val);
     }
 
-    template<UVarintEncoded T>
+    template<VarIntValueType T>
     BytesSpan operator>>(BytesSpan buffer, KeyValuePair<T>& param)
     {
         buffer = buffer >> param.type;
