// SPDX-FileCopyrightText: Copyright (c) 2024 Cisco Systems
// SPDX-License-Identifier: BSD-2-Clause

#pragma once

#include "quicr/common.h"
#include "quicr/detail/ctrl_messages.h"
#include "quicr/object.h"
#include "quicr/track_name.h"
#include "stream_buffer.h"

#include <map>
#include <string>
#include <vector>

namespace quicr::messages {
    using SubGroupId = quicr::messages::GroupId;
    using ObjectPriority = uint8_t;
    using Extensions = std::map<uint64_t, Bytes>;

<<<<<<< HEAD
    Bytes& operator<<(Bytes& buffer, const std::optional<Extensions>& extensions);
    Bytes& operator<<(Bytes& buffer, const Extensions& extensions);
=======
    struct ProtocolViolationException : std::runtime_error
    {
        const std::string reason;
        ProtocolViolationException(const std::string& reason,
                                   const std::source_location location = std::source_location::current())
          : std::runtime_error(
              std::format("Protocol violation: {} (line {}, file {})", reason, location.line(), location.file_name()))
          , reason(reason)
        {
        }
    };
>>>>>>> e68af539

    /**
     * Possible datagram object header types.
     */
    enum class DatagramHeaderType : uint8_t
    {
        kNotEndOfGroupNoExtensions = 0x00,
        kNotEndOfGroupWithExtensions = 0x01,
        kEndOfGroupNoExtensions = 0x02,
        kEndOfGroupWithExtensions = 0x03
    };

    /**
     * Possible datagram status types.
     */
    enum class DatagramStatusType : uint8_t
    {
        kNoExtensions = 0x04,
        kWithExtensions = 0x05
    };

    /**
     * Possible fetch header types.
     */
    enum class FetchHeaderType : uint8_t
    {
        kFetchHeader = 0x05
    };

    /**
     * Possible stream subgroup header types.
     */
    enum class StreamHeaderType : uint8_t
    {
        kSubgroup0NotEndOfGroupNoExtensions = 0x10,
        kSubgroup0NotEndOfGroupWithExtensions = 0x11,
        kSubgroupFirstObjectNotEndOfGroupNoExtensions = 0x12,
        kSubgroupFirstObjectNotEndOfGroupWithExtensions = 0x13,
        kSubgroupExplicitNotEndOfGroupNoExtensions = 0x14,
        kSubgroupExplicitNotEndOfGroupWithExtensions = 0x15,
        kSubgroup0EndOfGroupNoExtensions = 0x18,
        kSubgroup0EndOfGroupWithExtensions = 0x19,
        kSubgroupFirstObjectEndOfGroupNoExtensions = 0x1A,
        kSubgroupFirstObjectEndOfGroupWithExtensions = 0x1B,
        kSubgroupExplicitEndOfGroupNoExtensions = 0x1C,
        kSubgroupExplicitEndOfGroupWithExtensions = 0x1D
    };

    /**
     * Possible ways of communicating subgroup ID in stream headers.
     */
    enum class SubgroupIdType
    {
        // The subgroup ID should be set to zero, and not serialized on the wire.
        kIsZero,
        // The subgroup ID should be set from the first object in the group, and not serialized on the wire.
        kSetFromFirstObject,
        // The subgroup ID is explicitly set and serialized on the wire.
        kExplicit
    };

    /**
     * Describes the properties of a stream header type.
     */
    struct StreamHeaderProperties
    {
        // The way in which the subgroup ID is serialized & handled.
        const SubgroupIdType subgroup_id_type;
        // True if the last object in this subgroup is the end of the group.
        const bool end_of_group;
        // If true, all objects in this subgroup will have an extension header length serialized (it may be 0).
        // If false, no objects in this subgroup will have extensions, and extension length is not serialized.
        const bool may_contain_extensions;

        constexpr StreamHeaderProperties(const SubgroupIdType subgroup_id_type,
                                         const bool end_of_group,
                                         const bool may_contain_extensions)
          : subgroup_id_type(subgroup_id_type)
          , end_of_group(end_of_group)
          , may_contain_extensions(may_contain_extensions)
        {
        }

        constexpr StreamHeaderProperties(const StreamHeaderType type)
          : subgroup_id_type(GetSubgroupIdType(type))
          , end_of_group(EndOfGroup(type))
          , may_contain_extensions(MayContainExtensions(type))
        {
        }

        /**
         * Get the type of this stream header based on its properties.
         * @return The StreamHeaderType corresponding to these properties.
         */
        StreamHeaderType GetType() const
        {
            switch (subgroup_id_type) {
                case SubgroupIdType::kIsZero: {
                    if (end_of_group) {
                        return may_contain_extensions ? StreamHeaderType::kSubgroup0EndOfGroupWithExtensions
                                                      : StreamHeaderType::kSubgroup0EndOfGroupNoExtensions;
                    }
                    return may_contain_extensions ? StreamHeaderType::kSubgroup0NotEndOfGroupWithExtensions
                                                  : StreamHeaderType::kSubgroup0NotEndOfGroupNoExtensions;
                }
                case SubgroupIdType::kSetFromFirstObject: {
                    if (end_of_group) {
                        return may_contain_extensions ? StreamHeaderType::kSubgroupFirstObjectEndOfGroupWithExtensions
                                                      : StreamHeaderType::kSubgroupFirstObjectEndOfGroupNoExtensions;
                    }
                    return may_contain_extensions ? StreamHeaderType::kSubgroupFirstObjectNotEndOfGroupWithExtensions
                                                  : StreamHeaderType::kSubgroupFirstObjectNotEndOfGroupNoExtensions;
                }
                case SubgroupIdType::kExplicit: {
                    if (end_of_group) {
                        return may_contain_extensions ? StreamHeaderType::kSubgroupExplicitEndOfGroupWithExtensions
                                                      : StreamHeaderType::kSubgroupExplicitEndOfGroupNoExtensions;
                    }
                    return may_contain_extensions ? StreamHeaderType::kSubgroupExplicitNotEndOfGroupWithExtensions
                                                  : StreamHeaderType::kSubgroupExplicitNotEndOfGroupNoExtensions;
                }
            }
            assert(false);
            return StreamHeaderType::kSubgroup0NotEndOfGroupWithExtensions;
        }

      private:
        static constexpr bool MayContainExtensions(const StreamHeaderType type)
        {
            switch (type) {
                case StreamHeaderType::kSubgroup0NotEndOfGroupNoExtensions:
                case StreamHeaderType::kSubgroup0EndOfGroupNoExtensions:
                case StreamHeaderType::kSubgroupFirstObjectNotEndOfGroupNoExtensions:
                case StreamHeaderType::kSubgroupFirstObjectEndOfGroupNoExtensions:
                case StreamHeaderType::kSubgroupExplicitNotEndOfGroupNoExtensions:
                case StreamHeaderType::kSubgroupExplicitEndOfGroupNoExtensions:
                    return false;
                case StreamHeaderType::kSubgroup0NotEndOfGroupWithExtensions:
                case StreamHeaderType::kSubgroup0EndOfGroupWithExtensions:
                case StreamHeaderType::kSubgroupFirstObjectNotEndOfGroupWithExtensions:
                case StreamHeaderType::kSubgroupFirstObjectEndOfGroupWithExtensions:
                case StreamHeaderType::kSubgroupExplicitNotEndOfGroupWithExtensions:
                case StreamHeaderType::kSubgroupExplicitEndOfGroupWithExtensions:
                    return true;
            }
            assert(false);
            return false;
        }

        static constexpr bool EndOfGroup(const StreamHeaderType type)
        {
            switch (type) {
                case StreamHeaderType::kSubgroup0EndOfGroupNoExtensions:
                case StreamHeaderType::kSubgroup0EndOfGroupWithExtensions:
                case StreamHeaderType::kSubgroupFirstObjectEndOfGroupNoExtensions:
                case StreamHeaderType::kSubgroupFirstObjectEndOfGroupWithExtensions:
                case StreamHeaderType::kSubgroupExplicitEndOfGroupNoExtensions:
                case StreamHeaderType::kSubgroupExplicitEndOfGroupWithExtensions:
                    return true;
                case StreamHeaderType::kSubgroup0NotEndOfGroupNoExtensions:
                case StreamHeaderType::kSubgroup0NotEndOfGroupWithExtensions:
                case StreamHeaderType::kSubgroupFirstObjectNotEndOfGroupNoExtensions:
                case StreamHeaderType::kSubgroupFirstObjectNotEndOfGroupWithExtensions:
                case StreamHeaderType::kSubgroupExplicitNotEndOfGroupNoExtensions:
                case StreamHeaderType::kSubgroupExplicitNotEndOfGroupWithExtensions:
                    return false;
            }
            assert(false);
            return false;
        }

        static constexpr SubgroupIdType GetSubgroupIdType(const StreamHeaderType type)
        {
            switch (type) {
                case StreamHeaderType::kSubgroup0NotEndOfGroupNoExtensions:
                case StreamHeaderType::kSubgroup0NotEndOfGroupWithExtensions:
                case StreamHeaderType::kSubgroup0EndOfGroupNoExtensions:
                case StreamHeaderType::kSubgroup0EndOfGroupWithExtensions:
                    return SubgroupIdType::kIsZero;
                case StreamHeaderType::kSubgroupFirstObjectNotEndOfGroupNoExtensions:
                case StreamHeaderType::kSubgroupFirstObjectNotEndOfGroupWithExtensions:
                case StreamHeaderType::kSubgroupFirstObjectEndOfGroupNoExtensions:
                case StreamHeaderType::kSubgroupFirstObjectEndOfGroupWithExtensions:
                    return SubgroupIdType::kSetFromFirstObject;
                case StreamHeaderType::kSubgroupExplicitNotEndOfGroupNoExtensions:
                case StreamHeaderType::kSubgroupExplicitNotEndOfGroupWithExtensions:
                case StreamHeaderType::kSubgroupExplicitEndOfGroupNoExtensions:
                case StreamHeaderType::kSubgroupExplicitEndOfGroupWithExtensions:
                    return SubgroupIdType::kExplicit;
            }
            assert(false);
            return SubgroupIdType::kIsZero;
        }
    };

    /**
     * Describes the properties of a datagram header type.
     */
    struct DatagramHeaderProperties
    {
        // True if this object is end of the group.
        const bool end_of_group;
        // True if this object has extensions.
        const bool has_extensions;

        constexpr explicit DatagramHeaderProperties(const DatagramHeaderType type)
          : end_of_group(EndOfGroup(type))
          , has_extensions(HasExtensions(type))
        {
        }

        constexpr DatagramHeaderProperties(const bool end_of_group, const bool has_extensions)
          : end_of_group(end_of_group)
          , has_extensions(has_extensions)
        {
        }

        /**
         * Get the type of this datagram header based on its properties.
         * @return The DatagramHeaderType corresponding to these properties.
         */
        constexpr DatagramHeaderType GetType() const
        {
            if (end_of_group) {
                return has_extensions ? DatagramHeaderType::kEndOfGroupWithExtensions
                                      : DatagramHeaderType::kEndOfGroupNoExtensions;
            }
            return has_extensions ? DatagramHeaderType::kNotEndOfGroupWithExtensions
                                  : DatagramHeaderType::kNotEndOfGroupNoExtensions;
        }

      private:
        static constexpr bool EndOfGroup(const DatagramHeaderType type)
        {
            switch (type) {
                case DatagramHeaderType::kEndOfGroupNoExtensions:
                case DatagramHeaderType::kEndOfGroupWithExtensions:
                    return true;
                case DatagramHeaderType::kNotEndOfGroupNoExtensions:
                case DatagramHeaderType::kNotEndOfGroupWithExtensions:
                    return false;
            }
            assert(false);
            return false;
        }

        static constexpr bool HasExtensions(const DatagramHeaderType type)
        {
            switch (type) {
                case DatagramHeaderType::kNotEndOfGroupNoExtensions:
                case DatagramHeaderType::kEndOfGroupNoExtensions:
                    return false;
                case DatagramHeaderType::kNotEndOfGroupWithExtensions:
                case DatagramHeaderType::kEndOfGroupWithExtensions:
                    return true;
            }
            assert(false);
            return false;
        }
    };

    /**
     * Describes the properties of a datagram status type.
     */
    struct DatagramStatusProperties
    {
        // True if this datagram status message has extensions.
        const bool has_extensions;

        explicit constexpr DatagramStatusProperties(const bool has_extensions)
          : has_extensions(has_extensions)
        {
        }

        explicit constexpr DatagramStatusProperties(const DatagramStatusType type)
          : has_extensions(HasExtensions(type))
        {
        }

        /**
         * Get the datagram status type based on its properties.
         * @return The DatagramStatusType corresponding to these properties.
         */
        constexpr DatagramStatusType GetType() const
        {
            return has_extensions ? DatagramStatusType::kWithExtensions : DatagramStatusType::kNoExtensions;
        }

      private:
        static constexpr bool HasExtensions(const DatagramStatusType type)
        {
            switch (type) {
                case DatagramStatusType::kNoExtensions:
                    return false;
                case DatagramStatusType::kWithExtensions:
                    return true;
            }
            assert(false);
            return false;
        }
    };

    /**
     * The possible message types arriving over datagram transport.
     */
    enum class DatagramMessageType : uint8_t
    {
        kDatagramNotEndOfGroupNoExtensions = static_cast<uint8_t>(DatagramHeaderType::kNotEndOfGroupNoExtensions),
        kDatagramNotEndOfGroupWithExtensions = static_cast<uint8_t>(DatagramHeaderType::kNotEndOfGroupWithExtensions),
        kDatagramEndOfGroupNoExtensions = static_cast<uint8_t>(DatagramHeaderType::kEndOfGroupNoExtensions),
        kDatagramEndOfGroupWithExtensions = static_cast<uint8_t>(DatagramHeaderType::kEndOfGroupWithExtensions),
        kDatagramStatusNoExtensions = static_cast<uint8_t>(DatagramStatusType::kNoExtensions),
        kDatagramStatusWithExtensions = static_cast<uint8_t>(DatagramStatusType::kWithExtensions),
    };

    /**
     * The possible message types arriving over stream transport.
     */
    enum class StreamMessageType : uint8_t
    {
        kFetchHeader = static_cast<uint8_t>(FetchHeaderType::kFetchHeader),
        kSubgroup0NotEndOfGroupNoExtensions =
          static_cast<uint8_t>(StreamHeaderType::kSubgroup0NotEndOfGroupNoExtensions),
        kSubgroup0NotEndOfGroupWithExtensions =
          static_cast<uint8_t>(StreamHeaderType::kSubgroup0NotEndOfGroupWithExtensions),
        kSubgroupFirstObjectNotEndOfGroupNoExtensions =
          static_cast<uint8_t>(StreamHeaderType::kSubgroupFirstObjectNotEndOfGroupNoExtensions),
        kSubgroupFirstObjectNotEndOfGroupWithExtensions =
          static_cast<uint8_t>(StreamHeaderType::kSubgroupFirstObjectNotEndOfGroupWithExtensions),
        kSubgroupExplicitNotEndOfGroupNoExtensions =
          static_cast<uint8_t>(StreamHeaderType::kSubgroupExplicitNotEndOfGroupNoExtensions),
        kSubgroupExplicitNotEndOfGroupWithExtensions =
          static_cast<uint8_t>(StreamHeaderType::kSubgroupExplicitNotEndOfGroupWithExtensions),
        kSubgroup0EndOfGroupNoExtensions = static_cast<uint8_t>(StreamHeaderType::kSubgroup0EndOfGroupNoExtensions),
        kSubgroup0EndOfGroupWithExtensions = static_cast<uint8_t>(StreamHeaderType::kSubgroup0EndOfGroupWithExtensions),
        kSubgroupFirstObjectEndOfGroupNoExtensions =
          static_cast<uint8_t>(StreamHeaderType::kSubgroupFirstObjectEndOfGroupNoExtensions),
        kSubgroupFirstObjectEndOfGroupWithExtensions =
          static_cast<uint8_t>(StreamHeaderType::kSubgroupFirstObjectEndOfGroupWithExtensions),
        kSubgroupExplicitEndOfGroupNoExtensions =
          static_cast<uint8_t>(StreamHeaderType::kSubgroupExplicitEndOfGroupNoExtensions),
        kSubgroupExplicitEndOfGroupWithExtensions =
          static_cast<uint8_t>(StreamHeaderType::kSubgroupExplicitEndOfGroupWithExtensions)
    };

    /**
     * @brief Check if the given type is a datagram message type.
     * @details This primarily exists to enforce compile time validation of message type handling. The actual message
     * type can be assumed to be a datagram message if it arrives on a datagram transport.
     * @param type The type to query.
     * @return True if this is a datagram message type, false otherwise.
     */
    constexpr bool TypeIsDatagram(const DatagramMessageType type)
    {
        switch (type) {
            case DatagramMessageType::kDatagramNotEndOfGroupNoExtensions:
            case DatagramMessageType::kDatagramNotEndOfGroupWithExtensions:
            case DatagramMessageType::kDatagramEndOfGroupNoExtensions:
            case DatagramMessageType::kDatagramEndOfGroupWithExtensions:
            case DatagramMessageType::kDatagramStatusNoExtensions:
            case DatagramMessageType::kDatagramStatusWithExtensions:
                return true;
        }
        assert(false);
        return false;
    }

    /**
     * @brief Check if the given datagram message type is a datagram object header.
     * @param type The type to query.
     * @return True if this is a datagram object type, false otherwise.
     */
    [[maybe_unused]]
    static bool TypeIsDatagramHeaderType(const DatagramMessageType type)
    {
        switch (type) {
            case DatagramMessageType::kDatagramNotEndOfGroupNoExtensions:
            case DatagramMessageType::kDatagramNotEndOfGroupWithExtensions:
            case DatagramMessageType::kDatagramEndOfGroupNoExtensions:
            case DatagramMessageType::kDatagramEndOfGroupWithExtensions:
                return true;
            case DatagramMessageType::kDatagramStatusNoExtensions:
            case DatagramMessageType::kDatagramStatusWithExtensions:
                return false;
        }
        assert(false);
        return false;
    }

    /**
     * @brief Check if the given datagram message type is a datagram status header.
     * @param type The type to query.
     * @return True if this is a datagram object status, false otherwise.
     */
    [[maybe_unused]]
    static bool TypeIsDatagramStatusType(const DatagramMessageType type)
    {
        switch (type) {
            case DatagramMessageType::kDatagramStatusNoExtensions:
            case DatagramMessageType::kDatagramStatusWithExtensions:
                return true;
            case DatagramMessageType::kDatagramNotEndOfGroupNoExtensions:
            case DatagramMessageType::kDatagramNotEndOfGroupWithExtensions:
            case DatagramMessageType::kDatagramEndOfGroupNoExtensions:
            case DatagramMessageType::kDatagramEndOfGroupWithExtensions:
                return false;
        }
        assert(false);
        return false;
    }

    /**
     * Check if the given stream message type is a subgroup header.
     * @param type The type to query.
     * @return True if this is a stream subgroup header type, false otherwise.
     */
    [[maybe_unused]] static bool TypeIsStreamHeaderType(const StreamMessageType type)
    {
        switch (type) {
            case StreamMessageType::kSubgroup0NotEndOfGroupNoExtensions:
            case StreamMessageType::kSubgroup0NotEndOfGroupWithExtensions:
            case StreamMessageType::kSubgroupFirstObjectNotEndOfGroupNoExtensions:
            case StreamMessageType::kSubgroupFirstObjectNotEndOfGroupWithExtensions:
            case StreamMessageType::kSubgroupExplicitNotEndOfGroupNoExtensions:
            case StreamMessageType::kSubgroupExplicitNotEndOfGroupWithExtensions:
            case StreamMessageType::kSubgroup0EndOfGroupNoExtensions:
            case StreamMessageType::kSubgroup0EndOfGroupWithExtensions:
            case StreamMessageType::kSubgroupFirstObjectEndOfGroupNoExtensions:
            case StreamMessageType::kSubgroupFirstObjectEndOfGroupWithExtensions:
            case StreamMessageType::kSubgroupExplicitEndOfGroupNoExtensions:
            case StreamMessageType::kSubgroupExplicitEndOfGroupWithExtensions:
                return true;
            case StreamMessageType::kFetchHeader:
                return false;
        }
        assert(false);
        return false;
    }

    struct FetchHeader
    {
        FetchHeaderType type{ FetchHeaderType::kFetchHeader };
        uint64_t subscribe_id;

        template<class StreamBufferType>
        friend bool operator>>(StreamBufferType& buffer, FetchHeader& msg);

      private:
        uint64_t current_pos{ 0 };
        bool parse_completed{ false };
    };

    BytesSpan operator>>(BytesSpan buffer, FetchHeader& msg);
    Bytes& operator<<(Bytes& buffer, const FetchHeader& msg);

    struct FetchObject
    {
        messages::GroupId group_id;
        SubGroupId subgroup_id;
        ObjectId object_id;
        ObjectPriority publisher_priority;
        std::optional<Extensions> extensions;
        uint64_t payload_len{ 0 };
        ObjectStatus object_status;
        Bytes payload;
        template<class StreamBufferType>
        friend bool operator>>(StreamBufferType& buffer, FetchObject& msg);

      private:
        std::optional<std::size_t> extension_headers_length;
        std::size_t extension_bytes_remaining{ 0 };
        std::optional<uint64_t> current_tag{};
        uint64_t current_pos{ 0 };
        bool parse_completed{ false };
    };

    bool operator>>(Bytes& buffer, FetchObject& msg);
    Bytes& operator<<(Bytes& buffer, const FetchObject& msg);

    //
    // Data Streams
    //

    struct ObjectDatagram
    {
        messages::TrackAlias track_alias;
        messages::GroupId group_id;
        ObjectId object_id;
        ObjectPriority priority;
        std::optional<Extensions> extensions;
        uint64_t payload_len{ 0 };
        ObjectStatus object_status;
        Bytes payload;
        bool end_of_group{ false };

        template<class StreamBufferType>
        friend bool operator>>(StreamBufferType& buffer, ObjectDatagram& msg);

        /**
         * Determine the type of this datagram header based on its properties.
         * @return The DatagramHeaderType corresponding to this datagram header.
         */
        DatagramHeaderType GetType() const
        {
            return DatagramHeaderProperties(end_of_group, extensions.has_value()).GetType();
        }

      private:
        std::optional<DatagramHeaderType> type;
<<<<<<< HEAD
        std::optional<std::size_t> extension_headers_length;
        std::size_t extension_bytes_left{ 0 };
=======
        uint64_t num_extensions{ 0 };
>>>>>>> e68af539
        std::optional<uint64_t> current_tag{};
        uint64_t current_pos{ 0 };
        bool parse_completed{ false };
    };

    Bytes& operator<<(Bytes& buffer, const ObjectDatagram& msg);

    struct ObjectDatagramStatus
    {
        TrackAlias track_alias;
        GroupId group_id;
        ObjectId object_id;
        ObjectPriority priority;
        std::optional<Extensions> extensions;
        ObjectStatus status;

        template<class StreamBufferType>
        friend bool operator>>(StreamBufferType& buffer, ObjectDatagramStatus& msg);

        DatagramStatusType GetType() const
        {
            const auto properties = DatagramStatusProperties(extensions.has_value());
            return properties.GetType();
        }

      private:
        std::optional<DatagramStatusType> type;
<<<<<<< HEAD
        std::optional<std::size_t> extension_headers_length;
        std::size_t extension_bytes_left{ 0 };
=======
        uint64_t num_extensions{ 0 };
>>>>>>> e68af539
        std::optional<uint64_t> current_tag{};
        uint64_t current_pos{ 0 };
        bool parse_completed{ false };
    };

    Bytes& operator<<(Bytes& buffer, const ObjectDatagramStatus& msg);

    // SubGroups
    struct StreamHeaderSubGroup
    {
        StreamHeaderType type;
        messages::TrackAlias track_alias;
        messages::GroupId group_id;
        std::optional<SubGroupId> subgroup_id;
        ObjectPriority priority;
        template<class StreamBufferType>
        friend bool operator>>(StreamBufferType& buffer, StreamHeaderSubGroup& msg);

      private:
        uint64_t current_pos{ 0 };
        bool parse_completed{ false };
    };

    bool operator>>(Bytes& buffer, StreamHeaderSubGroup& msg);
    Bytes& operator<<(Bytes& buffer, const StreamHeaderSubGroup& msg);

    struct StreamSubGroupObject
    {
        ObjectId object_id;
        uint64_t payload_len{ 0 };
        ObjectStatus object_status;
        std::optional<Extensions> extensions;
        Bytes payload;
        std::optional<StreamHeaderType> stream_type;
        template<class StreamBufferType>
        friend bool operator>>(StreamBufferType& buffer, StreamSubGroupObject& msg);

      private:
        std::optional<std::size_t> extension_headers_length;
        std::size_t extension_bytes_left{ 0 };
        std::optional<uint64_t> current_tag{};
        uint64_t current_pos{ 0 };
        bool parse_completed{ false };
    };

    bool operator>>(Bytes& buffer, StreamSubGroupObject& msg);
    Bytes& operator<<(Bytes& buffer, const StreamSubGroupObject& msg);

} // end of namespace quicr::_messages<|MERGE_RESOLUTION|>--- conflicted
+++ resolved
@@ -18,10 +18,9 @@
     using ObjectPriority = uint8_t;
     using Extensions = std::map<uint64_t, Bytes>;
 
-<<<<<<< HEAD
     Bytes& operator<<(Bytes& buffer, const std::optional<Extensions>& extensions);
     Bytes& operator<<(Bytes& buffer, const Extensions& extensions);
-=======
+
     struct ProtocolViolationException : std::runtime_error
     {
         const std::string reason;
@@ -33,7 +32,6 @@
         {
         }
     };
->>>>>>> e68af539
 
     /**
      * Possible datagram object header types.
@@ -543,12 +541,8 @@
 
       private:
         std::optional<DatagramHeaderType> type;
-<<<<<<< HEAD
         std::optional<std::size_t> extension_headers_length;
         std::size_t extension_bytes_left{ 0 };
-=======
-        uint64_t num_extensions{ 0 };
->>>>>>> e68af539
         std::optional<uint64_t> current_tag{};
         uint64_t current_pos{ 0 };
         bool parse_completed{ false };
@@ -576,12 +570,8 @@
 
       private:
         std::optional<DatagramStatusType> type;
-<<<<<<< HEAD
         std::optional<std::size_t> extension_headers_length;
         std::size_t extension_bytes_left{ 0 };
-=======
-        uint64_t num_extensions{ 0 };
->>>>>>> e68af539
         std::optional<uint64_t> current_tag{};
         uint64_t current_pos{ 0 };
         bool parse_completed{ false };
