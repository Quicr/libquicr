--- conflicted
+++ resolved
@@ -307,29 +307,6 @@
     //
     // Data Streams
     //
-<<<<<<< HEAD
-=======
-    struct MoqObjectStream
-    {
-        SubscribeId subscribe_id;
-        TrackAlias track_alias;
-        GroupId group_id;
-        ObjectId object_id;
-        ObjectPriority priority;
-        std::optional<Extensions> extensions;
-        Bytes payload;
-        template<class StreamBufferType>
-        friend bool operator>>(StreamBufferType& buffer, MoqObjectStream& msg);
-
-      private:
-        uint64_t num_extensions{ 0 };
-        std::optional<uint64_t> current_tag{};
-        uint64_t current_pos{ 0 };
-        bool parse_completed{ false };
-    };
-
-    Bytes& operator<<(Bytes& buffer, const MoqObjectStream& msg);
->>>>>>> 772cd5c2
 
     struct MoqObjectDatagram
     {
@@ -356,40 +333,6 @@
     struct MoqStreamHeaderSubGroup
     {
         TrackAlias track_alias;
-<<<<<<< HEAD
-=======
-        ObjectPriority priority;
-        template<class StreamBufferType>
-        friend bool operator>>(StreamBufferType& buffer, MoqStreamHeaderTrack& msg);
-
-      private:
-        uint64_t current_pos{ 0 };
-        bool parse_completed{ false };
-    };
-
-    Bytes& operator<<(Bytes& buffer, const MoqStreamHeaderTrack& msg);
-
-    struct MoqStreamTrackObject
-    {
-        GroupId group_id;
-        ObjectId object_id;
-        std::optional<Extensions> extensions;
-        Bytes payload;
-        template<class StreamBufferType>
-        friend bool operator>>(StreamBufferType& buffer, MoqStreamTrackObject& msg);
-
-      private:
-        uint64_t num_extensions{ 0 };
-        std::optional<uint64_t> current_tag{};
-        uint64_t current_pos{ 0 };
-        bool parse_completed{ false };
-    };
-
-    Bytes& operator<<(Bytes& buffer, const MoqStreamTrackObject& msg);
-
-    struct MoqStreamHeaderGroup
-    {
->>>>>>> 772cd5c2
         SubscribeId subscribe_id;
         GroupId group_id;
         SubGroupId subgroup_id;
@@ -402,12 +345,8 @@
         bool parse_completed{ false };
     };
 
-<<<<<<< HEAD
     bool operator>>(Bytes& buffer, MoqStreamHeaderSubGroup& msg);
     Bytes& operator<<(Bytes& buffer, const MoqStreamHeaderSubGroup& msg);
-=======
-    Bytes& operator<<(Bytes& buffer, const MoqStreamHeaderGroup& msg);
->>>>>>> 772cd5c2
 
     struct MoqStreamSubGroupObject
     {
@@ -424,11 +363,7 @@
         bool parse_completed{ false };
     };
 
-<<<<<<< HEAD
     bool operator>>(Bytes& buffer, MoqStreamSubGroupObject& msg);
     Bytes& operator<<(Bytes& buffer, const MoqStreamSubGroupObject& msg);
-=======
-    Bytes& operator<<(Bytes& buffer, const MoqStreamGroupObject& msg);
->>>>>>> 772cd5c2
 
 } // end of namespace quicr::messages