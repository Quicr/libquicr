// SPDX-FileCopyrightText: Copyright (c) 2024 Cisco Systems
// SPDX-License-Identifier: BSD-2-Clause

#pragma once

#include "quicr/common.h"
#include "quicr/detail/ctrl_message_types.h"
#include "quicr/track_name.h"

#include <optional>
#include <span>
#include <vector>

namespace quicr {
    class Transport;

    /**
     * @brief Track mode object of object published or received
     *
     * @details QUIC stream handling mode used to send objects or how object was received
     */
    enum class TrackMode : uint8_t
    {
        kDatagram,
        kStream,
    };

    /**
     * @brief Response to received MOQT Subscribe message
     */
    struct SubscribeResponse
    {
        /**
         * @details **kOK** indicates that the subscribe is accepted and OK should be sent. Any other
         *       value indicates that the subscribe is not accepted and the reason code and other
         *       fields will be set.
         */
        enum class ReasonCode : uint8_t
        {
            kOk = 0,
            kInternalError,
            kInvalidRange,
            kUnauthorized,
            kTimeout,
            kNotSupported,
            kTrackDoesNotExist,
            kMalformedAuthToken,
            kExpiredAuthToken,
        };
        ReasonCode reason_code;
        bool is_publisher_initiated = false;

        std::optional<std::string> error_reason = std::nullopt;

        std::optional<messages::Location> largest_location = std::nullopt;
    };

    /**
     * @brief Response to received MOQT Publish message
     */
    struct PublishResponse
    {
        /**
         * @details **kOK** indicates that the publish is accepted and OK should be sent. Any other
         *       value indicates that the publish is not accepted and the reason code and other
         *       fields will be set.
         */
        enum class ReasonCode : uint8_t
        {
            kOk = 0,
            kInternalError,
            kNotSupported,
        };
        ReasonCode reason_code;

        std::optional<std::string> error_reason = std::nullopt;

        std::optional<messages::Location> largest_location = std::nullopt;
    };

    struct SubscribeNamespaceResponse
    {
        /**
         * @details **kOK** indicates that the subscribe namespace is accepted and OK should be sent. Any other
         *       value indicates that the subscribe namespace is not accepted and the reason code and other
         *       fields will be set.
         */
        enum class ReasonCode : uint8_t
        {
            kOk = 0,
            kInternalError,
            kNotSupported,
        };
        ReasonCode reason_code;

        // Matched tracks that will be advertised in response via PUBLISH.
<<<<<<< HEAD
        struct AvailableTrack
        {
            const FullTrackName track_full_name;
            const std::optional<quicr::messages::Location> largest_location;
        };
        std::vector<AvailableTrack> tracks;
=======
        std::vector<FullTrackName> tracks;
>>>>>>> 8e4b5bb4

        // Matched tracks that will be advertised in response via PUBLISH_NAMESPACE.
        std::vector<TrackNamespace> namespaces;

        std::optional<std::string> error_reason = std::nullopt;
    };

<<<<<<< HEAD
=======
    /**
     * @brief Response to received MOQT Fetch message
     */
    struct FetchResponse
    {
        /**
         * @details **kOK** indicates that the fetch is accepted and OK should be sent. Any other
         *       value indicates that the subscribe is not accepted and the reason code and other
         *       fields will be set.
         */
        enum class ReasonCode : uint8_t
        {
            kOk = 0,
            kInvalidRange,
            kNoObjects,
            kInternalError,
            // TODO: Expand reasons.
        };
        ReasonCode reason_code;

        std::optional<std::string> error_reason = std::nullopt;

        std::optional<messages::Location> largest_location = std::nullopt;
    };

>>>>>>> 8e4b5bb4
    /**
     * @brief MoQ track base handler for tracks (subscribe/publish)
     *
     * @details Base MoQ track handler
     */
    class BaseTrackHandler
    {
      public:
        friend class Transport;
        friend class Server;
        friend class Client;

        virtual ~BaseTrackHandler() = default;

        // --------------------------------------------------------------------------
        // Public API methods that normally should not be overridden
        // --------------------------------------------------------------------------

        BaseTrackHandler() = delete;

      protected:
        /**
         * @brief Track delegate constructor
         *
         * @param full_track_name       Full track name struct
         */
        BaseTrackHandler(const FullTrackName& full_track_name)
          : full_track_name_(full_track_name)
        {
        }

        FullTrackName full_track_name_;

        // --------------------------------------------------------------------------
        // Public Virtual API callback event methods to be overridden
        // --------------------------------------------------------------------------
      public:
        /**
         * @brief Sets the reqeust ID
         * @details MoQ instance sets the request id based on subscribe track method call. Request
         *      id is specific to the connection, so it must be set by the moq instance/connection.
         *
         * @param request_id          62bit request ID
         */
        void SetRequestId(std::optional<uint64_t> request_id) { request_id_ = request_id; }

        /**
         * @brief Get the request ID
         *
         * @return nullopt if not subscribed, otherwise the request ID
         */
        std::optional<uint64_t> GetRequestId() const noexcept { return request_id_; }

        /**
         * @brief Get the full track name
         *
         * @details Gets the full track name
         *
         * @return FullTrackName
         */
        FullTrackName GetFullTrackName() const noexcept { return { full_track_name_ }; }

        /**
         * @brief Get the connection ID
         */
        uint64_t GetConnectionId() const noexcept { return connection_handle_; };

      protected:
        /**
         * Set the transport to use.
         * @param transport The new transport for the handler to use.
         */
        void SetTransport(std::shared_ptr<Transport> transport);

        const std::weak_ptr<Transport>& GetTransport() const noexcept;

        // --------------------------------------------------------------------------
        // Internal
        // --------------------------------------------------------------------------
      private:
        /**
         * @brief Set the connection ID
         *
         * @details The MOQ Handler sets the connection ID
         */
        void SetConnectionId(uint64_t connection_handle) { connection_handle_ = connection_handle; };

        // --------------------------------------------------------------------------
        // Member variables
        // --------------------------------------------------------------------------

        ConnectionHandle connection_handle_; // QUIC transport connection ID

        /**
         * request_id_ is the primary index/key for subscribe context/delegate storage.
         *   It is use as the request_id in MoQ related subscribes.  Request ID will adapt
         *   to received reqeust IDs, so the value will reflect either the received reqeust ID
         *   or the next one that increments from last received ID.
         */
        std::optional<uint64_t> request_id_;

        std::weak_ptr<Transport> transport_;
    };

} // namespace moq<|MERGE_RESOLUTION|>--- conflicted
+++ resolved
@@ -94,16 +94,12 @@
         ReasonCode reason_code;
 
         // Matched tracks that will be advertised in response via PUBLISH.
-<<<<<<< HEAD
         struct AvailableTrack
         {
             const FullTrackName track_full_name;
             const std::optional<quicr::messages::Location> largest_location;
         };
         std::vector<AvailableTrack> tracks;
-=======
-        std::vector<FullTrackName> tracks;
->>>>>>> 8e4b5bb4
 
         // Matched tracks that will be advertised in response via PUBLISH_NAMESPACE.
         std::vector<TrackNamespace> namespaces;
@@ -111,8 +107,6 @@
         std::optional<std::string> error_reason = std::nullopt;
     };
 
-<<<<<<< HEAD
-=======
     /**
      * @brief Response to received MOQT Fetch message
      */
@@ -138,7 +132,6 @@
         std::optional<messages::Location> largest_location = std::nullopt;
     };
 
->>>>>>> 8e4b5bb4
     /**
      * @brief MoQ track base handler for tracks (subscribe/publish)
      *
