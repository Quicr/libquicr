#pragma once
#include <vector>
#include <quicr/common.h>
#include <quicr/track_name.h>
#include "ctrl_message_types.h"
       
namespace quicr::messages {  

        
    
    // usings
    using SupportedVersions = std::vector<std::uint64_t>;
    using SetupParameters = std::vector<quicr::messages::Parameter>;
    using SelectedVersion = std::uint64_t;
    using NewSessionURI = quicr::Bytes;
    using RequestID = std::uint64_t;
    using MaximumRequestID = std::uint64_t;
    using TrackAlias = std::uint64_t;
    using TrackNamespace = quicr::TrackNamespace;
    using TrackName = quicr::Bytes;
    using SubscriberPriority = std::uint8_t;
    using GroupOrder = quicr::messages::GroupOrder;
    using Forward = std::uint8_t;
    using FilterType = quicr::messages::FilterType;
    using StartLocation = quicr::messages::Location;
    using EndGroup = quicr::messages::GroupId;
    using SubscribeParameters = std::vector<quicr::messages::Parameter>;
    using Expires = std::uint64_t;
    using ContentExists = std::uint8_t;
    using LargestLocation = quicr::messages::Location;
    using SubscribeErrorErrorCode = quicr::messages::SubscribeErrorCode;
    using ErrorReason = quicr::Bytes;
    using SubscribeDoneStatusCode = quicr::messages::SubscribeDoneStatusCode;
    using StreamCount = std::uint64_t;
    using FetchType = quicr::messages::FetchType;
    using StartGroup = quicr::messages::GroupId;
    using StartObject = quicr::messages::ObjectId;
    using EndObject = quicr::messages::ObjectId;
    using JoiningSubscribeID = std::uint64_t;
    using JoiningStart = std::uint64_t;
    using Parameters = std::vector<quicr::messages::Parameter>;
    using EndOfTrack = std::uint8_t;
    using EndLocation = quicr::messages::Location;
    using FetchErrorErrorCode = quicr::messages::FetchErrorCode;
    using StatusCode = std::uint64_t;
    using AnnounceErrorErrorCode = quicr::messages::AnnounceErrorCode;
    using AnnounceCancelErrorCode = quicr::messages::AnnounceErrorCode;
    using TrackNamespacePrefix = quicr::TrackNamespace;
    using SubscribeAnnouncesErrorErrorCode = quicr::messages::SubscribeAnnouncesErrorCode;
    using SubscribeID = std::uint64_t;


    // enums
    enum class ControlMessageType : uint64_t
    {
        kSubscribeUpdate = 0x2,
        kSubscribe = 0x3,
        kSubscribeOk = 0x4,
        kSubscribeError = 0x5,
        kAnnounce = 0x6,
        kAnnounceOk = 0x7,
        kAnnounceError = 0x8,
        kUnannounce = 0x9,
        kUnsubscribe = 0xa,
        kSubscribeDone = 0xb,
        kAnnounceCancel = 0xc,
        kTrackStatusRequest = 0xd,
        kTrackStatus = 0xe,
        kGoaway = 0x10,
        kSubscribeAnnounces = 0x11,
        kSubscribeAnnouncesOk = 0x12,
        kSubscribeAnnouncesError = 0x13,
        kUnsubscribeAnnounces = 0x14,
        kMaxRequestId = 0x15,
        kFetch = 0x16,
        kFetchCancel = 0x17,
        kFetchOk = 0x18,
        kFetchError = 0x19,
        kRequestsBlocked = 0x1a,
        kClientSetup = 0x20,
        kServerSetup = 0x21,
        kNewGroupRequest = 0x42,
    };
    /**
     * @brief SubscribeUpdate
     */
    struct SubscribeUpdate
    {        

    public:
        // Default constructor
        SubscribeUpdate () {}
        
        // All fields constructor
        SubscribeUpdate (
            RequestID request_id,
            StartLocation start_location,
            EndGroup end_group,
            SubscriberPriority subscriber_priority,
            Forward forward,
            SubscribeParameters subscribe_parameters):
                request_id(request_id),
                start_location(start_location),
                end_group(end_group),
                subscriber_priority(subscriber_priority),
                forward(forward),
                subscribe_parameters(subscribe_parameters)
            {}

            

    public:
        RequestID request_id;
        StartLocation start_location;
        EndGroup end_group;
        SubscriberPriority subscriber_priority;
        Forward forward;
        SubscribeParameters subscribe_parameters;
    };

    Bytes& operator<<(Bytes& buffer, const SubscribeUpdate& msg);
    BytesSpan operator>>(BytesSpan buffer, SubscribeUpdate& msg);    

    /**
     * @brief Subscribe
     */
    struct Subscribe
    {        
    public:
        // Optional Groups
        struct Group_0 {
            StartLocation start_location;
        };
        struct Group_1 {
            EndGroup end_group;
        };

    public:
        // Have optionals - delete default constructor
        Subscribe () = delete;
        
        // All fields constructor
        Subscribe (
            RequestID request_id,
            TrackAlias track_alias,
            TrackNamespace track_namespace,
            TrackName track_name,
            SubscriberPriority subscriber_priority,
            GroupOrder group_order,
            Forward forward,
            FilterType filter_type,
            std::function<void (Subscribe&)> group_0_cb,
            std::optional<Subscribe::Group_0> group_0,
            std::function<void (Subscribe&)> group_1_cb,
            std::optional<Subscribe::Group_1> group_1,
            SubscribeParameters subscribe_parameters):
                request_id(request_id),
                track_alias(track_alias),
                track_namespace(track_namespace),
                track_name(track_name),
                subscriber_priority(subscriber_priority),
                group_order(group_order),
                forward(forward),
                filter_type(filter_type),
                group_0_cb(group_0_cb),
                group_0(group_0),
                group_1_cb(group_1_cb),
                group_1(group_1),
                subscribe_parameters(subscribe_parameters)
            {}

            
        // Optional callback constructor 

        Subscribe (
            std::function<void (Subscribe&)> group_0_cb,
            std::function<void (Subscribe&)> group_1_cb
        );

    public:
        RequestID request_id;
        TrackAlias track_alias;
        TrackNamespace track_namespace;
        TrackName track_name;
        SubscriberPriority subscriber_priority;
        GroupOrder group_order;
        Forward forward;
        FilterType filter_type;
        std::function<void (Subscribe&)> group_0_cb;
        std::optional<Subscribe::Group_0> group_0;
        std::function<void (Subscribe&)> group_1_cb;
        std::optional<Subscribe::Group_1> group_1;
        SubscribeParameters subscribe_parameters;
    };

    Bytes& operator<<(Bytes& buffer, const Subscribe& msg);
    BytesSpan operator>>(BytesSpan buffer, Subscribe& msg);    

    Bytes& operator<<(Bytes& buffer, const std::optional<Subscribe::Group_0>& grp);
    BytesSpan operator>>(BytesSpan buffer, std::optional<Subscribe::Group_0>& grp);

    Bytes& operator<<(Bytes& buffer, const std::optional<Subscribe::Group_1>& grp);
    BytesSpan operator>>(BytesSpan buffer, std::optional<Subscribe::Group_1>& grp);

    /**
     * @brief SubscribeOk
     */
    struct SubscribeOk
    {        
    public:
        // Optional Groups
        struct Group_0 {
            LargestLocation largest_location;
        };

    public:
        // Have optionals - delete default constructor
        SubscribeOk () = delete;
        
        // All fields constructor
        SubscribeOk (
            RequestID request_id,
            Expires expires,
            GroupOrder group_order,
            ContentExists content_exists,
            std::function<void (SubscribeOk&)> group_0_cb,
            std::optional<SubscribeOk::Group_0> group_0,
            SubscribeParameters subscribe_parameters):
                request_id(request_id),
                expires(expires),
                group_order(group_order),
                content_exists(content_exists),
                group_0_cb(group_0_cb),
                group_0(group_0),
                subscribe_parameters(subscribe_parameters)
            {}

            
        // Optional callback constructor 

        SubscribeOk (
            std::function<void (SubscribeOk&)> group_0_cb
        );

    public:
        RequestID request_id;
        Expires expires;
        GroupOrder group_order;
        ContentExists content_exists;
        std::function<void (SubscribeOk&)> group_0_cb;
        std::optional<SubscribeOk::Group_0> group_0;
        SubscribeParameters subscribe_parameters;
    };

    Bytes& operator<<(Bytes& buffer, const SubscribeOk& msg);
    BytesSpan operator>>(BytesSpan buffer, SubscribeOk& msg);    

    Bytes& operator<<(Bytes& buffer, const std::optional<SubscribeOk::Group_0>& grp);
    BytesSpan operator>>(BytesSpan buffer, std::optional<SubscribeOk::Group_0>& grp);

    /**
     * @brief SubscribeError
     */
    struct SubscribeError
    {        

    public:
        // Default constructor
        SubscribeError () {}
        
        // All fields constructor
        SubscribeError (
            RequestID request_id,
            SubscribeErrorErrorCode error_code,
            ErrorReason error_reason,
            TrackAlias track_alias):
                request_id(request_id),
                error_code(error_code),
                error_reason(error_reason),
                track_alias(track_alias)
            {}

            

    public:
        RequestID request_id;
        SubscribeErrorErrorCode error_code;
        ErrorReason error_reason;
        TrackAlias track_alias;
    };

    Bytes& operator<<(Bytes& buffer, const SubscribeError& msg);
    BytesSpan operator>>(BytesSpan buffer, SubscribeError& msg);    

    /**
     * @brief Announce
     */
    struct Announce
    {        

    public:
        // Default constructor
        Announce () {}
        
        // All fields constructor
        Announce (
            RequestID request_id,
            TrackNamespace track_namespace,
            Parameters parameters):
                request_id(request_id),
                track_namespace(track_namespace),
                parameters(parameters)
            {}

            

    public:
        RequestID request_id;
        TrackNamespace track_namespace;
        Parameters parameters;
    };

    Bytes& operator<<(Bytes& buffer, const Announce& msg);
    BytesSpan operator>>(BytesSpan buffer, Announce& msg);    

    /**
     * @brief AnnounceOk
     */
    struct AnnounceOk
    {        

    public:
        // Default constructor
        AnnounceOk () {}
        
        // All fields constructor
        AnnounceOk (
            RequestID request_id):
                request_id(request_id)
            {}

            

    public:
        RequestID request_id;
    };

    Bytes& operator<<(Bytes& buffer, const AnnounceOk& msg);
    BytesSpan operator>>(BytesSpan buffer, AnnounceOk& msg);    

    /**
     * @brief AnnounceError
     */
    struct AnnounceError
    {        

    public:
        // Default constructor
        AnnounceError () {}
        
        // All fields constructor
        AnnounceError (
            RequestID request_id,
            AnnounceErrorErrorCode error_code,
            ErrorReason error_reason):
                request_id(request_id),
                error_code(error_code),
                error_reason(error_reason)
            {}

            

    public:
        RequestID request_id;
        AnnounceErrorErrorCode error_code;
        ErrorReason error_reason;
    };

    Bytes& operator<<(Bytes& buffer, const AnnounceError& msg);
    BytesSpan operator>>(BytesSpan buffer, AnnounceError& msg);    

    /**
     * @brief Unannounce
     */
    struct Unannounce
    {        

    public:
        // Default constructor
        Unannounce () {}
        
        // All fields constructor
        Unannounce (
            TrackNamespace track_namespace):
                track_namespace(track_namespace)
            {}

            

    public:
        TrackNamespace track_namespace;
    };

    Bytes& operator<<(Bytes& buffer, const Unannounce& msg);
    BytesSpan operator>>(BytesSpan buffer, Unannounce& msg);    

    /**
     * @brief Unsubscribe
     */
    struct Unsubscribe
    {        

    public:
        // Default constructor
        Unsubscribe () {}
        
        // All fields constructor
        Unsubscribe (
            RequestID request_id):
                request_id(request_id)
            {}

            

    public:
        RequestID request_id;
    };

    Bytes& operator<<(Bytes& buffer, const Unsubscribe& msg);
    BytesSpan operator>>(BytesSpan buffer, Unsubscribe& msg);    

    /**
     * @brief SubscribeDone
     */
    struct SubscribeDone
    {        

    public:
        // Default constructor
        SubscribeDone () {}
        
        // All fields constructor
        SubscribeDone (
            RequestID request_id,
            SubscribeDoneStatusCode status_code,
            StreamCount stream_count,
            ErrorReason error_reason):
                request_id(request_id),
                status_code(status_code),
                stream_count(stream_count),
                error_reason(error_reason)
            {}

            

    public:
        RequestID request_id;
        SubscribeDoneStatusCode status_code;
        StreamCount stream_count;
        ErrorReason error_reason;
    };

    Bytes& operator<<(Bytes& buffer, const SubscribeDone& msg);
    BytesSpan operator>>(BytesSpan buffer, SubscribeDone& msg);    

    /**
     * @brief AnnounceCancel
     */
    struct AnnounceCancel
    {        

    public:
        // Default constructor
        AnnounceCancel () {}
        
        // All fields constructor
        AnnounceCancel (
            TrackNamespace track_namespace,
            AnnounceCancelErrorCode error_code,
            ErrorReason error_reason):
                track_namespace(track_namespace),
                error_code(error_code),
                error_reason(error_reason)
            {}

            

    public:
        TrackNamespace track_namespace;
        AnnounceCancelErrorCode error_code;
        ErrorReason error_reason;
    };

    Bytes& operator<<(Bytes& buffer, const AnnounceCancel& msg);
    BytesSpan operator>>(BytesSpan buffer, AnnounceCancel& msg);    

    /**
     * @brief TrackStatusRequest
     */
    struct TrackStatusRequest
    {        

    public:
        // Default constructor
        TrackStatusRequest () {}
        
        // All fields constructor
        TrackStatusRequest (
            RequestID request_id,
            TrackNamespace track_namespace,
            TrackName track_name,
            Parameters parameters):
                request_id(request_id),
                track_namespace(track_namespace),
                track_name(track_name),
                parameters(parameters)
            {}

            

    public:
        RequestID request_id;
        TrackNamespace track_namespace;
        TrackName track_name;
        Parameters parameters;
    };

    Bytes& operator<<(Bytes& buffer, const TrackStatusRequest& msg);
    BytesSpan operator>>(BytesSpan buffer, TrackStatusRequest& msg);    

    /**
     * @brief TrackStatus
     */
    struct TrackStatus
    {        

    public:
        // Default constructor
        TrackStatus () {}
        
        // All fields constructor
        TrackStatus (
            RequestID request_id,
            StatusCode status_code,
            LargestLocation largest_location,
            Parameters parameters):
                request_id(request_id),
                status_code(status_code),
                largest_location(largest_location),
                parameters(parameters)
            {}

            

    public:
        RequestID request_id;
        StatusCode status_code;
        LargestLocation largest_location;
        Parameters parameters;
    };

    Bytes& operator<<(Bytes& buffer, const TrackStatus& msg);
    BytesSpan operator>>(BytesSpan buffer, TrackStatus& msg);    

    /**
     * @brief Goaway
     */
    struct Goaway
    {        

    public:
        // Default constructor
        Goaway () {}
        
        // All fields constructor
        Goaway (
            NewSessionURI new_session_uri):
                new_session_uri(new_session_uri)
            {}

            

    public:
        NewSessionURI new_session_uri;
    };

    Bytes& operator<<(Bytes& buffer, const Goaway& msg);
    BytesSpan operator>>(BytesSpan buffer, Goaway& msg);    

    /**
     * @brief SubscribeAnnounces
     */
    struct SubscribeAnnounces
    {        

    public:
        // Default constructor
        SubscribeAnnounces () {}
        
        // All fields constructor
        SubscribeAnnounces (
            RequestID request_id,
            TrackNamespacePrefix track_namespace_prefix,
            Parameters parameters):
                request_id(request_id),
                track_namespace_prefix(track_namespace_prefix),
                parameters(parameters)
            {}

            

    public:
        RequestID request_id;
        TrackNamespacePrefix track_namespace_prefix;
        Parameters parameters;
    };

    Bytes& operator<<(Bytes& buffer, const SubscribeAnnounces& msg);
    BytesSpan operator>>(BytesSpan buffer, SubscribeAnnounces& msg);    

    /**
     * @brief SubscribeAnnouncesOk
     */
    struct SubscribeAnnouncesOk
    {        

    public:
        // Default constructor
        SubscribeAnnouncesOk () {}
        
        // All fields constructor
        SubscribeAnnouncesOk (
            RequestID request_id):
                request_id(request_id)
            {}

            

    public:
        RequestID request_id;
    };

    Bytes& operator<<(Bytes& buffer, const SubscribeAnnouncesOk& msg);
    BytesSpan operator>>(BytesSpan buffer, SubscribeAnnouncesOk& msg);    

    /**
     * @brief SubscribeAnnouncesError
     */
    struct SubscribeAnnouncesError
    {        

    public:
        // Default constructor
        SubscribeAnnouncesError () {}
        
        // All fields constructor
        SubscribeAnnouncesError (
            RequestID request_id,
            SubscribeAnnouncesErrorErrorCode error_code,
            ErrorReason error_reason):
                request_id(request_id),
                error_code(error_code),
                error_reason(error_reason)
            {}

            

    public:
        RequestID request_id;
        SubscribeAnnouncesErrorErrorCode error_code;
        ErrorReason error_reason;
    };

    Bytes& operator<<(Bytes& buffer, const SubscribeAnnouncesError& msg);
    BytesSpan operator>>(BytesSpan buffer, SubscribeAnnouncesError& msg);    

    /**
     * @brief UnsubscribeAnnounces
     */
    struct UnsubscribeAnnounces
    {        

    public:
        // Default constructor
        UnsubscribeAnnounces () {}
        
        // All fields constructor
        UnsubscribeAnnounces (
            TrackNamespacePrefix track_namespace_prefix):
                track_namespace_prefix(track_namespace_prefix)
            {}

            

    public:
        TrackNamespacePrefix track_namespace_prefix;
    };

    Bytes& operator<<(Bytes& buffer, const UnsubscribeAnnounces& msg);
    BytesSpan operator>>(BytesSpan buffer, UnsubscribeAnnounces& msg);    

    /**
     * @brief MaxRequestId
     */
    struct MaxRequestId
    {        

    public:
        // Default constructor
        MaxRequestId () {}
        
        // All fields constructor
        MaxRequestId (
            RequestID request_id):
                request_id(request_id)
            {}

            

    public:
        RequestID request_id;
    };

    Bytes& operator<<(Bytes& buffer, const MaxRequestId& msg);
    BytesSpan operator>>(BytesSpan buffer, MaxRequestId& msg);    

    /**
     * @brief Fetch
     */
    struct Fetch
    {        
    public:
        // Optional Groups
        struct Group_0 {
            TrackNamespace track_namespace;
            TrackName track_name;
            StartGroup start_group;
            StartObject start_object;
            EndGroup end_group;
            EndObject end_object;
        };
        struct Group_1 {
            JoiningSubscribeID joining_subscribe_id;
            JoiningStart joining_start;
        };

    public:
        // Have optionals - delete default constructor
        Fetch () = delete;
        
        // All fields constructor
        Fetch (
            RequestID request_id,
            SubscriberPriority subscriber_priority,
            GroupOrder group_order,
            FetchType fetch_type,
            std::function<void (Fetch&)> group_0_cb,
            std::optional<Fetch::Group_0> group_0,
            std::function<void (Fetch&)> group_1_cb,
            std::optional<Fetch::Group_1> group_1,
            Parameters parameters):
                request_id(request_id),
                subscriber_priority(subscriber_priority),
                group_order(group_order),
                fetch_type(fetch_type),
                group_0_cb(group_0_cb),
                group_0(group_0),
                group_1_cb(group_1_cb),
                group_1(group_1),
                parameters(parameters)
            {}

            
        // Optional callback constructor 

        Fetch (
            std::function<void (Fetch&)> group_0_cb,
            std::function<void (Fetch&)> group_1_cb
        );

    public:
        RequestID request_id;
        SubscriberPriority subscriber_priority;
        GroupOrder group_order;
        FetchType fetch_type;
        std::function<void (Fetch&)> group_0_cb;
        std::optional<Fetch::Group_0> group_0;
        std::function<void (Fetch&)> group_1_cb;
        std::optional<Fetch::Group_1> group_1;
        Parameters parameters;
    };

    Bytes& operator<<(Bytes& buffer, const Fetch& msg);
    BytesSpan operator>>(BytesSpan buffer, Fetch& msg);    

    Bytes& operator<<(Bytes& buffer, const std::optional<Fetch::Group_0>& grp);
    BytesSpan operator>>(BytesSpan buffer, std::optional<Fetch::Group_0>& grp);

    Bytes& operator<<(Bytes& buffer, const std::optional<Fetch::Group_1>& grp);
    BytesSpan operator>>(BytesSpan buffer, std::optional<Fetch::Group_1>& grp);

    /**
     * @brief FetchCancel
     */
    struct FetchCancel
    {        

    public:
        // Default constructor
        FetchCancel () {}
        
        // All fields constructor
        FetchCancel (
            RequestID request_id):
                request_id(request_id)
            {}

            

    public:
        RequestID request_id;
    };

    Bytes& operator<<(Bytes& buffer, const FetchCancel& msg);
    BytesSpan operator>>(BytesSpan buffer, FetchCancel& msg);    

    /**
     * @brief FetchOk
     */
    struct FetchOk
    {        

    public:
        // Default constructor
        FetchOk () {}
        
        // All fields constructor
        FetchOk (
            RequestID request_id,
            GroupOrder group_order,
            EndOfTrack end_of_track,
            EndLocation end_location,
            SubscribeParameters subscribe_parameters):
                request_id(request_id),
                group_order(group_order),
                end_of_track(end_of_track),
                end_location(end_location),
                subscribe_parameters(subscribe_parameters)
            {}

            

    public:
        RequestID request_id;
        GroupOrder group_order;
        EndOfTrack end_of_track;
        EndLocation end_location;
        SubscribeParameters subscribe_parameters;
    };

    Bytes& operator<<(Bytes& buffer, const FetchOk& msg);
    BytesSpan operator>>(BytesSpan buffer, FetchOk& msg);    

    /**
     * @brief FetchError
     */
    struct FetchError
    {        

    public:
        // Default constructor
        FetchError () {}
        
        // All fields constructor
        FetchError (
            RequestID request_id,
            FetchErrorErrorCode error_code,
            ErrorReason error_reason):
                request_id(request_id),
                error_code(error_code),
                error_reason(error_reason)
            {}

            

    public:
        RequestID request_id;
        FetchErrorErrorCode error_code;
        ErrorReason error_reason;
    };

    Bytes& operator<<(Bytes& buffer, const FetchError& msg);
    BytesSpan operator>>(BytesSpan buffer, FetchError& msg);    

    /**
     * @brief RequestsBlocked
     */
    struct RequestsBlocked
    {        

    public:
        // Default constructor
        RequestsBlocked () {}
        
        // All fields constructor
        RequestsBlocked (
            MaximumRequestID maximum_request_id):
                maximum_request_id(maximum_request_id)
            {}

            

    public:
        MaximumRequestID maximum_request_id;
    };

    Bytes& operator<<(Bytes& buffer, const RequestsBlocked& msg);
    BytesSpan operator>>(BytesSpan buffer, RequestsBlocked& msg);    

    /**
     * @brief ClientSetup
     */
    struct ClientSetup
    {        

    public:
        // Default constructor
        ClientSetup () {}
        
        // All fields constructor
        ClientSetup (
            SupportedVersions supported_versions,
            SetupParameters setup_parameters):
                supported_versions(supported_versions),
                setup_parameters(setup_parameters)
            {}

            

    public:
        SupportedVersions supported_versions;
        SetupParameters setup_parameters;
    };

    Bytes& operator<<(Bytes& buffer, const ClientSetup& msg);
    BytesSpan operator>>(BytesSpan buffer, ClientSetup& msg);    

    /**
     * @brief ServerSetup
     */
    struct ServerSetup
    {        

    public:
        // Default constructor
        ServerSetup () {}
        
        // All fields constructor
        ServerSetup (
            SelectedVersion selected_version,
            SetupParameters setup_parameters):
                selected_version(selected_version),
                setup_parameters(setup_parameters)
            {}

            

    public:
        SelectedVersion selected_version;
        SetupParameters setup_parameters;
    };

    Bytes& operator<<(Bytes& buffer, const ServerSetup& msg);
    BytesSpan operator>>(BytesSpan buffer, ServerSetup& msg);    

    /**
     * @brief NewGroupRequest
     */
    struct NewGroupRequest
    {        

    public:
        // Default constructor
        NewGroupRequest () {}
        
        // All fields constructor
        NewGroupRequest (
            SubscribeID subscribe_id,
            TrackAlias track_alias):
                subscribe_id(subscribe_id),
                track_alias(track_alias)
            {}

            

    public:
        SubscribeID subscribe_id;
        TrackAlias track_alias;
    };

    Bytes& operator<<(Bytes& buffer, const NewGroupRequest& msg);
    BytesSpan operator>>(BytesSpan buffer, NewGroupRequest& msg);    

    
    
    Bytes& operator<<(Bytes& buffer, const std::vector<std::uint64_t>& vec);
    BytesSpan operator>>(BytesSpan buffer, std::vector<std::uint64_t>& vec);

    Bytes& operator<<(Bytes& buffer, const std::vector<quicr::messages::Parameter>& vec);
    BytesSpan operator>>(BytesSpan buffer, std::vector<quicr::messages::Parameter>& vec);


     /**
     * @brief Subscribe attributes
     */
    struct SubscribeAttributes
    {
        uint8_t priority;           ///< Subscriber priority
        GroupOrder group_order; ///< Subscriber group order
    };

    /**
     * @brief Fetch attributes
     */
    struct FetchAttributes
    {
        uint8_t priority;         ///< Fetch priority
        GroupOrder group_order;   ///< Fetch group order
        StartGroup start_group;   ///< Fetch starting group in range
        StartObject start_object; ///< Fetch starting object in group
        EndGroup end_group;       ///< Fetch final group in range
        std::optional<EndObject> end_object;     ///< Fetch final object in group
    };

    Bytes& operator<<(Bytes& buffer, ControlMessageType message_type);
    BytesSpan operator>>(BytesSpan buffer, TrackNamespace& msg);
    Bytes& operator<<(Bytes& buffer, const TrackNamespace& msg);

<<<<<<< HEAD
=======
    BytesSpan operator>>(BytesSpan buffer, Parameter& msg);
    Bytes& operator<<(Bytes& buffer, const Parameter& msg);    

>>>>>>> 41f9f989
} // namespace<|MERGE_RESOLUTION|>--- conflicted
+++ resolved
@@ -1036,10 +1036,7 @@
     BytesSpan operator>>(BytesSpan buffer, TrackNamespace& msg);
     Bytes& operator<<(Bytes& buffer, const TrackNamespace& msg);
 
-<<<<<<< HEAD
-=======
     BytesSpan operator>>(BytesSpan buffer, Parameter& msg);
     Bytes& operator<<(Bytes& buffer, const Parameter& msg);    
 
->>>>>>> 41f9f989
 } // namespace