--- conflicted
+++ resolved
@@ -100,8 +100,6 @@
         return buffer;
     }
 
-<<<<<<< HEAD
-=======
     Bytes& operator<<(Bytes& buffer, SubscribeDoneStatusCode value)
     {
         buffer << static_cast<std::uint64_t>(value);
@@ -144,5 +142,4 @@
         return buffer;
     }
 
->>>>>>> 41f9f989
 }