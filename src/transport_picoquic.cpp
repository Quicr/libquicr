--- conflicted
+++ resolved
@@ -1245,10 +1245,7 @@
                 const auto conn_ctx = GetConnContext(data_ctx->conn_id);
                 if (!conn_ctx->is_congested) {
                     data_ctx->tx_reset_wait_discard = false;
-<<<<<<< HEAD
                     data_ctx->ResetTxObject();
-=======
->>>>>>> 8e4b5bb4
                 } else {
                     data_ctx->tx_data->Pop(); // discard when in current stream
 
