// SPDX-FileCopyrightText: Copyright (c) 2024 Cisco Systems
// SPDX-License-Identifier: BSD-2-Clause

#include <quicr/server.h>

namespace quicr {
    Server::Status Server::Start()
    {
        return Transport::Start();
    }

    void Server::Stop()
    {
        stop_ = true;
        Transport::Stop();
    }

    void Server::NewConnectionAccepted(quicr::ConnectionHandle connection_handle, const ConnectionRemoteInfo& remote)
    {
        SPDLOG_LOGGER_DEBUG(
          logger_, "New connection conn_id: {0} remote ip: {1} port: {2}", connection_handle, remote.ip, remote.port);
    }

    void Server::ConnectionStatusChanged(ConnectionHandle, ConnectionStatus) {}

    void Server::MetricsSampled(ConnectionHandle, const ConnectionMetrics&) {}

    void Server::AnnounceReceived(ConnectionHandle, const TrackNamespace&, const PublishAnnounceAttributes&) {}

    std::pair<std::optional<messages::SubscribeAnnouncesErrorCode>, std::vector<TrackNamespace>>
    Server::SubscribeAnnouncesReceived(ConnectionHandle, const TrackNamespace&, const PublishAnnounceAttributes&)
    {
        return { std::nullopt, {} };
    }

    void Server::UnsubscribeAnnouncesReceived(ConnectionHandle, const TrackNamespace&) {}

    void Server::ResolveAnnounce(ConnectionHandle connection_handle,
                                 const TrackNamespace& track_namespace,
                                 const std::vector<ConnectionHandle>& subscribers,
                                 const AnnounceResponse& response)
    {
        auto conn_it = connections_.find(connection_handle);
        if (conn_it == connections_.end()) {
            return;
        }

        switch (response.reason_code) {
            case AnnounceResponse::ReasonCode::kOk: {
                SendAnnounceOk(conn_it->second, track_namespace);

                for (const auto& sub_conn_handle : subscribers) {
                    auto it = connections_.find(sub_conn_handle);
                    if (it == connections_.end()) {
                        continue;
                    }

                    SendAnnounce(it->second, track_namespace);
                }
                break;
            }
            default: {
                // TODO: Send announce error
            }
        }
    }

    void Server::SubscribeReceived(ConnectionHandle,
                                   uint64_t,
                                   uint64_t,
                                   quicr::messages::FilterType,
                                   const FullTrackName&,
                                   const SubscribeAttributes&)
    {
    }

    std::optional<Server::FetchAvailability> Server::FetchReceived(ConnectionHandle,
                                                                   uint64_t,
                                                                   const FullTrackName&,
                                                                   const FetchAttributes&)
    {
        return std::nullopt;
    }

    std::optional<Server::JoiningFetchAvailability> Server::JoiningFetchReceived(ConnectionHandle, uint64_t)
    {
        return std::nullopt;
    }

    void Server::OnFetchOk(ConnectionHandle, uint64_t, const FullTrackName&, const FetchAttributes&) {}

    void Server::NewGroupRequested(ConnectionHandle, uint64_t, uint64_t) {}

    void Server::ResolveSubscribe(ConnectionHandle connection_handle,
                                  uint64_t subscribe_id,
                                  const SubscribeResponse& subscribe_response)
    {
        auto conn_it = connections_.find(connection_handle);
        if (conn_it == connections_.end()) {
            return;
        }

        switch (subscribe_response.reason_code) {
            case SubscribeResponse::ReasonCode::kOk: {
                SendSubscribeOk(
                  conn_it->second,
                  subscribe_id,
                  kSubscribeExpires,
                  subscribe_response.largest_group.has_value() && subscribe_response.largest_object.has_value(),
                  subscribe_response.largest_group.has_value() ? subscribe_response.largest_group.value() : 0,
                  subscribe_response.largest_object.has_value() ? subscribe_response.largest_object.value() : 0);
                break;
            }
            case SubscribeResponse::ReasonCode::kRetryTrackAlias: {
                if (subscribe_response.track_alias.has_value()) {
                    SendSubscribeError(conn_it->second,
                                       subscribe_id,
                                       *subscribe_response.track_alias,
                                       messages::SubscribeErrorCode::kRetryTrackAlias,
                                       subscribe_response.reason_phrase.has_value() ? *subscribe_response.reason_phrase
                                                                                    : "internal error");
                } else {
                    SendSubscribeError(conn_it->second,
                                       subscribe_id,
                                       {},
                                       messages::SubscribeErrorCode::kInternalError,
                                       "Missing track alias");
                }
                break;
            }
            default:
                SendSubscribeError(
                  conn_it->second, subscribe_id, {}, messages::SubscribeErrorCode::kInternalError, "Internal error");
                break;
        }
    }

    void Server::UnbindPublisherTrack(ConnectionHandle connection_handle,
                                      const std::shared_ptr<PublishTrackHandler>& track_handler)
    {
        std::lock_guard lock(state_mutex_);

        auto conn_it = connections_.find(connection_handle);
        if (conn_it == connections_.end()) {
            return;
        }
        auto th = TrackHash(track_handler->GetFullTrackName());
        SPDLOG_LOGGER_DEBUG(
          logger_,
          "Server publish track conn_id: {} full_name_hash: {} namespace_hash: {} name_hash: {} unbind",
          connection_handle,
          th.track_fullname_hash,
          th.track_namespace_hash,
          th.track_name_hash);

        conn_it->second.pub_tracks_by_name[th.track_namespace_hash].erase(th.track_name_hash);
        conn_it->second.pub_tracks_by_track_alias.erase(th.track_fullname_hash);

        if (conn_it->second.pub_tracks_by_name.count(th.track_namespace_hash) == 0) {
            SPDLOG_LOGGER_DEBUG(logger_,
                                "Server publish track conn_id: {} full_name_hash: {} namespace_hash: {} unbind",
                                connection_handle,
                                th.track_fullname_hash,
                                th.track_namespace_hash);

            conn_it->second.pub_tracks_by_name.erase(th.track_namespace_hash);
        }

        conn_it->second.pub_tracks_by_data_ctx_id.erase(track_handler->publish_data_ctx_id_);
    }

    void Server::BindPublisherTrack(TransportConnId conn_id,
                                    uint64_t subscribe_id,
                                    const std::shared_ptr<PublishTrackHandler>& track_handler,
                                    bool ephemeral)
    {
        // Generate track alias
        const auto& tfn = track_handler->GetFullTrackName();

        // Track hash is the track alias for now.
        auto th = TrackHash(tfn);

        if (not track_handler->GetTrackAlias().has_value()) {
            track_handler->SetTrackAlias(th.track_fullname_hash);
        }

        SPDLOG_LOGGER_INFO(logger_,
                           "Bind subscribe track handler conn_id: {0} hash: {1}",
                           conn_id,
                           track_handler->GetTrackAlias().value());

        std::unique_lock<std::mutex> lock(state_mutex_);
        auto conn_it = connections_.find(conn_id);
        if (conn_it == connections_.end()) {
            SPDLOG_LOGGER_ERROR(logger_, "Subscribe track conn_id: {0} does not exist.", conn_id);
            return;
        }

        track_handler->SetSubscribeId(subscribe_id);

        track_handler->connection_handle_ = conn_id;

        track_handler->publish_data_ctx_id_ =
          quic_transport_->CreateDataContext(conn_id,
                                             track_handler->default_track_mode_ == TrackMode::kDatagram ? false : true,
                                             track_handler->default_priority_,
                                             false);

        // Setup the function for the track handler to use to send objects with thread safety
        std::weak_ptr weak_track_handler(track_handler);
        track_handler->publish_object_func_ =
          [&, weak_track_handler](uint8_t priority,
                                  uint32_t ttl,
                                  bool stream_header_needed,
                                  uint64_t group_id,
                                  uint64_t subgroup_id,
                                  uint64_t object_id,
                                  std::optional<Extensions> extensions,
                                  Span<uint8_t const> data) -> PublishTrackHandler::PublishObjectStatus {
            auto th = weak_track_handler.lock();
            if (!th) {
                return PublishTrackHandler::PublishObjectStatus::kInternalError;
            }

            return SendObject(
              *th, priority, ttl, stream_header_needed, group_id, subgroup_id, object_id, extensions, data);
        };

        track_handler->forward_publish_data_func_ =
          [&, weak_track_handler](
            uint8_t priority,
            uint32_t ttl,
            bool stream_header_needed,
            std::shared_ptr<const std::vector<uint8_t>> data) -> PublishTrackHandler::PublishObjectStatus {
            if (auto handler = weak_track_handler.lock()) {
                return SendData(*handler, priority, ttl, stream_header_needed, data);
            }
            return PublishTrackHandler::PublishObjectStatus::kInternalError;
        };

        if (!ephemeral) {
            // Hold onto track handler
            conn_it->second.pub_tracks_by_name[th.track_namespace_hash][th.track_name_hash] = track_handler;
            conn_it->second.pub_tracks_by_track_alias[th.track_fullname_hash] = track_handler;
            conn_it->second.pub_tracks_by_data_ctx_id[track_handler->publish_data_ctx_id_] = std::move(track_handler);
        }

        lock.unlock();
        track_handler->SetStatus(PublishTrackHandler::Status::kOk);
    }

    void Server::UnbindFetchTrack(ConnectionHandle connection_handle,
                                  const std::shared_ptr<PublishFetchHandler>& track_handler)
    {
        std::lock_guard lock(state_mutex_);

        auto conn_it = connections_.find(connection_handle);
        if (conn_it == connections_.end()) {
            return;
        }
        auto subscribe_id = *track_handler->GetSubscribeId();
        SPDLOG_LOGGER_DEBUG(
          logger_, "Server publish fetch track conn_id: {} subscribe id: {} unbind", connection_handle, subscribe_id);

        conn_it->second.pub_fetch_tracks_by_sub_id.erase(subscribe_id);
    }

    void Server::BindFetchTrack(TransportConnId conn_id, std::shared_ptr<PublishFetchHandler> track_handler)
    {
        const std::uint64_t subscribe_id = *track_handler->GetSubscribeId();
        SPDLOG_LOGGER_INFO(logger_, "Publish fetch track conn_id: {0} subscribe: {1}", conn_id, subscribe_id);

        std::lock_guard lock(state_mutex_);

        auto conn_it = connections_.find(conn_id);
        if (conn_it == connections_.end()) {
            SPDLOG_LOGGER_ERROR(logger_, "Publish fetch track conn_id: {0} does not exist.", conn_id);
            return;
        }

        track_handler->connection_handle_ = conn_id;
        track_handler->publish_data_ctx_id_ =
          quic_transport_->CreateDataContext(conn_id, true, track_handler->GetDefaultPriority(), false);

        // Setup the function for the track handler to use to send objects with thread safety
        std::weak_ptr weak_handler(track_handler);
        track_handler->publish_object_func_ =
          [&, weak_handler](uint8_t priority,
                            uint32_t ttl,
                            bool stream_header_needed,
                            uint64_t group_id,
                            uint64_t subgroup_id,
                            uint64_t object_id,
                            std::optional<Extensions> extensions,
                            Span<const uint8_t> data) -> PublishTrackHandler::PublishObjectStatus {
            auto handler = weak_handler.lock();
            if (!handler) {
                return PublishTrackHandler::PublishObjectStatus::kInternalError;
            }
            return SendFetchObject(
              *handler, priority, ttl, stream_header_needed, group_id, subgroup_id, object_id, extensions, data);
        };

        // Hold ref to track handler
        conn_it->second.pub_fetch_tracks_by_sub_id[subscribe_id] = std::move(track_handler);
    }

    PublishTrackHandler::PublishObjectStatus Server::SendFetchObject(PublishFetchHandler& track_handler,
                                                                     uint8_t priority,
                                                                     uint32_t ttl,
                                                                     bool stream_header_needed,
                                                                     uint64_t group_id,
                                                                     uint64_t subgroup_id,
                                                                     uint64_t object_id,
                                                                     std::optional<Extensions> extensions,
                                                                     BytesSpan data) const
    {
        const auto subscribe_id = *track_handler.GetSubscribeId();

        ITransport::EnqueueFlags eflags;

        track_handler.object_msg_buffer_.clear();

        // use stream per subgroup, group change
        eflags.use_reliable = true;

        if (stream_header_needed) {
            eflags.new_stream = true;
            eflags.clear_tx_queue = true;
            eflags.use_reset = true;

            messages::FetchHeader fetch_header{};
            fetch_header.subscribe_id = subscribe_id;
            track_handler.object_msg_buffer_ << fetch_header;

            quic_transport_->Enqueue(track_handler.connection_handle_,
                                     track_handler.publish_data_ctx_id_,
                                     std::make_shared<std::vector<uint8_t>>(track_handler.object_msg_buffer_.begin(),
                                                                            track_handler.object_msg_buffer_.end()),
                                     priority,
                                     ttl,
                                     0,
                                     eflags);

            track_handler.object_msg_buffer_.clear();
            eflags.new_stream = false;
            eflags.clear_tx_queue = false;
            eflags.use_reset = false;
        }

        messages::FetchObject object{};
        object.group_id = group_id;
        object.subgroup_id = subgroup_id;
        object.object_id = object_id;
        object.publisher_priority = priority;
        object.extensions = extensions;
        object.payload.assign(data.begin(), data.end());
        track_handler.object_msg_buffer_ << object;

        quic_transport_->Enqueue(track_handler.connection_handle_,
                                 track_handler.publish_data_ctx_id_,
                                 std::make_shared<std::vector<uint8_t>>(track_handler.object_msg_buffer_.begin(),
                                                                        track_handler.object_msg_buffer_.end()),
                                 priority,
                                 ttl,
                                 0,
                                 eflags);
        return PublishTrackHandler::PublishObjectStatus::kOk;
    }

    bool Server::ProcessCtrlMessage(ConnectionContext& conn_ctx, BytesSpan msg_bytes)
    try {
        switch (*conn_ctx.ctrl_msg_type_received) {
            case messages::ControlMessageType::kSubscribe: {
                messages::Subscribe msg;
                msg_bytes >> msg;

                auto tfn = FullTrackName{ msg.track_namespace, msg.track_name, std::nullopt };
                auto th = TrackHash(tfn);

                conn_ctx.recv_sub_id[msg.subscribe_id] = { th.track_namespace_hash, th.track_name_hash };

                if (msg.subscribe_id > conn_ctx.current_subscribe_id) {
                    conn_ctx.current_subscribe_id = msg.subscribe_id + 1;
                }

                // TODO(tievens): add filter type when caching supports it
                SubscribeReceived(conn_ctx.connection_handle,
                                  msg.subscribe_id,
                                  msg.track_alias,
                                  msg.filter_type,
                                  tfn,
                                  { .priority = msg.priority, .group_order = msg.group_order });

                return true;
            }
            case messages::ControlMessageType::kSubscribeOk: {
                messages::SubscribeOk msg;
                msg_bytes >> msg;

                auto sub_it = conn_ctx.tracks_by_sub_id.find(msg.subscribe_id);

                if (sub_it == conn_ctx.tracks_by_sub_id.end()) {
                    SPDLOG_LOGGER_WARN(
                      logger_,
                      "Received subscribe ok to unknown subscribe track conn_id: {0} subscribe_id: {1}, ignored",
                      conn_ctx.connection_handle,
                      msg.subscribe_id);

                    // TODO(tievens): Draft doesn't indicate what to do in this case, which can happen due to race
                    // condition
                    return true;
                }

                sub_it->second.get()->SetStatus(SubscribeTrackHandler::Status::kOk);

                return true;
            }
            case messages::ControlMessageType::kSubscribeError: {
                messages::SubscribeError msg;
                msg_bytes >> msg;

                auto sub_it = conn_ctx.tracks_by_sub_id.find(msg.subscribe_id);

                if (sub_it == conn_ctx.tracks_by_sub_id.end()) {
                    SPDLOG_LOGGER_WARN(
                      logger_,
                      "Received subscribe error to unknown subscribe_id conn_id: {0} subscribe_id: {1}, ignored",
                      conn_ctx.connection_handle,
                      msg.subscribe_id);

                    // TODO(tievens): Draft doesn't indicate what to do in this case, which can happen due to race
                    // condition
                    return true;
                }

                sub_it->second->SetStatus(SubscribeTrackHandler::Status::kError);
                RemoveSubscribeTrack(conn_ctx, *sub_it->second);

                return true;
            }
            case messages::ControlMessageType::kAnnounce: {
                messages::Announce msg;
                msg_bytes >> msg;

                auto tfn = FullTrackName{ msg.track_namespace, {}, std::nullopt };

                AnnounceReceived(conn_ctx.connection_handle, tfn.name_space, {});
                return true;
            }

            case messages::ControlMessageType::kSubscribeAnnounces: {
                messages::SubscribeAnnounces msg;
                msg_bytes >> msg;

                const auto& [err, matched_ns] =
                  SubscribeAnnouncesReceived(conn_ctx.connection_handle, msg.prefix_namespace, {});
                if (err.has_value()) {
                    SendSubscribeAnnouncesError(conn_ctx, msg.prefix_namespace, *err, {});
                } else {
                    for (const auto& ns : matched_ns) {
                        SendAnnounce(conn_ctx, ns);
                    }
                }

                return true;
            }

            case messages::ControlMessageType::kUnsubscribeAnnounces: {
                messages::UnsubscribeAnnounces msg;
                msg_bytes >> msg;

                UnsubscribeAnnouncesReceived(conn_ctx.connection_handle, msg.prefix_namespace);
            }

            case messages::ControlMessageType::kAnnounceError: {
                messages::AnnounceError msg;
                msg_bytes >> msg;

                if (msg.track_namespace) {
                    std::string reason = "unknown";
                    auto tfn = FullTrackName{ *msg.track_namespace, {}, std::nullopt };
                    auto th = TrackHash(tfn);

                    if (msg.reason_phrase) {
                        reason.assign(msg.reason_phrase->begin(), msg.reason_phrase->end());
                    }

                    SPDLOG_LOGGER_INFO(logger_,
                                       "Received announce error for namespace_hash: {0} error code: {1} reason: {2}",
                                       th.track_namespace_hash,
                                       (msg.err_code.has_value() ? *msg.err_code : 0),
                                       reason);
                }
                return true;
            }

            case messages::ControlMessageType::kUnannounce: {
                messages::Unannounce msg;
                msg_bytes >> msg;

                auto tfn = FullTrackName{ msg.track_namespace, {}, std::nullopt };
                auto th = TrackHash(tfn);

                SPDLOG_LOGGER_INFO(logger_, "Received unannounce for namespace_hash: {0}", th.track_namespace_hash);

                auto sub_anno_conns = UnannounceReceived(conn_ctx.connection_handle, tfn.name_space);

                std::lock_guard<std::mutex> _(state_mutex_);
                for (auto conn_id : sub_anno_conns) {
                    auto conn_it = connections_.find(conn_id);
                    if (conn_it == connections_.end()) {
                        continue;
                    }

                    SendUnannounce(conn_it->second, msg.track_namespace);
                }

                return true;
            }

            case messages::ControlMessageType::kUnsubscribe: {
                messages::Unsubscribe msg;
                msg_bytes >> msg;

                const auto& [name_space, name] = conn_ctx.recv_sub_id[msg.subscribe_id];
                TrackHash th(name_space, name);
                if (auto pdt = GetPubTrackHandler(conn_ctx, th)) {
                    pdt->SetStatus(PublishTrackHandler::Status::kNoSubscribers);
                }

                UnsubscribeReceived(conn_ctx.connection_handle, msg.subscribe_id);
                conn_ctx.recv_sub_id.erase(msg.subscribe_id);

                return true;
            }
            case messages::ControlMessageType::kSubscribeDone: {
                messages::SubscribeDone msg;
                msg_bytes >> msg;

                auto sub_it = conn_ctx.tracks_by_sub_id.find(msg.subscribe_id);
                if (sub_it == conn_ctx.tracks_by_sub_id.end()) {
                    SPDLOG_LOGGER_WARN(logger_,
                                       "Received subscribe done to unknown subscribe_id conn_id: {0} subscribe_id: {1}",
                                       conn_ctx.connection_handle,
                                       msg.subscribe_id);

                    // TODO(tievens): Draft doesn't indicate what to do in this case, which can happen due to race
                    // condition
                    return true;
                }
                auto tfn = sub_it->second->GetFullTrackName();
                auto th = TrackHash(tfn);

                SPDLOG_LOGGER_INFO(logger_,
                                   "Received subscribe done conn_id: {0} subscribe_id: {1} track namespace hash: {2} "
                                   "name hash: {3} track alias: {4}",
                                   conn_ctx.connection_handle,
                                   msg.subscribe_id,
                                   th.track_namespace_hash,
                                   th.track_name_hash,
                                   th.track_fullname_hash);

                sub_it->second.get()->SetStatus(SubscribeTrackHandler::Status::kNotSubscribed);

                UnsubscribeReceived(conn_ctx.connection_handle, msg.subscribe_id);
                conn_ctx.recv_sub_id.erase(msg.subscribe_id);

                return true;
            }
            case messages::ControlMessageType::kSubscribesBlocked: {
                messages::SubscribesBlocked msg;
                msg_bytes >> msg;

                SPDLOG_LOGGER_WARN(logger_, "Subscribe was blocked, maximum_subscribe_id: {}", msg.max_subscribe_id);

                // TODO: React to this somehow.
                // See https://www.ietf.org/archive/id/draft-ietf-moq-transport-08.html#section-7.21
                // A publisher MAY send a MAX_SUBSCRIBE_ID upon receipt of SUBSCRIBES_BLOCKED, but it MUST NOT rely on
                // SUBSCRIBES_BLOCKED to trigger sending a MAX_SUBSCRIBE_ID, because sending SUBSCRIBES_BLOCKED is not
                // required.

                return true;
            }
            case messages::ControlMessageType::kAnnounceCancel: {
                messages::AnnounceCancel msg;
                msg_bytes >> msg;

                auto tfn = FullTrackName{ msg.track_namespace, {}, std::nullopt };
                auto th = TrackHash(tfn);

                SPDLOG_LOGGER_INFO(
                  logger_, "Received announce cancel for namespace_hash: {0}", th.track_namespace_hash);
                return true;
            }
            case messages::ControlMessageType::kTrackStatusRequest: {
                messages::TrackStatusRequest msg;
                msg_bytes >> msg;

                auto tfn = FullTrackName{ msg.track_namespace, msg.track_name, std::nullopt };
                auto th = TrackHash(tfn);

                SPDLOG_LOGGER_INFO(logger_,
                                   "Received track status request for namespace_hash: {0} name_hash: {1}",
                                   th.track_namespace_hash,
                                   th.track_name_hash);
                return true;
            }
            case messages::ControlMessageType::kTrackStatus: {
                messages::TrackStatus msg;
                msg_bytes >> msg;

                auto tfn = FullTrackName{ msg.track_namespace, msg.track_name, std::nullopt };
                auto th = TrackHash(tfn);

                SPDLOG_LOGGER_INFO(logger_,
                                   "Received track status for namespace_hash: {0} name_hash: {1}",
                                   th.track_namespace_hash,
                                   th.track_name_hash);
                return true;
            }
            case messages::ControlMessageType::kGoAway: {
                messages::GoAway msg;
                msg_bytes >> msg;

                std::string new_sess_uri(msg.new_session_uri.begin(), msg.new_session_uri.end());
                SPDLOG_LOGGER_INFO(logger_, "Received goaway new session uri: {0}", new_sess_uri);
                return true;
            }
            case messages::ControlMessageType::kClientSetup: {
                messages::ClientSetup msg;

                msg_bytes >> msg;

                if (!msg.supported_versions.size()) { // should never happen
                    CloseConnection(conn_ctx.connection_handle,
                                    messages::TerminationReason::kProtocolViolation,
                                    "Client setup contained zero versions");
                    return true;
                }

                std::string client_endpoint_id(msg.endpoint_id_parameter.value.begin(),
                                               msg.endpoint_id_parameter.value.end());

                ClientSetupReceived(
                  conn_ctx.connection_handle,
                  { { msg.endpoint_id_parameter.value.begin(), msg.endpoint_id_parameter.value.end() } });

                SPDLOG_LOGGER_INFO(logger_,
                                   "Client setup received conn_id: {} from: {} num_versions: {} version: {}",
                                   conn_ctx.connection_handle,
                                   client_endpoint_id,
                                   msg.num_versions,
                                   msg.supported_versions.front());

                conn_ctx.client_version = msg.supported_versions.front();

                // TODO(tievens): Revisit sending sever setup immediately or wait for something else from server
                SendServerSetup(conn_ctx);
                conn_ctx.setup_complete = true;

                return true;
            }
            case messages::ControlMessageType::kFetch: {
                messages::Fetch msg;
                msg_bytes >> msg;

                // Prepare for fetch lookups, which differ by type.
                FullTrackName tfn;
                FetchAttributes attrs = {
                    .priority = msg.priority,
                    .group_order = msg.group_order,
<<<<<<< HEAD
=======
                    .start_group = msg.start_group,
                    .start_object = msg.start_object,
                    .end_group = msg.end_group,
                    .end_object = msg.end_object > 0 ? std::optional(msg.end_object - 1) : std::nullopt,
>>>>>>> 1fe267d1
                };
                FetchAvailability available;

                switch (msg.fetch_type) {
                    case messages::FetchType::kStandalone: {
                        // Standalone fetch is self-containing.
                        tfn = FullTrackName{ msg.track_namespace, msg.track_name, std::nullopt };
                        attrs.start_group = msg.start_group;
                        attrs.start_object = msg.start_object;
                        attrs.end_group = msg.end_group;
                        attrs.end_object = msg.end_object;
                        const auto is_available =
                          FetchReceived(conn_ctx.connection_handle, msg.subscribe_id, tfn, attrs);
                        if (!is_available) {
                            SendFetchError(conn_ctx,
                                           msg.subscribe_id,
                                           messages::FetchErrorCode::kTrackDoesNotExist,
                                           "Track does not exist");
                            return true;
                        }
                        available = *is_available;
                        break;
                    }
                    case messages::FetchType::kJoiningFetch: {
                        // Joining fetch needs to look up its joining subscribe.
                        const auto is_available =
                          JoiningFetchReceived(conn_ctx.connection_handle, msg.joining_subscribe_id);
                        if (!is_available) {
                            SendFetchError(conn_ctx,
                                           msg.subscribe_id,
                                           messages::FetchErrorCode::kTrackDoesNotExist,
                                           "Track does not exist");
                            return true;
                        }
                        attrs.start_group = is_available->largest_group - msg.preceding_group_offset;
                        attrs.start_object = 0;
                        attrs.end_group = is_available->largest_group;
                        attrs.end_object = is_available->largest_object;
                        tfn = is_available->tfn;
                        available = static_cast<FetchAvailability>(*is_available);
                        break;
                    }
                    default: {
                        SendFetchError(
                          conn_ctx, msg.subscribe_id, messages::FetchErrorCode::kNotSupported, "Unknown fetch type");
                        return true;
                    }
                }

                auto th = TrackHash(tfn);
                conn_ctx.recv_sub_id[msg.subscribe_id] = { th.track_namespace_hash, th.track_name_hash };

                if (msg.subscribe_id > conn_ctx.current_subscribe_id) {
                    conn_ctx.current_subscribe_id = msg.subscribe_id + 1;
                }

                SendFetchOk(conn_ctx,
                            msg.subscribe_id,
                            msg.group_order,
                            available.end_of_track,
                            available.largest_group,
                            available.largest_object);
                OnFetchOk(conn_ctx.connection_handle, msg.subscribe_id, tfn, attrs);

                return true;
            }
            case messages::ControlMessageType::kFetchCancel: {
                messages::FetchCancel msg;
                msg_bytes >> msg;

                if (conn_ctx.recv_sub_id.find(msg.subscribe_id) == conn_ctx.recv_sub_id.end()) {
                    SPDLOG_LOGGER_WARN(
                      logger_, "Received Fetch Cancel for unknown subscribe ID: {0}", msg.subscribe_id);
                }

                FetchCancelReceived(conn_ctx.connection_handle, msg.subscribe_id);
                conn_ctx.recv_sub_id.erase(msg.subscribe_id);

                return true;
            }
            case messages::ControlMessageType::kNewGroup: {
                messages::NewGroupRequest msg;
                msg_bytes >> msg;

                NewGroupRequested(conn_ctx.connection_handle, msg.subscribe_id, msg.track_alias);

                return true;
            }
            default:
                SPDLOG_LOGGER_ERROR(logger_,
                                    "Unsupported MOQT message type: {0}, bad stream",
                                    static_cast<uint64_t>(*conn_ctx.ctrl_msg_type_received));
                return false;

        } // End of switch(msg type)

    } catch (const std::exception& e) {
        SPDLOG_LOGGER_ERROR(logger_,
                            "Unable to parse {} control message: {}",
                            static_cast<uint64_t>(*conn_ctx.ctrl_msg_type_received),
                            e.what());
        CloseConnection(conn_ctx.connection_handle,
                        messages::TerminationReason::kProtocolViolation,
                        "Control message cannot be parsed");
        return false;
    } catch (...) {
        SPDLOG_LOGGER_ERROR(logger_, "Unable to parse control message");
        CloseConnection(conn_ctx.connection_handle,
                        messages::TerminationReason::kProtocolViolation,
                        "Control message cannot be parsed");
        return false;
    }

} // namespace quicr<|MERGE_RESOLUTION|>--- conflicted
+++ resolved
@@ -667,17 +667,9 @@
 
                 // Prepare for fetch lookups, which differ by type.
                 FullTrackName tfn;
-                FetchAttributes attrs = {
-                    .priority = msg.priority,
-                    .group_order = msg.group_order,
-<<<<<<< HEAD
-=======
-                    .start_group = msg.start_group,
-                    .start_object = msg.start_object,
-                    .end_group = msg.end_group,
-                    .end_object = msg.end_object > 0 ? std::optional(msg.end_object - 1) : std::nullopt,
->>>>>>> 1fe267d1
-                };
+                FetchAttributes attrs = { .priority = msg.priority,
+                                          .group_order = msg.group_order,
+                                          .fetch_type = msg.fetch_type };
                 FetchAvailability available;
 
                 switch (msg.fetch_type) {
@@ -687,7 +679,7 @@
                         attrs.start_group = msg.start_group;
                         attrs.start_object = msg.start_object;
                         attrs.end_group = msg.end_group;
-                        attrs.end_object = msg.end_object;
+                        attrs.end_object = msg.end_object > 0 ? std::optional(msg.end_object - 1) : std::nullopt;
                         const auto is_available =
                           FetchReceived(conn_ctx.connection_handle, msg.subscribe_id, tfn, attrs);
                         if (!is_available) {
