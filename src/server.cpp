--- conflicted
+++ resolved
@@ -99,32 +99,17 @@
         switch (subscribe_response.reason_code) {
             case SubscribeResponse::ReasonCode::kOk: {
                 // Save the latest state for joining fetch.
-<<<<<<< HEAD
                 assert(conn_it->second.recv_sub_id.find(request_id) != conn_it->second.recv_sub_id.end());
-                conn_it->second.recv_sub_id[request_id].largest_group_id = subscribe_response.largest_group_id;
-                conn_it->second.recv_sub_id[request_id].largest_object_id = subscribe_response.largest_object_id;
-
-                // Send the ok.
-                SendSubscribeOk(
-                  conn_it->second,
-                  request_id,
-                  kSubscribeExpires,
-                  subscribe_response.largest_group_id.has_value() && subscribe_response.largest_object_id.has_value(),
-                  subscribe_response.largest_group_id.has_value() ? subscribe_response.largest_group_id.value() : 0,
-                  subscribe_response.largest_object_id.has_value() ? subscribe_response.largest_object_id.value() : 0);
-=======
-                assert(conn_it->second.recv_sub_id.find(subscribe_id) != conn_it->second.recv_sub_id.end());
-                conn_it->second.recv_sub_id[subscribe_id].largest_location = subscribe_response.largest_location;
+                conn_it->second.recv_sub_id[request_id].largest_location = subscribe_response.largest_location;
 
                 // Send the ok.
                 SendSubscribeOk(conn_it->second,
-                                subscribe_id,
+                                request_id,
                                 kSubscribeExpires,
                                 subscribe_response.largest_location.has_value(),
                                 subscribe_response.largest_location.has_value()
                                   ? subscribe_response.largest_location.value()
                                   : messages::Location());
->>>>>>> b7cc114c
                 break;
             }
             case SubscribeResponse::ReasonCode::kRetryTrackAlias: {
@@ -788,11 +773,7 @@
                     conn_ctx.next_request_id = msg.request_id + 1;
                 }
 
-<<<<<<< HEAD
-                SendFetchOk(conn_ctx, msg.request_id, msg.group_order, end_of_track, largest_group, largest_object);
-=======
-                SendFetchOk(conn_ctx, msg.subscribe_id, msg.group_order, end_of_track, largest_location);
->>>>>>> b7cc114c
+                SendFetchOk(conn_ctx, msg.request_id, msg.group_order, end_of_track, largest_location);
 
                 if (!OnFetchOk(conn_ctx.connection_handle, msg.request_id, tfn, attrs)) {
                     SendFetchError(conn_ctx,
