// SPDX-FileCopyrightText: Copyright (c) 2024 Cisco Systems
// SPDX-License-Identifier: BSD-2-Clause

#include <quicr/detail/messages.h>
#include <quicr/server.h>

namespace quicr {
    Server::Status Server::Start()
    {
        return Transport::Start();
    }

    void Server::Stop()
    {
        stop_ = true;
        Transport::Stop();
    }

    void Server::NewConnectionAccepted(quicr::ConnectionHandle connection_handle, const ConnectionRemoteInfo& remote)
    {
        SPDLOG_LOGGER_DEBUG(
          logger_, "New connection conn_id: {0} remote ip: {1} port: {2}", connection_handle, remote.ip, remote.port);
    }

    void Server::ConnectionStatusChanged(ConnectionHandle, ConnectionStatus) {}

    void Server::MetricsSampled(ConnectionHandle, const ConnectionMetrics&) {}

    void Server::PublishNamespaceReceived(ConnectionHandle, const TrackNamespace&, const PublishNamespaceAttributes&) {}

    void Server::UnsubscribeNamespaceReceived(ConnectionHandle, const TrackNamespace&) {}

    void Server::ResolvePublishNamespace(ConnectionHandle connection_handle,
                                         uint64_t request_id,
                                         const TrackNamespace& track_namespace,
                                         const std::vector<ConnectionHandle>& subscribers,
                                         const PublishNamespaceResponse& response)
    {
        auto conn_it = connections_.find(connection_handle);
        if (conn_it == connections_.end()) {
            return;
        }

        switch (response.reason_code) {
            case PublishNamespaceResponse::ReasonCode::kOk: {
                SendPublishNamespaceOk(conn_it->second, request_id);

                for (const auto& sub_conn_handle : subscribers) {
                    auto it = connections_.find(sub_conn_handle);
                    if (it == connections_.end()) {
                        continue;
                    }

                    // TODO: what request Id do we send for subscribe announces???
                    SendPublishNamespace(it->second, request_id, track_namespace);
                }
                break;
            }
            default: {
                // TODO: Send announce error
            }
        }
    }

    void Server::SubscribeReceived(ConnectionHandle,
                                   uint64_t,
                                   messages::FilterType,
                                   const FullTrackName&,
                                   const messages::SubscribeAttributes&)
    {
    }

    void Server::StandaloneFetchReceived(ConnectionHandle,
                                         uint64_t,
                                         const FullTrackName&,
                                         const quicr::messages::StandaloneFetchAttributes&)
    {
    }

    void Server::JoiningFetchReceived(ConnectionHandle,
                                      uint64_t,
                                      const FullTrackName&,
                                      const quicr::messages::JoiningFetchAttributes&)
    {
    }

    void Server::FetchCancelReceived(ConnectionHandle, uint64_t) {}

    void Server::NewGroupRequested(const FullTrackName&, messages::GroupId) {}

    void Server::ResolveSubscribe(ConnectionHandle connection_handle,
                                  uint64_t request_id,
                                  uint64_t track_alias,
                                  const SubscribeResponse& subscribe_response)
    {
        auto conn_it = connections_.find(connection_handle);
        if (conn_it == connections_.end()) {
            return;
        }

        switch (subscribe_response.reason_code) {
            case SubscribeResponse::ReasonCode::kOk: {
                // Save the latest state for joining fetch.
                auto req_it = conn_it->second.recv_req_id.find(request_id);
                if (req_it == conn_it->second.recv_req_id.end()) {
                    SPDLOG_LOGGER_WARN(logger_,
                                       "Resolve subscribe has no request_id: {} conn_id: {} track_alias: {}",
                                       request_id,
                                       connection_handle,
                                       track_alias);
                    break;
                }

                req_it->second.largest_location = subscribe_response.largest_location;

                // Send the ok.
                if (!subscribe_response.is_publisher_initiated) {
                    SendSubscribeOk(
                      conn_it->second, request_id, track_alias, kSubscribeExpires, subscribe_response.largest_location);
                }
                break;
            }
            default:
                SendSubscribeError(
                  conn_it->second, request_id, messages::SubscribeErrorCode::kInternalError, "Internal error");
                break;
        }
    }

    void Server::ResolvePublish(ConnectionHandle connection_handle,
                                uint64_t request_id,
                                bool forward,
                                messages::SubscriberPriority priority,
                                messages::GroupOrder group_order,
                                const PublishResponse& publish_response)
    {
        auto conn_it = connections_.find(connection_handle);
        if (conn_it == connections_.end()) {
            return;
        }

        switch (publish_response.reason_code) {
            case PublishResponse::ReasonCode::kOk: {

                // Send the ok.
                SendPublishOk(
                  conn_it->second, request_id, forward, priority, group_order, messages::FilterType::kLargestObject);
                break;
            }
            default:
                SendPublishError(
                  conn_it->second, request_id, messages::SubscribeErrorCode::kInternalError, "Internal error");
                break;
        }
    }

    void Server::ResolveSubscribeNamespace(const ConnectionHandle connection_handle,
                                           const uint64_t request_id,
<<<<<<< HEAD
=======
                                           const messages::TrackNamespacePrefix& prefix,
>>>>>>> 8e4b5bb4
                                           const SubscribeNamespaceResponse& response)
    {
        const auto conn_it = connections_.find(connection_handle);
        if (conn_it == connections_.end()) {
            return;
        }

        if (response.reason_code != SubscribeNamespaceResponse::ReasonCode::kOk) {
            SendSubscribeNamespaceError(
              conn_it->second, request_id, messages::SubscribeNamespaceErrorCode::kInternalError, "Internal error");
            return;
        }

        SendSubscribeNamespaceOk(conn_it->second, request_id);

        // Fan out PUBLISH_NAMESPACE for matching namespaces.
        for (const auto& name_space : response.namespaces) {
<<<<<<< HEAD
            SendPublishNamespace(conn_it->second, conn_it->second.GetNextRequestId(), name_space);
        }

        // Fan out PUBLISH for matching tracks.
        for (const auto& track : response.tracks) {
            const auto pub_request_id = conn_it->second.GetNextRequestId();
            conn_it->second.pub_by_request_id[pub_request_id] = track.track_full_name;
            SendPublish(conn_it->second,
                        pub_request_id,
                        track.track_full_name,
                        TrackHash(track.track_full_name).track_fullname_hash, // TODO: Maybe should come from response?
                        messages::GroupOrder::kOriginalPublisherOrder,        // TODO: Value?
                        track.largest_location,
                        true,   // TODO: Value?
                        false); // TODO: Value?
        }
=======
            if (!prefix.IsPrefixOf(name_space)) {
                SPDLOG_LOGGER_WARN(logger_, "Dropping non prefix match");
                continue;
            }
            SendPublishNamespace(conn_it->second, conn_it->second.GetNextRequestId(), name_space);
        }

        // TODO: Fan out publish for matching full tracks.
    }

    void Server::ResolveFetch(ConnectionHandle connection_handle,
                              uint64_t request_id,
                              messages::SubscriberPriority priority,
                              messages::GroupOrder group_order,
                              const FetchResponse& response)
    {
        auto error_code = messages::FetchErrorCode::kInternalError;

        auto conn_it = connections_.find(connection_handle);
        if (conn_it == connections_.end()) {
            return;
        }

        switch (response.reason_code) {
            case FetchResponse::ReasonCode::kOk:
                SendFetchOk(conn_it->second, request_id, group_order, priority, response.largest_location.value());
                return;

            case FetchResponse::ReasonCode::kInvalidRange:
                error_code = messages::FetchErrorCode::kInvalidRange;
                break;
            case FetchResponse::ReasonCode::kNoObjects:
                error_code = messages::FetchErrorCode::kNoObjects;
                break;

            default:
                break;
        }

        SendFetchError(conn_it->second,
                       request_id,
                       error_code,
                       response.error_reason.has_value() ? response.error_reason.value() : "Internal error");
>>>>>>> 8e4b5bb4
    }

    void Server::UnbindPublisherTrack(ConnectionHandle connection_handle,
                                      ConnectionHandle src_id,
                                      const std::shared_ptr<PublishTrackHandler>& track_handler)
    {
        std::lock_guard lock(state_mutex_);

        auto conn_it = connections_.find(connection_handle);
        if (conn_it == connections_.end()) {
            return;
        }
        auto th = TrackHash(track_handler->GetFullTrackName());
        SPDLOG_LOGGER_DEBUG(
          logger_,
          "Server publish track conn_id: {} full_name_hash: {} namespace_hash: {} name_hash: {} unbind",
          connection_handle,
          th.track_fullname_hash,
          th.track_namespace_hash,
          th.track_name_hash);

        conn_it->second.pub_tracks_ns_by_request_id.erase(*track_handler->GetRequestId());
        conn_it->second.pub_tracks_by_name[th.track_namespace_hash].erase(th.track_name_hash);

        conn_it->second.pub_tracks_by_track_alias[th.track_fullname_hash].erase(src_id);
        if (conn_it->second.pub_tracks_by_track_alias[th.track_fullname_hash].empty()) {
            conn_it->second.pub_tracks_by_track_alias.erase(th.track_fullname_hash);
        }

        if (conn_it->second.pub_tracks_by_name.count(th.track_namespace_hash) == 0) {
            SPDLOG_LOGGER_DEBUG(logger_,
                                "Server publish track conn_id: {} full_name_hash: {} namespace_hash: {} unbind",
                                connection_handle,
                                th.track_fullname_hash,
                                th.track_namespace_hash);

            conn_it->second.pub_tracks_by_name.erase(th.track_namespace_hash);
        }

        conn_it->second.pub_tracks_by_data_ctx_id.erase(track_handler->publish_data_ctx_id_);

        quic_transport_->DeleteDataContext(connection_handle, track_handler->publish_data_ctx_id_);
    }

    void Server::BindPublisherTrack(ConnectionHandle conn_id,
                                    uint64_t src_id,
                                    uint64_t request_id,
                                    const std::shared_ptr<PublishTrackHandler>& track_handler,
                                    bool ephemeral)
    {
        // Generate track alias
        const auto& tfn = track_handler->GetFullTrackName();
        auto th = TrackHash(tfn);

        std::unique_lock<std::mutex> lock(state_mutex_);
        auto conn_it = connections_.find(conn_id);
        if (conn_it == connections_.end()) {
            SPDLOG_LOGGER_ERROR(logger_, "Subscribe track conn_id: {0} does not exist.", conn_id);
            return;
        }

        if (!track_handler->GetTrackAlias().has_value()) {
            track_handler->SetTrackAlias(th.track_fullname_hash);
        }

        track_handler->SetRequestId(request_id);
        conn_it->second.pub_tracks_ns_by_request_id[request_id] = th.track_namespace_hash;

        track_handler->connection_handle_ = conn_id;

        track_handler->publish_data_ctx_id_ =
          quic_transport_->CreateDataContext(conn_id,
                                             track_handler->default_track_mode_ == TrackMode::kDatagram ? false : true,
                                             track_handler->default_priority_,
                                             false);

        // Set this transport as the one for the publisher to use.
        track_handler->SetTransport(GetSharedPtr());

        if (!ephemeral) {
            // Hold onto track handler
            conn_it->second.pub_tracks_by_name[th.track_namespace_hash][th.track_name_hash] = track_handler;
            conn_it->second.pub_tracks_by_track_alias[th.track_fullname_hash][src_id] = track_handler;
            conn_it->second.pub_tracks_by_data_ctx_id[track_handler->publish_data_ctx_id_] = track_handler;
        }

        lock.unlock();
        track_handler->SetStatus(PublishTrackHandler::Status::kOk);
    }

    void Server::UnbindFetchTrack(ConnectionHandle connection_handle,
                                  const std::shared_ptr<PublishFetchHandler>& track_handler)
    {
        std::lock_guard lock(state_mutex_);

        auto conn_it = connections_.find(connection_handle);
        if (conn_it == connections_.end()) {
            return;
        }
        auto request_id = *track_handler->GetRequestId();
        SPDLOG_LOGGER_DEBUG(
          logger_, "Server publish fetch track conn_id: {} subscribe id: {} unbind", connection_handle, request_id);

        conn_it->second.pub_fetch_tracks_by_request_id.erase(request_id);
        quic_transport_->DeleteDataContext(connection_handle, track_handler->publish_data_ctx_id_, true);
    }

    void Server::BindFetchTrack(TransportConnId conn_id, std::shared_ptr<PublishFetchHandler> track_handler)
    {
        const std::uint64_t request_id = *track_handler->GetRequestId();
        SPDLOG_LOGGER_INFO(logger_, "Publish fetch track conn_id: {0} subscribe: {1}", conn_id, request_id);

        std::lock_guard lock(state_mutex_);

        auto conn_it = connections_.find(conn_id);
        if (conn_it == connections_.end()) {
            SPDLOG_LOGGER_ERROR(logger_, "Publish fetch track conn_id: {0} does not exist.", conn_id);
            return;
        }

        track_handler->SetStatus(PublishFetchHandler::Status::kOk);
        track_handler->connection_handle_ = conn_id;
        track_handler->publish_data_ctx_id_ =
          quic_transport_->CreateDataContext(conn_id, true, track_handler->GetDefaultPriority(), false);

        track_handler->SetTransport(GetSharedPtr());

        // Hold ref to track handler
        conn_it->second.pub_fetch_tracks_by_request_id[request_id] = track_handler;
    }

    PublishTrackHandler::PublishObjectStatus Server::SendFetchObject(PublishFetchHandler& track_handler,
                                                                     uint8_t priority,
                                                                     uint32_t ttl,
                                                                     bool stream_header_needed,
                                                                     uint64_t group_id,
                                                                     uint64_t subgroup_id,
                                                                     uint64_t object_id,
                                                                     std::optional<Extensions> extensions,
                                                                     BytesSpan data) const
    {
        const auto request_id = *track_handler.GetRequestId();

        ITransport::EnqueueFlags eflags;

        track_handler.object_msg_buffer_.clear();

        // use stream per subgroup, group change
        eflags.use_reliable = true;

        if (stream_header_needed) {
            eflags.new_stream = true;
            eflags.clear_tx_queue = true;
            eflags.use_reset = true;

            messages::FetchHeader fetch_header{};
            fetch_header.request_id = request_id;
            track_handler.object_msg_buffer_ << fetch_header;

            quic_transport_->Enqueue(track_handler.connection_handle_,
                                     track_handler.publish_data_ctx_id_,
                                     group_id,
                                     std::make_shared<std::vector<uint8_t>>(track_handler.object_msg_buffer_.begin(),
                                                                            track_handler.object_msg_buffer_.end()),
                                     priority,
                                     ttl,
                                     0,
                                     eflags);

            track_handler.object_msg_buffer_.clear();
            eflags.new_stream = false;
            eflags.clear_tx_queue = false;
            eflags.use_reset = false;
        }

        messages::FetchObject object{};
        object.group_id = group_id;
        object.subgroup_id = subgroup_id;
        object.object_id = object_id;
        object.publisher_priority = priority;
        object.extensions = extensions;
        object.payload.assign(data.begin(), data.end());
        track_handler.object_msg_buffer_ << object;

        quic_transport_->Enqueue(track_handler.connection_handle_,
                                 track_handler.publish_data_ctx_id_,
                                 group_id,
                                 std::make_shared<std::vector<uint8_t>>(track_handler.object_msg_buffer_.begin(),
                                                                        track_handler.object_msg_buffer_.end()),
                                 priority,
                                 ttl,
                                 0,
                                 eflags);
        return PublishTrackHandler::PublishObjectStatus::kOk;
    }

    bool Server::ProcessCtrlMessage(ConnectionContext& conn_ctx, BytesSpan msg_bytes)
    try {
        switch (*conn_ctx.ctrl_msg_type_received) {
            case messages::ControlMessageType::kSubscribe: {
                auto msg = messages::Subscribe(
                  [](messages::Subscribe& msg) {
                      if (msg.filter_type == messages::FilterType::kAbsoluteStart ||
                          msg.filter_type == messages::FilterType::kAbsoluteRange) {
                          msg.group_0 = std::make_optional<messages::Subscribe::Group_0>();
                      }
                  },
                  [](messages::Subscribe& msg) {
                      if (msg.filter_type == messages::FilterType::kAbsoluteRange) {
                          msg.group_1 = std::make_optional<messages::Subscribe::Group_1>();
                      }
                  });
                msg_bytes >> msg;

                auto tfn = FullTrackName{ msg.track_namespace, msg.track_name };
                auto th = TrackHash(tfn);

                conn_ctx.recv_req_id[msg.request_id] = { .track_full_name = tfn, .track_hash = th };

                std::uint64_t delivery_timeout = 0;
                std::optional<uint64_t> new_group_request_id;
                for (const auto& param : msg.parameters) {
                    switch (param.type) {
                        case messages::ParameterType::kDeliveryTimeout: {
                            std::memcpy(&delivery_timeout,
                                        param.value.data(),
                                        param.value.size() > sizeof(uint64_t) ? sizeof(uint64_t) : param.value.size());

                            break;
                        }
                        case messages::ParameterType::kNewGroupRequest: {
                            uint64_t ngr_id{ 0 };
                            std::memcpy(&ngr_id,
                                        param.value.data(),
                                        param.value.size() > sizeof(uint64_t) ? sizeof(uint64_t) : param.value.size());
                            new_group_request_id = ngr_id;
                            break;
                        }
                        default:
                            break;
                    }
                }

                // TODO(tievens): add filter type when caching supports it
                SubscribeReceived(conn_ctx.connection_handle,
                                  msg.request_id,
                                  msg.filter_type,
                                  tfn,
                                  { msg.subscriber_priority,
                                    static_cast<messages::GroupOrder>(msg.group_order),
                                    std::chrono::milliseconds{ delivery_timeout },
                                    msg.forward,
                                    new_group_request_id,
                                    false });

                // Handle new group request after subscribe callback
                if (new_group_request_id.has_value()) {
                    NewGroupRequested({ msg.track_namespace, msg.track_name }, *new_group_request_id);
                }

                return true;
            }
            case messages::ControlMessageType::kSubscribeOk: {
                auto msg = messages::SubscribeOk([](messages::SubscribeOk& msg) {
                    if (msg.content_exists == 1) {
                        msg.group_0 = std::make_optional<messages::SubscribeOk::Group_0>();
                    }
                });
                msg_bytes >> msg;

                auto sub_it = conn_ctx.sub_tracks_by_request_id.find(msg.request_id);

                if (sub_it == conn_ctx.sub_tracks_by_request_id.end()) {
                    SPDLOG_LOGGER_WARN(
                      logger_,
                      "Received subscribe ok to unknown subscribe track conn_id: {0} request_id: {1}, ignored",
                      conn_ctx.connection_handle,
                      msg.request_id);

                    // TODO(tievens): Draft doesn't indicate what to do in this case, which can happen due to race
                    // condition
                    return true;
                }

                for (const auto& param : msg.parameters) {
                    if (param.type == messages::ParameterType::kDynamicGroups) {
                        sub_it->second->support_new_group_request_ = true;
                        break;
                    }
                }

                sub_it->second.get()->SetReceivedTrackAlias(msg.track_alias);
                conn_ctx.sub_by_recv_track_alias[msg.track_alias] = sub_it->second;
                if (msg.group_0.has_value())
                    sub_it->second.get()->SetLatestLocation(msg.group_0.value().largest_location);
                sub_it->second.get()->SetStatus(SubscribeTrackHandler::Status::kOk);

                return true;
            }
            case messages::ControlMessageType::kSubscribeError: {
                auto msg = messages::SubscribeError{};
                msg_bytes >> msg;

                auto sub_it = conn_ctx.sub_tracks_by_request_id.find(msg.request_id);

                if (sub_it == conn_ctx.sub_tracks_by_request_id.end()) {
                    SPDLOG_LOGGER_WARN(
                      logger_,
                      "Received subscribe error to unknown request_id conn_id: {0} request_id: {1}, ignored",
                      conn_ctx.connection_handle,
                      msg.request_id);

                    // TODO(tievens): Draft doesn't indicate what to do in this case, which can happen due to race
                    // condition
                    return true;
                }

                sub_it->second->SetStatus(SubscribeTrackHandler::Status::kError);
                RemoveSubscribeTrack(conn_ctx, *sub_it->second);

                return true;
            }
            case messages::ControlMessageType::kTrackStatus: {
                auto msg = messages::TrackStatus(
                  [](messages::TrackStatus& msg) {
                      if (msg.filter_type == messages::FilterType::kAbsoluteStart ||
                          msg.filter_type == messages::FilterType::kAbsoluteRange) {
                          msg.group_0 = std::make_optional<messages::TrackStatus::Group_0>();
                      }
                  },
                  [](messages::TrackStatus& msg) {
                      if (msg.filter_type == messages::FilterType::kAbsoluteRange) {
                          msg.group_1 = std::make_optional<messages::TrackStatus::Group_1>();
                      }
                  });

                msg_bytes >> msg;

                auto tfn = FullTrackName{ msg.track_namespace, msg.track_name };
                auto th = TrackHash(tfn);

                SPDLOG_LOGGER_DEBUG(logger_,
                                    "Received track status request_id: {} for full name hash: {}",
                                    msg.request_id,
                                    th.track_fullname_hash);

                TrackStatusReceived(conn_ctx.connection_handle,
                                    msg.request_id,
                                    tfn,
                                    { msg.subscriber_priority,
                                      static_cast<messages::GroupOrder>(msg.group_order),
                                      std::chrono::milliseconds{ 0 },
                                      msg.forward });
                return true;
            }
            case messages::ControlMessageType::kTrackStatusOk: {
                auto msg = messages::TrackStatusOk([](messages::TrackStatusOk& msg) {
                    if (msg.content_exists) {
                        msg.group_0 = std::make_optional<messages::TrackStatusOk::Group_0>();
                    }
                });
                msg_bytes >> msg;

                std::optional<messages::LargestLocation> largest_location;

                if (msg.group_0.has_value()) {
                    largest_location = msg.group_0->largest_location;
                }

                SPDLOG_LOGGER_DEBUG(
                  logger_,
                  "Received track status for request_id: {} has_content: {} largest group: {} largest object: {}",
                  msg.request_id,
                  msg.content_exists ? "Yes" : "No",
                  largest_location.has_value() ? largest_location->group : 0,
                  largest_location.has_value() ? largest_location->object : 0);

                TrackStatusResponseReceived(conn_ctx.connection_handle,
                                            msg.request_id,
                                            { .reason_code = SubscribeResponse::ReasonCode::kOk,
                                              .is_publisher_initiated = false,
                                              .error_reason = std::nullopt,
                                              .largest_location = largest_location });

                return true;
            }
            case messages::ControlMessageType::kTrackStatusError: {
                auto msg = messages::TrackStatusError{};
                msg_bytes >> msg;

                SubscribeResponse response;
                response.error_reason = std::string(msg.error_reason.begin(), msg.error_reason.end());

                SPDLOG_LOGGER_DEBUG(logger_,
                                    "Received track status error request_id: {} error code: {} reason: {}",
                                    msg.request_id,
                                    static_cast<std::uint64_t>(msg.error_code),
                                    response.error_reason.value());

                switch (msg.error_code) {
                    case messages::SubscribeErrorCode::kUnauthorized:
                        response.reason_code = SubscribeResponse::ReasonCode::kUnauthorized;
                        break;
                    case messages::SubscribeErrorCode::kTrackDoesNotExist:
                        response.reason_code = SubscribeResponse::ReasonCode::kTrackDoesNotExist;
                        break;
                    default:
                        response.reason_code = SubscribeResponse::ReasonCode::kInternalError;
                        break;
                }

                TrackStatusResponseReceived(conn_ctx.connection_handle, msg.request_id, response);
                return true;
            }
            case messages::ControlMessageType::kPublishNamespace: {
                auto msg = messages::PublishNamespace{};
                msg_bytes >> msg;

                auto tfn = FullTrackName{ msg.track_namespace, {} };

                PublishNamespaceReceived(conn_ctx.connection_handle, tfn.name_space, { msg.request_id });
                return true;
            }
            case messages::ControlMessageType::kSubscribeNamespace: {
                auto msg = messages::SubscribeNamespace{};
                msg_bytes >> msg;

                SubscribeNamespaceReceived(
                  conn_ctx.connection_handle, msg.track_namespace_prefix, { .request_id = msg.request_id });
                return true;
            }
            case messages::ControlMessageType::kUnsubscribeNamespace: {
                auto msg = messages::UnsubscribeNamespace{};
                msg_bytes >> msg;

                UnsubscribeNamespaceReceived(conn_ctx.connection_handle, msg.track_namespace_prefix);
                return true;
            }
            case messages::ControlMessageType::kPublishNamespaceError: {
                auto msg = messages::PublishNamespaceError{};
                msg_bytes >> msg;

                std::string reason = "unknown";
                reason.assign(msg.error_reason.begin(), msg.error_reason.end());

                SPDLOG_LOGGER_INFO(logger_,
                                   "Received publish namespace error for request_id: {} error code: {} reason: {}",
                                   msg.request_id,
                                   static_cast<std::uint64_t>(msg.error_code),
                                   reason);

                return true;
            }
            case messages::ControlMessageType::kPublishNamespaceDone: {
                messages::PublishNamespaceDone msg;
                msg_bytes >> msg;

                auto tfn = FullTrackName{ msg.track_namespace, {} };
                auto th = TrackHash(tfn);

                SPDLOG_LOGGER_INFO(logger_, "Received unannounce for namespace_hash: {0}", th.track_namespace_hash);

                auto sub_anno_conns = UnannounceReceived(conn_ctx.connection_handle, tfn.name_space);

                std::lock_guard<std::mutex> _(state_mutex_);
                for (auto conn_id : sub_anno_conns) {
                    auto conn_it = connections_.find(conn_id);
                    if (conn_it == connections_.end()) {
                        continue;
                    }

                    SendPublishNamespaceDone(conn_it->second, msg.track_namespace);
                }

                return true;
            }
            case messages::ControlMessageType::kUnsubscribe: {
                messages::Unsubscribe msg;
                msg_bytes >> msg;

                auto& th = conn_ctx.recv_req_id[msg.request_id].track_hash;
                if (auto pdt = GetPubTrackHandler(conn_ctx, th)) {
                    pdt->SetStatus(PublishTrackHandler::Status::kNoSubscribers);
                }

                UnsubscribeReceived(conn_ctx.connection_handle, msg.request_id);
                conn_ctx.recv_req_id.erase(msg.request_id);

                return true;
            }
            case messages::ControlMessageType::kPublishDone: {
                messages::PublishDone msg;
                msg_bytes >> msg;

                auto sub_it = conn_ctx.sub_tracks_by_request_id.find(msg.request_id);
                if (sub_it == conn_ctx.sub_tracks_by_request_id.end()) {
                    SPDLOG_LOGGER_WARN(logger_,
                                       "Received publish done to unknown subscribe conn_id: {0} request_id: {1}",
                                       conn_ctx.connection_handle,
                                       msg.request_id);

                    return true;
                }
                auto tfn = sub_it->second->GetFullTrackName();
                auto th = TrackHash(tfn);

                SPDLOG_LOGGER_INFO(logger_,
                                   "Received publish done conn_id: {0} request_id: {1} track namespace hash: {2} "
                                   "name hash: {3} track alias: {4}",
                                   conn_ctx.connection_handle,
                                   msg.request_id,
                                   th.track_namespace_hash,
                                   th.track_name_hash,
                                   th.track_fullname_hash);

                sub_it->second.get()->SetStatus(SubscribeTrackHandler::Status::kNotSubscribed);

                PublishDoneReceived(conn_ctx.connection_handle, msg.request_id);
                conn_ctx.recv_req_id.erase(msg.request_id);

                return true;
            }
            case messages::ControlMessageType::kRequestsBlocked: {
                messages::RequestsBlocked msg;
                msg_bytes >> msg;

                SPDLOG_LOGGER_WARN(logger_, "Subscribe was blocked, maximum_request_id: {}", msg.maximum_request_id);

                // TODO: React to this somehow.
                // See https://www.ietf.org/archive/id/draft-ietf-moq-transport-08.html#section-7.21
                // A publisher MAY send a MAX_REQUEST_ID upon receipt of SUBSCRIBES_BLOCKED, but it MUST NOT rely on
                // SUBSCRIBES_BLOCKED to trigger sending a MAX_REQUEST_ID, because sending SUBSCRIBES_BLOCKED is not
                // required.

                return true;
            }
            case messages::ControlMessageType::kPublishNamespaceCancel: {
                messages::PublishNamespaceCancel msg;
                msg_bytes >> msg;

                auto tfn = FullTrackName{ msg.track_namespace, {} };
                auto th = TrackHash(tfn);

                SPDLOG_LOGGER_INFO(
                  logger_, "Received announce cancel for namespace_hash: {0}", th.track_namespace_hash);
                return true;
            }
            case messages::ControlMessageType::kGoaway: {
                messages::Goaway msg;
                msg_bytes >> msg;

                std::string new_sess_uri(msg.new_session_uri.begin(), msg.new_session_uri.end());
                SPDLOG_LOGGER_INFO(logger_, "Received goaway new session uri: {0}", new_sess_uri);
                return true;
            }
            case messages::ControlMessageType::kClientSetup: {
                messages::ClientSetup msg;

                msg_bytes >> msg;

                if (!msg.supported_versions.size()) { // should never happen
                    CloseConnection(conn_ctx.connection_handle,
                                    messages::TerminationReason::kProtocolViolation,
                                    "Client setup contained zero versions");
                    return true;
                }

                std::string endpoint_id = "Unknown Endpoint ID";
                for (const auto& param : msg.setup_parameters) {
                    if (param.type == messages::SetupParameterType::kEndpointId) {
                        endpoint_id = std::string(param.value.begin(), param.value.end());
                    }
                }

                ClientSetupReceived(conn_ctx.connection_handle, { endpoint_id });

                SPDLOG_LOGGER_INFO(logger_,
                                   "Client setup received conn_id: {} from: {} num_versions: {} version: {}",
                                   conn_ctx.connection_handle,
                                   endpoint_id,
                                   msg.supported_versions.size(),
                                   msg.supported_versions.front());

                conn_ctx.client_version = msg.supported_versions.front();

                // TODO(tievens): Revisit sending sever setup immediately or wait for something else from server
                SendServerSetup(conn_ctx);
                conn_ctx.setup_complete = true;

                return true;
            }

            case messages::ControlMessageType::kFetchOk: {
                messages::FetchOk msg;
                msg_bytes >> msg;

                auto fetch_it = conn_ctx.sub_tracks_by_request_id.find(msg.request_id);
                if (fetch_it == conn_ctx.sub_tracks_by_request_id.end()) {
                    SPDLOG_LOGGER_WARN(
                      logger_,
                      "Received fetch ok for unknown fetch track conn_id: {0} request_id: {1}, ignored",
                      conn_ctx.connection_handle,
                      msg.request_id);
                    return true;
                }

                fetch_it->second.get()->SetLatestLocation(msg.end_location);
                fetch_it->second.get()->SetStatus(FetchTrackHandler::Status::kOk);

                return true;
            }
            case messages::ControlMessageType::kFetchError: {
                messages::FetchError msg;
                msg_bytes >> msg;

                auto fetch_it = conn_ctx.sub_tracks_by_request_id.find(msg.request_id);
                if (fetch_it == conn_ctx.sub_tracks_by_request_id.end()) {
                    SPDLOG_LOGGER_WARN(logger_,
                                       "Received fetch error for unknown fetch track conn_id: {} request_id: {} "
                                       "error code: {}, ignored",
                                       conn_ctx.connection_handle,
                                       msg.request_id,
                                       static_cast<std::uint64_t>(msg.error_code));
                    return true;
                }

                SPDLOG_LOGGER_WARN(logger_,
                                   "Received fetch error conn_id: {} request_id: {} "
                                   "error code: {} reason: {}",
                                   conn_ctx.connection_handle,
                                   msg.request_id,
                                   static_cast<std::uint64_t>(msg.error_code),
                                   std::string(msg.error_reason.begin(), msg.error_reason.end()));

                fetch_it->second.get()->SetStatus(FetchTrackHandler::Status::kError);
                conn_ctx.sub_tracks_by_request_id.erase(fetch_it);

                return true;
            }
            case messages::ControlMessageType::kFetch: {
                auto msg = messages::Fetch(
                  [](messages::Fetch& msg) {
                      if (msg.fetch_type == messages::FetchType::kStandalone) {
                          msg.group_0 = std::make_optional<messages::Fetch::Group_0>();
                      }
                  },
                  [](messages::Fetch& msg) {
                      if (msg.fetch_type == messages::FetchType::kRelativeJoiningFetch ||
                          msg.fetch_type == messages::FetchType::kAbsoluteJoiningFetch) {
                          msg.group_1 = std::make_optional<messages::Fetch::Group_1>();
                      }
                  });

                msg_bytes >> msg;

                bool relative_joining{ false };
                switch (msg.fetch_type) {
                    case messages::FetchType::kStandalone: {
                        FullTrackName tfn{ msg.group_0->standalone.track_namespace,
                                           msg.group_0->standalone.track_name };

                        messages::StandaloneFetchAttributes attrs = {
                            .priority = msg.subscriber_priority,
                            .group_order = msg.group_order,
                            .start_location = msg.group_0->standalone.start,
                            .end_location = { .group = msg.group_0->standalone.end.group,
                                              .object = msg.group_0->standalone.end.object > 0
                                                          ? msg.group_0->standalone.end.object - 1
                                                          : 0 },
                        };

                        StandaloneFetchReceived(conn_ctx.connection_handle, msg.request_id, tfn, attrs);
                        return true;
                    }
                    case messages::FetchType::kRelativeJoiningFetch: {
                        relative_joining = true;
                        [[fallthrough]];
                    }
                    case messages::FetchType::kAbsoluteJoiningFetch: {

                        // Joining fetch needs to look up its joining subscribe.
                        const auto subscribe_state = conn_ctx.recv_req_id.find(msg.group_1->joining.request_id);
                        if (subscribe_state == conn_ctx.recv_req_id.end()) {
                            SendFetchError(conn_ctx,
                                           msg.request_id,
                                           messages::FetchErrorCode::kTrackDoesNotExist,
                                           "Corresponding subscribe does not exist");
                            return true;
                        }

                        FullTrackName tfn = subscribe_state->second.track_full_name;

                        messages::JoiningFetchAttributes attrs = {
                            .priority = msg.subscriber_priority,
                            .group_order = msg.group_order,
                            .joining_request_id = msg.group_1->joining.request_id,
                            .relative = relative_joining,
                            .joining_start = msg.group_1->joining.joining_start,
                        };

                        JoiningFetchReceived(conn_ctx.connection_handle, msg.request_id, tfn, attrs);
                        return true;
                    }
                    default: {
                        SendFetchError(
                          conn_ctx, msg.request_id, messages::FetchErrorCode::kNotSupported, "Unknown fetch type");
                        return true;
                    }
                }

                return true;
            }
            case messages::ControlMessageType::kFetchCancel: {
                messages::FetchCancel msg;
                msg_bytes >> msg;

                if (conn_ctx.recv_req_id.find(msg.request_id) == conn_ctx.recv_req_id.end()) {
                    SPDLOG_LOGGER_WARN(logger_, "Received Fetch Cancel for unknown subscribe ID: {0}", msg.request_id);
                }

                const auto fetch_it = conn_ctx.sub_tracks_by_request_id.find(msg.request_id);
                if (fetch_it == conn_ctx.sub_tracks_by_request_id.end()) {
                    FetchCancelReceived(conn_ctx.connection_handle, msg.request_id);
                    return true;
                }

                fetch_it->second->SetStatus(FetchTrackHandler::Status::kCancelled);

                FetchCancelReceived(conn_ctx.connection_handle, msg.request_id);

                conn_ctx.sub_tracks_by_request_id.erase(fetch_it);
                conn_ctx.recv_req_id.erase(msg.request_id);

                return true;
            }
            case messages::ControlMessageType::kPublish: {
                auto msg = messages::Publish([](messages::Publish& msg) {
                    if (msg.content_exists) {
                        msg.group_0 = std::make_optional<messages::Publish::Group_0>();
                    }
                });
                msg_bytes >> msg;

                auto tfn = FullTrackName{ msg.track_namespace, msg.track_name };
                auto th = TrackHash(tfn);

                conn_ctx.recv_req_id[msg.request_id] = { .track_full_name = tfn, .track_hash = th };

                std::optional<uint64_t> new_group_request_id;
                for (const auto& param : msg.parameters) {
                    if (param.type == messages::ParameterType::kDynamicGroups) {
                        new_group_request_id = 0;
                        break;
                    }
                }

                PublishReceived(conn_ctx.connection_handle,
                                msg.request_id,
                                tfn,
                                { { 0, msg.group_order, std::chrono::milliseconds(0), 0, new_group_request_id, true },
                                  msg.track_alias });

                return true;
            }

            case messages::ControlMessageType::kPublishOk: {
                messages::PublishOk msg(
                  [](messages::PublishOk& msg) {
                      if (msg.filter_type == messages::FilterType::kAbsoluteStart ||
                          msg.filter_type == messages::FilterType::kAbsoluteRange) {
                          msg.group_0 =
                            std::make_optional<messages::PublishOk::Group_0>(messages::PublishOk::Group_0{ 0, 0 });
                      }
                  },
                  [](messages::PublishOk& msg) {
                      if (msg.filter_type == messages::FilterType::kAbsoluteRange) {
                          msg.group_1 =
                            std::make_optional<messages::PublishOk::Group_1>(messages::PublishOk::Group_1{ 0 });
                      }
                  });
                msg_bytes >> msg;

                // Consume originating request.
                const auto& originating_publish = conn_ctx.pub_by_request_id.find(msg.request_id);
                if (originating_publish == conn_ctx.pub_by_request_id.end()) {
                    SPDLOG_LOGGER_WARN(logger_, "Received publish ok for unknown publish: {}", msg.request_id);
                    return true;
                }
                const FullTrackName tfn = originating_publish->second;
                conn_ctx.pub_by_request_id.erase(originating_publish);

                // Continue with subscribe flow.
                auto th = TrackHash(tfn);
                conn_ctx.recv_req_id[msg.request_id] = { .track_full_name = tfn, .track_hash = th };

                // Delivery timeout.
                std::uint64_t delivery_timeout = 0;
                std::optional<uint64_t> new_group_request_id;
                for (const auto& param : msg.parameters) {
                    switch (param.type) {
                        case messages::ParameterType::kDeliveryTimeout: {
                            std::memcpy(&delivery_timeout,
                                        param.value.data(),
                                        param.value.size() > sizeof(uint64_t) ? sizeof(uint64_t) : param.value.size());

                            break;
                        }
                        case messages::ParameterType::kNewGroupRequest: {
                            uint64_t ngr_id{ 0 };
                            std::memcpy(&ngr_id,
                                        param.value.data(),
                                        param.value.size() > sizeof(uint64_t) ? sizeof(uint64_t) : param.value.size());
                            new_group_request_id = ngr_id;
                            break;
                        }
                        default:
                            break;
                    }
                }
                messages::SubscribeAttributes attributes = { .priority = msg.subscriber_priority,
                                                             .group_order = msg.group_order,
                                                             .delivery_timeout =
                                                               std::chrono::milliseconds(delivery_timeout),
                                                             .forward = msg.forward,
                                                             .new_group_request_id = new_group_request_id,
                                                             .is_publisher_initiated = true };
                SubscribeReceived(conn_ctx.connection_handle, msg.request_id, msg.filter_type, tfn, attributes);
                return true;
            }
            case messages::ControlMessageType::kSubscribeUpdate: {
                messages::SubscribeUpdate msg;
                msg_bytes >> msg;

                auto sub_ctx_it = conn_ctx.recv_req_id.find(msg.subscription_request_id);
                if (sub_ctx_it == conn_ctx.recv_req_id.end()) {
                    // update for invalid subscription
                    SPDLOG_LOGGER_WARN(
                      logger_,
                      "Received subscribe_update for unknown subscription conn_id: {} request_id: {} / {}",
                      msg.request_id,
                      msg.subscription_request_id,
                      conn_ctx.connection_handle);

                    SendSubscribeError(
                      conn_ctx, msg.request_id, messages::SubscribeErrorCode::kTrackNotExist, "Subscription not found");
                    return true;
                }

                SPDLOG_LOGGER_DEBUG(
                  logger_,
                  "Received subscribe_update to recv request_id: {} subscribe request_id: {} forward: {}",
                  msg.request_id,
                  msg.subscription_request_id,
                  msg.forward);

                bool new_group_request{ false };
                uint64_t new_group_request_id{ 0 };
                for (const auto& param : msg.parameters) {
                    if (param.type == messages::ParameterType::kNewGroupRequest) {
                        std::memcpy(&new_group_request_id,
                                    param.value.data(),
                                    param.value.size() > sizeof(uint64_t) ? sizeof(uint64_t) : param.value.size());

                        new_group_request = true;
                        NewGroupRequested(sub_ctx_it->second.track_full_name, new_group_request_id);
                        break;
                    }
                }

                /*
                 * Unlike client, server supports multi-publisher to the client.
                 *   There is a publish handler per publisher connection
                 */
                for (const auto& pub :
                     conn_ctx.pub_tracks_by_track_alias[sub_ctx_it->second.track_hash.track_fullname_hash]) {

                    // TODO: Follow up on https://github.com/moq-wg/moq-transport/issues/1304
                    if (not msg.forward) {
                        pub.second->SetStatus(PublishTrackHandler::Status::kPaused);

                    } else {
                        pub.second->SetStatus(new_group_request ? PublishTrackHandler::Status::kNewGroupRequested
                                                                : PublishTrackHandler::Status::kSubscriptionUpdated);
                    }
                }
                return true;
            }
            default: {
                SPDLOG_LOGGER_ERROR(logger_,
                                    "Unsupported MOQT message type: {0}, bad stream",
                                    static_cast<uint64_t>(*conn_ctx.ctrl_msg_type_received));
                return false;
            }

        } // End of switch(msg type)

    } catch (const std::exception& e) {
        SPDLOG_LOGGER_ERROR(logger_,
                            "Unable to parse {} control message: {}",
                            static_cast<uint64_t>(*conn_ctx.ctrl_msg_type_received),
                            e.what());
        CloseConnection(conn_ctx.connection_handle,
                        messages::TerminationReason::kProtocolViolation,
                        "Control message cannot be parsed");
        return false;
    } catch (...) {
        SPDLOG_LOGGER_ERROR(logger_, "Unable to parse control message");
        CloseConnection(conn_ctx.connection_handle,
                        messages::TerminationReason::kProtocolViolation,
                        "Control message cannot be parsed");
        return false;
    }

} // namespace quicr<|MERGE_RESOLUTION|>--- conflicted
+++ resolved
@@ -156,10 +156,7 @@
 
     void Server::ResolveSubscribeNamespace(const ConnectionHandle connection_handle,
                                            const uint64_t request_id,
-<<<<<<< HEAD
-=======
                                            const messages::TrackNamespacePrefix& prefix,
->>>>>>> 8e4b5bb4
                                            const SubscribeNamespaceResponse& response)
     {
         const auto conn_it = connections_.find(connection_handle);
@@ -177,7 +174,10 @@
 
         // Fan out PUBLISH_NAMESPACE for matching namespaces.
         for (const auto& name_space : response.namespaces) {
-<<<<<<< HEAD
+            if (!prefix.IsPrefixOf(name_space)) {
+                SPDLOG_LOGGER_WARN(logger_, "Dropping non prefix match");
+                continue;
+            }
             SendPublishNamespace(conn_it->second, conn_it->second.GetNextRequestId(), name_space);
         }
 
@@ -194,15 +194,6 @@
                         true,   // TODO: Value?
                         false); // TODO: Value?
         }
-=======
-            if (!prefix.IsPrefixOf(name_space)) {
-                SPDLOG_LOGGER_WARN(logger_, "Dropping non prefix match");
-                continue;
-            }
-            SendPublishNamespace(conn_it->second, conn_it->second.GetNextRequestId(), name_space);
-        }
-
-        // TODO: Fan out publish for matching full tracks.
     }
 
     void Server::ResolveFetch(ConnectionHandle connection_handle,
@@ -238,7 +229,6 @@
                        request_id,
                        error_code,
                        response.error_reason.has_value() ? response.error_reason.value() : "Internal error");
->>>>>>> 8e4b5bb4
     }
 
     void Server::UnbindPublisherTrack(ConnectionHandle connection_handle,
@@ -1068,6 +1058,7 @@
                 SubscribeReceived(conn_ctx.connection_handle, msg.request_id, msg.filter_type, tfn, attributes);
                 return true;
             }
+
             case messages::ControlMessageType::kSubscribeUpdate: {
                 messages::SubscribeUpdate msg;
                 msg_bytes >> msg;
