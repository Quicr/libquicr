--- conflicted
+++ resolved
@@ -675,36 +675,21 @@
                         // Standalone fetch is self-containing.
                         tfn = FullTrackName{ msg.group_0->track_namespace, msg.group_0->track_name };
                         const auto largest_available = GetLargestAvailable(tfn);
-<<<<<<< HEAD
-                        attrs.start_group = msg.group_0->start_group;
-                        attrs.start_object = msg.group_0->start_object;
-                        attrs.end_group = msg.group_0->end_group;
-                        attrs.end_object =
-                          msg.group_0->end_object > 0 ? std::optional(msg.group_0->end_object - 1) : std::nullopt;
-
-                        if (!largest_available.has_value()) {
-                            // Forward FETCH to a Publisher and bind to this request
-                            FetchReceived(conn_ctx.connection_handle, msg.request_id, tfn, attrs);
-=======
                         if (!largest_available.has_value()) {
                             SendFetchError(conn_ctx,
                                            msg.request_id,
                                            messages::FetchErrorCode::kTrackDoesNotExist,
                                            "Track does not exist");
->>>>>>> 4a16c090
                             return true;
                         }
 
                         largest_location = largest_available.value();
-<<<<<<< HEAD
-=======
 
                         attrs.start_location = msg.group_0->start_location;
                         attrs.end_group = msg.group_0->end_location.group;
                         attrs.end_object = msg.group_0->end_location.object > 0
                                              ? std::optional(msg.group_0->end_location.object - 1)
                                              : std::nullopt;
->>>>>>> 4a16c090
                         break;
                     }
                     case messages::FetchType::kJoiningFetch: {
