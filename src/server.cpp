--- conflicted
+++ resolved
@@ -751,15 +751,11 @@
                         if (!opt_largest_group.has_value() || !opt_largest_object.has_value()) {
                             // We have no data to complete the fetch with.
                             // TODO: Possibly missing "No Objects" code per the draft.
-<<<<<<< HEAD
                             SendFetchError(conn_ctx,
                                            msg.subscribe_id,
                                            messages::FetchErrorCodeEnum::kInvalidRange,
                                            "Nothing to give");
-=======
-                            SendFetchError(
-                              conn_ctx, msg.subscribe_id, messages::FetchErrorCode::kInvalidRange, "Nothing to give");
->>>>>>> d6b02626
+
                             return true;
                         }
                         largest_group = *opt_largest_group;
