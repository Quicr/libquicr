--- conflicted
+++ resolved
@@ -120,12 +120,7 @@
                 SubscribeReceived(conn_ctx.connection_handle, msg.subscribe_id, msg.track_alias, tfn, {});
                 return true;
             }
-<<<<<<< HEAD
-
-            case messages::MoqMessageType::SUBSCRIBE_OK: {
-=======
             case messages::ControlMessageType::SUBSCRIBE_OK: {
->>>>>>> f8a204df
                 messages::MoqSubscribeOk msg;
                 msg_bytes >> msg;
 
@@ -345,8 +340,7 @@
 
                 return true;
             }
-<<<<<<< HEAD
-            case messages::MoqMessageType::SUBSCRIBE_ANNOUNCES: {
+            case messages::ControlMessageType::SUBSCRIBE_ANNOUNCES: {
                 messages::MoqSubscribeAnnounces msg;
                 msg_bytes >> msg;
 
@@ -358,7 +352,6 @@
 
                 return true;
             }
-=======
             case messages::ControlMessageType::FETCH: {
                 messages::MoqFetch msg;
                 msg_bytes >> msg;
@@ -367,7 +360,6 @@
 
                 SendFetchError(
                   conn_ctx, msg.subscribe_id, messages::FetchError::TRACK_NOT_EXIST, "Track doesn't exist");
->>>>>>> f8a204df
 
                 return true;
             }
