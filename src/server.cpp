// SPDX-FileCopyrightText: Copyright (c) 2024 Cisco Systems
// SPDX-License-Identifier: BSD-2-Clause

#include <quicr/detail/messages.h>
#include <quicr/server.h>

namespace quicr {
    Server::Status Server::Start()
    {
        return Transport::Start();
    }

    void Server::Stop()
    {
        stop_ = true;
        Transport::Stop();
    }

    void Server::NewConnectionAccepted(quicr::ConnectionHandle connection_handle, const ConnectionRemoteInfo& remote)
    {
        SPDLOG_LOGGER_DEBUG(
          logger_, "New connection conn_id: {0} remote ip: {1} port: {2}", connection_handle, remote.ip, remote.port);
    }

    void Server::ConnectionStatusChanged(ConnectionHandle, ConnectionStatus) {}

    void Server::MetricsSampled(ConnectionHandle, const ConnectionMetrics&) {}

    void Server::PublishNamespaceReceived(ConnectionHandle, const TrackNamespace&, const PublishNamespaceAttributes&) {}

    void Server::UnsubscribeNamespaceReceived(ConnectionHandle, const TrackNamespace&) {}

    void Server::ResolvePublishNamespace(ConnectionHandle connection_handle,
                                         uint64_t request_id,
                                         const TrackNamespace& track_namespace,
                                         const std::vector<ConnectionHandle>& subscribers,
                                         const PublishNamespaceResponse& response)
    {
        auto conn_it = connections_.find(connection_handle);
        if (conn_it == connections_.end()) {
            return;
        }

        switch (response.reason_code) {
            case PublishNamespaceResponse::ReasonCode::kOk: {
                SendPublishNamespaceOk(conn_it->second, request_id);

                for (const auto& sub_conn_handle : subscribers) {
                    auto it = connections_.find(sub_conn_handle);
                    if (it == connections_.end()) {
                        continue;
                    }

                    // TODO: what request Id do we send for subscribe announces???
                    SendPublishNamespace(it->second, request_id, track_namespace);
                }
                break;
            }
            default: {
                // TODO: Send announce error
            }
        }
    }

    void Server::SubscribeReceived(ConnectionHandle,
                                   uint64_t,
                                   const FullTrackName&,
                                   const messages::SubscribeAttributes&)
    {
    }

    void Server::StandaloneFetchReceived(ConnectionHandle,
                                         uint64_t,
                                         const FullTrackName&,
                                         const quicr::messages::StandaloneFetchAttributes&)
    {
    }

    void Server::JoiningFetchReceived(ConnectionHandle,
                                      uint64_t,
                                      const FullTrackName&,
                                      const quicr::messages::JoiningFetchAttributes&)
    {
    }

    void Server::FetchCancelReceived(ConnectionHandle, uint64_t) {}

    void Server::NewGroupRequested(const FullTrackName&, messages::GroupId) {}

    void Server::ResolveSubscribe(ConnectionHandle connection_handle,
                                  uint64_t request_id,
                                  uint64_t track_alias,
                                  const SubscribeResponse& subscribe_response)
    {
        if (subscribe_response.is_publisher_initiated) {
            throw std::invalid_argument("ResolveSubscribe should not be called when publisher initiated");
        }

        auto conn_it = connections_.find(connection_handle);
        if (conn_it == connections_.end()) {
            return;
        }

        switch (subscribe_response.reason_code) {
            case SubscribeResponse::ReasonCode::kOk: {
                // Save the latest state for joining fetch.
                auto req_it = conn_it->second.recv_req_id.find(request_id);
                if (req_it == conn_it->second.recv_req_id.end()) {
                    SPDLOG_LOGGER_WARN(logger_,
                                       "Resolve subscribe has no request_id: {} conn_id: {} track_alias: {}",
                                       request_id,
                                       connection_handle,
                                       track_alias);
                    break;
                }

                req_it->second.largest_location = subscribe_response.largest_location;

                // Send the ok.
                if (!subscribe_response.is_publisher_initiated) {
                    SendSubscribeOk(
                      conn_it->second, request_id, track_alias, kSubscribeExpires, subscribe_response.largest_location);
                }
                break;
            }
            default:
                SendSubscribeError(
                  conn_it->second, request_id, messages::SubscribeErrorCode::kInternalError, "Internal error");
                break;
        }
    }

<<<<<<< HEAD
    void Server::ResolvePublish(ConnectionHandle connection_handle,
                                uint64_t request_id,
                                const FullTrackName& track_name,
                                const messages::PublishAttributes& attributes,
                                const PublishResponse& publish_response)
    {
        auto conn_it = connections_.find(connection_handle);
        if (conn_it == connections_.end()) {
            return;
        }

        switch (publish_response.reason_code) {
            case PublishResponse::ReasonCode::kOk: {

                // TODO: Filter type.
                // Send the ok.
                SendPublishOk(conn_it->second,
                              request_id,
                              attributes.forward,
                              attributes.priority,
                              attributes.group_order,
                              messages::FilterType::kLargestObject);

                // Fan out PUBLISH to interested subscribers.
                for (const auto& handle : publish_response.namespace_subscribers) {
                    const auto& conn_it = connections_.find(handle);
                    if (conn_it == connections_.end()) {
                        SPDLOG_LOGGER_WARN(logger_, "Bad connection handle on SUBSCRIBE_NAMESPACE fan out");
                        continue;
                    }
                    const auto outgoing_request = conn_it->second.GetNextRequestId();
                    conn_it->second.pub_by_request_id[outgoing_request] = track_name;
                    SendPublish(conn_it->second,
                                outgoing_request,
                                track_name,
                                attributes.track_alias,
                                attributes.group_order,
                                publish_response.largest_location,
                                attributes.forward,
                                attributes.dynamic_groups);
                }
                break;
            }
            default:
                SendPublishError(
                  conn_it->second, request_id, messages::SubscribeErrorCode::kInternalError, "Internal error");
                break;
        }
    }

=======
>>>>>>> c7bdeded
    void Server::ResolveSubscribeNamespace(const ConnectionHandle connection_handle,
                                           const uint64_t request_id,
                                           const messages::TrackNamespacePrefix& prefix,
                                           const SubscribeNamespaceResponse& response)
    {
        const auto conn_it = connections_.find(connection_handle);
        if (conn_it == connections_.end()) {
            return;
        }

        if (response.reason_code != SubscribeNamespaceResponse::ReasonCode::kOk) {
            SendSubscribeNamespaceError(
              conn_it->second, request_id, messages::SubscribeNamespaceErrorCode::kInternalError, "Internal error");
            return;
        }

        SendSubscribeNamespaceOk(conn_it->second, request_id);

        // Fan out PUBLISH_NAMESPACE for matching namespaces.
        for (const auto& name_space : response.namespaces) {
            if (!prefix.IsPrefixOf(name_space)) {
                SPDLOG_LOGGER_WARN(logger_, "Dropping non prefix match");
                continue;
            }
            SendPublishNamespace(conn_it->second, conn_it->second.GetNextRequestId(), name_space);
        }

        // Fan out PUBLISH for matching tracks.
        for (const auto& track : response.tracks) {
            const auto pub_request_id = conn_it->second.GetNextRequestId();
            conn_it->second.pub_by_request_id[pub_request_id] = track.track_full_name;
            SendPublish(conn_it->second,
                        pub_request_id,
                        track.track_full_name,
                        track.attributes.track_alias,
                        track.attributes.group_order,
                        track.largest_location,
                        track.attributes.forward,
                        track.attributes.new_group_request_id.has_value());
        }
    }

    void Server::ResolveFetch(ConnectionHandle connection_handle,
                              uint64_t request_id,
                              messages::SubscriberPriority priority,
                              messages::GroupOrder group_order,
                              const FetchResponse& response)
    {
        auto error_code = messages::FetchErrorCode::kInternalError;

        auto conn_it = connections_.find(connection_handle);
        if (conn_it == connections_.end()) {
            return;
        }

        switch (response.reason_code) {
            case FetchResponse::ReasonCode::kOk:
                SendFetchOk(conn_it->second, request_id, group_order, priority, response.largest_location.value());
                return;

            case FetchResponse::ReasonCode::kInvalidRange:
                error_code = messages::FetchErrorCode::kInvalidRange;
                break;
            case FetchResponse::ReasonCode::kNoObjects:
                error_code = messages::FetchErrorCode::kNoObjects;
                break;

            default:
                break;
        }

        SendFetchError(conn_it->second,
                       request_id,
                       error_code,
                       response.error_reason.has_value() ? response.error_reason.value() : "Internal error");
    }

    void Server::UnbindPublisherTrack(ConnectionHandle connection_handle,
                                      ConnectionHandle src_id,
                                      const std::shared_ptr<PublishTrackHandler>& track_handler)
    {
        std::lock_guard lock(state_mutex_);

        auto conn_it = connections_.find(connection_handle);
        if (conn_it == connections_.end()) {
            return;
        }
        auto th = TrackHash(track_handler->GetFullTrackName());
        SPDLOG_LOGGER_DEBUG(
          logger_,
          "Server publish track conn_id: {} full_name_hash: {} namespace_hash: {} name_hash: {} unbind",
          connection_handle,
          th.track_fullname_hash,
          th.track_namespace_hash,
          th.track_name_hash);

        conn_it->second.pub_tracks_ns_by_request_id.erase(*track_handler->GetRequestId());
        conn_it->second.pub_tracks_by_name[th.track_namespace_hash].erase(th.track_name_hash);

        conn_it->second.pub_tracks_by_track_alias[th.track_fullname_hash].erase(src_id);
        if (conn_it->second.pub_tracks_by_track_alias[th.track_fullname_hash].empty()) {
            conn_it->second.pub_tracks_by_track_alias.erase(th.track_fullname_hash);
        }

        if (conn_it->second.pub_tracks_by_name.count(th.track_namespace_hash) == 0) {
            SPDLOG_LOGGER_DEBUG(logger_,
                                "Server publish track conn_id: {} full_name_hash: {} namespace_hash: {} unbind",
                                connection_handle,
                                th.track_fullname_hash,
                                th.track_namespace_hash);

            conn_it->second.pub_tracks_by_name.erase(th.track_namespace_hash);
        }

        conn_it->second.pub_tracks_by_data_ctx_id.erase(track_handler->publish_data_ctx_id_);

        quic_transport_->DeleteDataContext(connection_handle, track_handler->publish_data_ctx_id_);
    }

    void Server::BindPublisherTrack(ConnectionHandle conn_id,
                                    uint64_t src_id,
                                    uint64_t request_id,
                                    const std::shared_ptr<PublishTrackHandler>& track_handler,
                                    bool ephemeral)
    {
        // Generate track alias
        const auto& tfn = track_handler->GetFullTrackName();
        auto th = TrackHash(tfn);

        std::unique_lock<std::mutex> lock(state_mutex_);
        auto conn_it = connections_.find(conn_id);
        if (conn_it == connections_.end()) {
            SPDLOG_LOGGER_ERROR(logger_, "Subscribe track conn_id: {0} does not exist.", conn_id);
            return;
        }

        if (!track_handler->GetTrackAlias().has_value()) {
            track_handler->SetTrackAlias(th.track_fullname_hash);
        }

        track_handler->SetRequestId(request_id);
        conn_it->second.pub_tracks_ns_by_request_id[request_id] = th.track_namespace_hash;

        track_handler->connection_handle_ = conn_id;

        track_handler->publish_data_ctx_id_ =
          quic_transport_->CreateDataContext(conn_id,
                                             track_handler->default_track_mode_ == TrackMode::kDatagram ? false : true,
                                             track_handler->default_priority_,
                                             false);

        // Set this transport as the one for the publisher to use.
        track_handler->SetTransport(GetSharedPtr());

        if (!ephemeral) {
            // Hold onto track handler
            conn_it->second.pub_tracks_by_name[th.track_namespace_hash][th.track_name_hash] = track_handler;
            conn_it->second.pub_tracks_by_track_alias[th.track_fullname_hash][src_id] = track_handler;
            conn_it->second.pub_tracks_by_data_ctx_id[track_handler->publish_data_ctx_id_] = track_handler;
        }

        lock.unlock();
        track_handler->SetStatus(PublishTrackHandler::Status::kOk);
    }

    void Server::UnbindFetchTrack(ConnectionHandle connection_handle,
                                  const std::shared_ptr<PublishFetchHandler>& track_handler)
    {
        std::lock_guard lock(state_mutex_);

        auto conn_it = connections_.find(connection_handle);
        if (conn_it == connections_.end()) {
            return;
        }
        auto request_id = *track_handler->GetRequestId();
        SPDLOG_LOGGER_DEBUG(
          logger_, "Server publish fetch track conn_id: {} subscribe id: {} unbind", connection_handle, request_id);

        conn_it->second.pub_fetch_tracks_by_request_id.erase(request_id);
        quic_transport_->DeleteDataContext(connection_handle, track_handler->publish_data_ctx_id_, true);
    }

    void Server::BindFetchTrack(TransportConnId conn_id, std::shared_ptr<PublishFetchHandler> track_handler)
    {
        const std::uint64_t request_id = *track_handler->GetRequestId();
        SPDLOG_LOGGER_INFO(logger_, "Publish fetch track conn_id: {0} subscribe: {1}", conn_id, request_id);

        std::lock_guard lock(state_mutex_);

        auto conn_it = connections_.find(conn_id);
        if (conn_it == connections_.end()) {
            SPDLOG_LOGGER_ERROR(logger_, "Publish fetch track conn_id: {0} does not exist.", conn_id);
            return;
        }

        track_handler->SetStatus(PublishFetchHandler::Status::kOk);
        track_handler->connection_handle_ = conn_id;
        track_handler->publish_data_ctx_id_ =
          quic_transport_->CreateDataContext(conn_id, true, track_handler->GetDefaultPriority(), false);

        track_handler->SetTransport(GetSharedPtr());

        // Hold ref to track handler
        conn_it->second.pub_fetch_tracks_by_request_id[request_id] = track_handler;
    }

    PublishTrackHandler::PublishObjectStatus Server::SendFetchObject(PublishFetchHandler& track_handler,
                                                                     uint8_t priority,
                                                                     uint32_t ttl,
                                                                     bool stream_header_needed,
                                                                     uint64_t group_id,
                                                                     uint64_t subgroup_id,
                                                                     uint64_t object_id,
                                                                     std::optional<Extensions> extensions,
                                                                     BytesSpan data) const
    {
        const auto request_id = *track_handler.GetRequestId();

        ITransport::EnqueueFlags eflags;

        track_handler.object_msg_buffer_.clear();

        // use stream per subgroup, group change
        eflags.use_reliable = true;

        if (stream_header_needed) {
            eflags.new_stream = true;
            eflags.clear_tx_queue = true;
            eflags.use_reset = true;

            messages::FetchHeader fetch_header{};
            fetch_header.request_id = request_id;
            track_handler.object_msg_buffer_ << fetch_header;

            quic_transport_->Enqueue(track_handler.connection_handle_,
                                     track_handler.publish_data_ctx_id_,
                                     group_id,
                                     std::make_shared<std::vector<uint8_t>>(track_handler.object_msg_buffer_.begin(),
                                                                            track_handler.object_msg_buffer_.end()),
                                     priority,
                                     ttl,
                                     0,
                                     eflags);

            track_handler.object_msg_buffer_.clear();
            eflags.new_stream = false;
            eflags.clear_tx_queue = false;
            eflags.use_reset = false;
        }

        messages::FetchObject object{};
        object.group_id = group_id;
        object.subgroup_id = subgroup_id;
        object.object_id = object_id;
        object.publisher_priority = priority;
        object.extensions = extensions;
        object.payload.assign(data.begin(), data.end());
        track_handler.object_msg_buffer_ << object;

        quic_transport_->Enqueue(track_handler.connection_handle_,
                                 track_handler.publish_data_ctx_id_,
                                 group_id,
                                 std::make_shared<std::vector<uint8_t>>(track_handler.object_msg_buffer_.begin(),
                                                                        track_handler.object_msg_buffer_.end()),
                                 priority,
                                 ttl,
                                 0,
                                 eflags);
        return PublishTrackHandler::PublishObjectStatus::kOk;
    }

    bool Server::ProcessCtrlMessage(ConnectionContext& conn_ctx, BytesSpan msg_bytes)
    try {
        switch (*conn_ctx.ctrl_msg_type_received) {
            case messages::ControlMessageType::kSubscribe: {
                auto msg = messages::Subscribe(
                  [](messages::Subscribe& msg) {
                      if (msg.filter_type == messages::FilterType::kAbsoluteStart ||
                          msg.filter_type == messages::FilterType::kAbsoluteRange) {
                          msg.group_0 = std::make_optional<messages::Subscribe::Group_0>();
                      }
                  },
                  [](messages::Subscribe& msg) {
                      if (msg.filter_type == messages::FilterType::kAbsoluteRange) {
                          msg.group_1 = std::make_optional<messages::Subscribe::Group_1>();
                      }
                  });
                msg_bytes >> msg;

                auto tfn = FullTrackName{ msg.track_namespace, msg.track_name };
                auto th = TrackHash(tfn);

                conn_ctx.recv_req_id[msg.request_id] = { .track_full_name = tfn, .track_hash = th };

                std::uint64_t delivery_timeout = 0;
                std::optional<uint64_t> new_group_request_id;
                for (const auto& param : msg.parameters) {
                    switch (param.type) {
                        case messages::ParameterType::kDeliveryTimeout: {
                            std::memcpy(&delivery_timeout,
                                        param.value.data(),
                                        param.value.size() > sizeof(uint64_t) ? sizeof(uint64_t) : param.value.size());

                            break;
                        }
                        case messages::ParameterType::kNewGroupRequest: {
                            uint64_t ngr_id{ 0 };
                            std::memcpy(&ngr_id,
                                        param.value.data(),
                                        param.value.size() > sizeof(uint64_t) ? sizeof(uint64_t) : param.value.size());
                            new_group_request_id = ngr_id;
                            break;
                        }
                        default:
                            break;
                    }
                }

                // TODO(tievens): add filter type when caching supports it
                SubscribeReceived(conn_ctx.connection_handle,
                                  msg.request_id,
                                  tfn,
                                  { msg.subscriber_priority,
                                    static_cast<messages::GroupOrder>(msg.group_order),
                                    std::chrono::milliseconds{ delivery_timeout },
                                    msg.filter_type,
                                    msg.forward,
                                    new_group_request_id,
                                    false });

                // Handle new group request after subscribe callback
                if (new_group_request_id.has_value()) {
                    NewGroupRequested({ msg.track_namespace, msg.track_name }, *new_group_request_id);
                }

                return true;
            }
            case messages::ControlMessageType::kSubscribeOk: {
                auto msg = messages::SubscribeOk([](messages::SubscribeOk& msg) {
                    if (msg.content_exists == 1) {
                        msg.group_0 = std::make_optional<messages::SubscribeOk::Group_0>();
                    }
                });
                msg_bytes >> msg;

                auto sub_it = conn_ctx.sub_tracks_by_request_id.find(msg.request_id);

                if (sub_it == conn_ctx.sub_tracks_by_request_id.end()) {
                    SPDLOG_LOGGER_WARN(
                      logger_,
                      "Received subscribe ok to unknown subscribe track conn_id: {0} request_id: {1}, ignored",
                      conn_ctx.connection_handle,
                      msg.request_id);

                    // TODO(tievens): Draft doesn't indicate what to do in this case, which can happen due to race
                    // condition
                    return true;
                }

                for (const auto& param : msg.parameters) {
                    if (param.type == messages::ParameterType::kDynamicGroups) {
                        sub_it->second->support_new_group_request_ = true;
                        break;
                    }
                }

                sub_it->second.get()->SetReceivedTrackAlias(msg.track_alias);
                conn_ctx.sub_by_recv_track_alias[msg.track_alias] = sub_it->second;
                if (msg.group_0.has_value())
                    sub_it->second.get()->SetLatestLocation(msg.group_0.value().largest_location);
                sub_it->second.get()->SetStatus(SubscribeTrackHandler::Status::kOk);

                return true;
            }
            case messages::ControlMessageType::kSubscribeError: {
                auto msg = messages::SubscribeError{};
                msg_bytes >> msg;

                auto sub_it = conn_ctx.sub_tracks_by_request_id.find(msg.request_id);

                if (sub_it == conn_ctx.sub_tracks_by_request_id.end()) {
                    SPDLOG_LOGGER_WARN(
                      logger_,
                      "Received subscribe error to unknown request_id conn_id: {0} request_id: {1}, ignored",
                      conn_ctx.connection_handle,
                      msg.request_id);

                    // TODO(tievens): Draft doesn't indicate what to do in this case, which can happen due to race
                    // condition
                    return true;
                }

                sub_it->second->SetStatus(SubscribeTrackHandler::Status::kError);
                RemoveSubscribeTrack(conn_ctx, *sub_it->second);

                return true;
            }
            case messages::ControlMessageType::kTrackStatus: {
                auto msg = messages::TrackStatus(
                  [](messages::TrackStatus& msg) {
                      if (msg.filter_type == messages::FilterType::kAbsoluteStart ||
                          msg.filter_type == messages::FilterType::kAbsoluteRange) {
                          msg.group_0 = std::make_optional<messages::TrackStatus::Group_0>();
                      }
                  },
                  [](messages::TrackStatus& msg) {
                      if (msg.filter_type == messages::FilterType::kAbsoluteRange) {
                          msg.group_1 = std::make_optional<messages::TrackStatus::Group_1>();
                      }
                  });

                msg_bytes >> msg;

                auto tfn = FullTrackName{ msg.track_namespace, msg.track_name };
                auto th = TrackHash(tfn);

                SPDLOG_LOGGER_DEBUG(logger_,
                                    "Received track status request_id: {} for full name hash: {}",
                                    msg.request_id,
                                    th.track_fullname_hash);

                TrackStatusReceived(conn_ctx.connection_handle,
                                    msg.request_id,
                                    tfn,
                                    { msg.subscriber_priority,
                                      static_cast<messages::GroupOrder>(msg.group_order),
                                      std::chrono::milliseconds{ 0 },
                                      msg.filter_type,
                                      msg.forward });
                return true;
            }
            case messages::ControlMessageType::kTrackStatusOk: {
                auto msg = messages::TrackStatusOk([](messages::TrackStatusOk& msg) {
                    if (msg.content_exists) {
                        msg.group_0 = std::make_optional<messages::TrackStatusOk::Group_0>();
                    }
                });
                msg_bytes >> msg;

                std::optional<messages::LargestLocation> largest_location;

                if (msg.group_0.has_value()) {
                    largest_location = msg.group_0->largest_location;
                }

                SPDLOG_LOGGER_DEBUG(
                  logger_,
                  "Received track status for request_id: {} has_content: {} largest group: {} largest object: {}",
                  msg.request_id,
                  msg.content_exists ? "Yes" : "No",
                  largest_location.has_value() ? largest_location->group : 0,
                  largest_location.has_value() ? largest_location->object : 0);

                TrackStatusResponseReceived(conn_ctx.connection_handle,
                                            msg.request_id,
                                            { .reason_code = SubscribeResponse::ReasonCode::kOk,
                                              .is_publisher_initiated = false,
                                              .error_reason = std::nullopt,
                                              .largest_location = largest_location });

                return true;
            }
            case messages::ControlMessageType::kTrackStatusError: {
                auto msg = messages::TrackStatusError{};
                msg_bytes >> msg;

                SubscribeResponse response;
                response.error_reason = std::string(msg.error_reason.begin(), msg.error_reason.end());

                SPDLOG_LOGGER_DEBUG(logger_,
                                    "Received track status error request_id: {} error code: {} reason: {}",
                                    msg.request_id,
                                    static_cast<std::uint64_t>(msg.error_code),
                                    response.error_reason.value());

                switch (msg.error_code) {
                    case messages::SubscribeErrorCode::kUnauthorized:
                        response.reason_code = SubscribeResponse::ReasonCode::kUnauthorized;
                        break;
                    case messages::SubscribeErrorCode::kTrackDoesNotExist:
                        response.reason_code = SubscribeResponse::ReasonCode::kTrackDoesNotExist;
                        break;
                    default:
                        response.reason_code = SubscribeResponse::ReasonCode::kInternalError;
                        break;
                }

                TrackStatusResponseReceived(conn_ctx.connection_handle, msg.request_id, response);
                return true;
            }
            case messages::ControlMessageType::kPublishNamespace: {
                auto msg = messages::PublishNamespace{};
                msg_bytes >> msg;

                auto tfn = FullTrackName{ msg.track_namespace, {} };

                PublishNamespaceReceived(conn_ctx.connection_handle, tfn.name_space, { msg.request_id });
                return true;
            }
            case messages::ControlMessageType::kSubscribeNamespace: {
                auto msg = messages::SubscribeNamespace{};
                msg_bytes >> msg;

                SubscribeNamespaceReceived(
                  conn_ctx.connection_handle, msg.track_namespace_prefix, { .request_id = msg.request_id });
                return true;
            }
            case messages::ControlMessageType::kUnsubscribeNamespace: {
                auto msg = messages::UnsubscribeNamespace{};
                msg_bytes >> msg;

                UnsubscribeNamespaceReceived(conn_ctx.connection_handle, msg.track_namespace_prefix);
                return true;
            }
            case messages::ControlMessageType::kPublishNamespaceError: {
                auto msg = messages::PublishNamespaceError{};
                msg_bytes >> msg;

                std::string reason = "unknown";
                reason.assign(msg.error_reason.begin(), msg.error_reason.end());

                SPDLOG_LOGGER_INFO(logger_,
                                   "Received publish namespace error for request_id: {} error code: {} reason: {}",
                                   msg.request_id,
                                   static_cast<std::uint64_t>(msg.error_code),
                                   reason);

                return true;
            }
            case messages::ControlMessageType::kPublishNamespaceDone: {
                messages::PublishNamespaceDone msg;
                msg_bytes >> msg;

                auto tfn = FullTrackName{ msg.track_namespace, {} };
                auto th = TrackHash(tfn);

                SPDLOG_LOGGER_INFO(logger_, "Received unannounce for namespace_hash: {0}", th.track_namespace_hash);

                auto sub_anno_conns = UnannounceReceived(conn_ctx.connection_handle, tfn.name_space);

                std::lock_guard<std::mutex> _(state_mutex_);
                for (auto conn_id : sub_anno_conns) {
                    auto conn_it = connections_.find(conn_id);
                    if (conn_it == connections_.end()) {
                        continue;
                    }

                    SendPublishNamespaceDone(conn_it->second, msg.track_namespace);
                }

                return true;
            }
            case messages::ControlMessageType::kUnsubscribe: {
                messages::Unsubscribe msg;
                msg_bytes >> msg;

                auto& th = conn_ctx.recv_req_id[msg.request_id].track_hash;
                if (auto pdt = GetPubTrackHandler(conn_ctx, th)) {
                    pdt->SetStatus(PublishTrackHandler::Status::kNoSubscribers);
                }

                UnsubscribeReceived(conn_ctx.connection_handle, msg.request_id);
                conn_ctx.recv_req_id.erase(msg.request_id);

                return true;
            }
            case messages::ControlMessageType::kPublishDone: {
                messages::PublishDone msg;
                msg_bytes >> msg;

                auto sub_it = conn_ctx.sub_tracks_by_request_id.find(msg.request_id);
                if (sub_it == conn_ctx.sub_tracks_by_request_id.end()) {
                    SPDLOG_LOGGER_WARN(logger_,
                                       "Received publish done to unknown subscribe conn_id: {0} request_id: {1}",
                                       conn_ctx.connection_handle,
                                       msg.request_id);

                    return true;
                }
                auto tfn = sub_it->second->GetFullTrackName();
                auto th = TrackHash(tfn);

                SPDLOG_LOGGER_INFO(logger_,
                                   "Received publish done conn_id: {0} request_id: {1} track namespace hash: {2} "
                                   "name hash: {3} track alias: {4}",
                                   conn_ctx.connection_handle,
                                   msg.request_id,
                                   th.track_namespace_hash,
                                   th.track_name_hash,
                                   th.track_fullname_hash);

                sub_it->second.get()->SetStatus(SubscribeTrackHandler::Status::kNotSubscribed);

                PublishDoneReceived(conn_ctx.connection_handle, msg.request_id);
                conn_ctx.recv_req_id.erase(msg.request_id);

                return true;
            }
            case messages::ControlMessageType::kRequestsBlocked: {
                messages::RequestsBlocked msg;
                msg_bytes >> msg;

                SPDLOG_LOGGER_WARN(logger_, "Subscribe was blocked, maximum_request_id: {}", msg.maximum_request_id);

                // TODO: React to this somehow.
                // See https://www.ietf.org/archive/id/draft-ietf-moq-transport-08.html#section-7.21
                // A publisher MAY send a MAX_REQUEST_ID upon receipt of SUBSCRIBES_BLOCKED, but it MUST NOT rely on
                // SUBSCRIBES_BLOCKED to trigger sending a MAX_REQUEST_ID, because sending SUBSCRIBES_BLOCKED is not
                // required.

                return true;
            }
            case messages::ControlMessageType::kPublishNamespaceCancel: {
                messages::PublishNamespaceCancel msg;
                msg_bytes >> msg;

                auto tfn = FullTrackName{ msg.track_namespace, {} };
                auto th = TrackHash(tfn);

                SPDLOG_LOGGER_INFO(
                  logger_, "Received announce cancel for namespace_hash: {0}", th.track_namespace_hash);
                return true;
            }
            case messages::ControlMessageType::kGoaway: {
                messages::Goaway msg;
                msg_bytes >> msg;

                std::string new_sess_uri(msg.new_session_uri.begin(), msg.new_session_uri.end());
                SPDLOG_LOGGER_INFO(logger_, "Received goaway new session uri: {0}", new_sess_uri);
                return true;
            }
            case messages::ControlMessageType::kClientSetup: {
                messages::ClientSetup msg;

                msg_bytes >> msg;

                if (!msg.supported_versions.size()) { // should never happen
                    CloseConnection(conn_ctx.connection_handle,
                                    messages::TerminationReason::kProtocolViolation,
                                    "Client setup contained zero versions");
                    return true;
                }

                std::string endpoint_id = "Unknown Endpoint ID";
                for (const auto& param : msg.setup_parameters) {
                    if (param.type == messages::SetupParameterType::kEndpointId) {
                        endpoint_id = std::string(param.value.begin(), param.value.end());
                    }
                }

                ClientSetupReceived(conn_ctx.connection_handle, { endpoint_id });

                SPDLOG_LOGGER_INFO(logger_,
                                   "Client setup received conn_id: {} from: {} num_versions: {} version: {}",
                                   conn_ctx.connection_handle,
                                   endpoint_id,
                                   msg.supported_versions.size(),
                                   msg.supported_versions.front());

                conn_ctx.client_version = msg.supported_versions.front();

                // TODO(tievens): Revisit sending sever setup immediately or wait for something else from server
                SendServerSetup(conn_ctx);
                conn_ctx.setup_complete = true;

                return true;
            }

            case messages::ControlMessageType::kFetchOk: {
                messages::FetchOk msg;
                msg_bytes >> msg;

                auto fetch_it = conn_ctx.sub_tracks_by_request_id.find(msg.request_id);
                if (fetch_it == conn_ctx.sub_tracks_by_request_id.end()) {
                    SPDLOG_LOGGER_WARN(
                      logger_,
                      "Received fetch ok for unknown fetch track conn_id: {0} request_id: {1}, ignored",
                      conn_ctx.connection_handle,
                      msg.request_id);
                    return true;
                }

                fetch_it->second.get()->SetLatestLocation(msg.end_location);
                fetch_it->second.get()->SetStatus(FetchTrackHandler::Status::kOk);

                return true;
            }
            case messages::ControlMessageType::kFetchError: {
                messages::FetchError msg;
                msg_bytes >> msg;

                auto fetch_it = conn_ctx.sub_tracks_by_request_id.find(msg.request_id);
                if (fetch_it == conn_ctx.sub_tracks_by_request_id.end()) {
                    SPDLOG_LOGGER_WARN(logger_,
                                       "Received fetch error for unknown fetch track conn_id: {} request_id: {} "
                                       "error code: {}, ignored",
                                       conn_ctx.connection_handle,
                                       msg.request_id,
                                       static_cast<std::uint64_t>(msg.error_code));
                    return true;
                }

                SPDLOG_LOGGER_WARN(logger_,
                                   "Received fetch error conn_id: {} request_id: {} "
                                   "error code: {} reason: {}",
                                   conn_ctx.connection_handle,
                                   msg.request_id,
                                   static_cast<std::uint64_t>(msg.error_code),
                                   std::string(msg.error_reason.begin(), msg.error_reason.end()));

                fetch_it->second.get()->SetStatus(FetchTrackHandler::Status::kError);
                conn_ctx.sub_tracks_by_request_id.erase(fetch_it);

                return true;
            }
            case messages::ControlMessageType::kFetch: {
                auto msg = messages::Fetch(
                  [](messages::Fetch& msg) {
                      if (msg.fetch_type == messages::FetchType::kStandalone) {
                          msg.group_0 = std::make_optional<messages::Fetch::Group_0>();
                      }
                  },
                  [](messages::Fetch& msg) {
                      if (msg.fetch_type == messages::FetchType::kRelativeJoiningFetch ||
                          msg.fetch_type == messages::FetchType::kAbsoluteJoiningFetch) {
                          msg.group_1 = std::make_optional<messages::Fetch::Group_1>();
                      }
                  });

                msg_bytes >> msg;

                bool relative_joining{ false };
                switch (msg.fetch_type) {
                    case messages::FetchType::kStandalone: {
                        FullTrackName tfn{ msg.group_0->standalone.track_namespace,
                                           msg.group_0->standalone.track_name };

                        messages::StandaloneFetchAttributes attrs = {
                            .priority = msg.subscriber_priority,
                            .group_order = msg.group_order,
                            .start_location = msg.group_0->standalone.start,
                            .end_location = { .group = msg.group_0->standalone.end.group,
                                              .object = msg.group_0->standalone.end.object > 0
                                                          ? msg.group_0->standalone.end.object - 1
                                                          : 0 },
                        };

                        StandaloneFetchReceived(conn_ctx.connection_handle, msg.request_id, tfn, attrs);
                        return true;
                    }
                    case messages::FetchType::kRelativeJoiningFetch: {
                        relative_joining = true;
                        [[fallthrough]];
                    }
                    case messages::FetchType::kAbsoluteJoiningFetch: {

                        // Joining fetch needs to look up its joining subscribe.
                        const auto subscribe_state = conn_ctx.recv_req_id.find(msg.group_1->joining.request_id);
                        if (subscribe_state == conn_ctx.recv_req_id.end()) {
                            SendFetchError(conn_ctx,
                                           msg.request_id,
                                           messages::FetchErrorCode::kTrackDoesNotExist,
                                           "Corresponding subscribe does not exist");
                            return true;
                        }

                        FullTrackName tfn = subscribe_state->second.track_full_name;

                        messages::JoiningFetchAttributes attrs = {
                            .priority = msg.subscriber_priority,
                            .group_order = msg.group_order,
                            .joining_request_id = msg.group_1->joining.request_id,
                            .relative = relative_joining,
                            .joining_start = msg.group_1->joining.joining_start,
                        };

                        JoiningFetchReceived(conn_ctx.connection_handle, msg.request_id, tfn, attrs);
                        return true;
                    }
                    default: {
                        SendFetchError(
                          conn_ctx, msg.request_id, messages::FetchErrorCode::kNotSupported, "Unknown fetch type");
                        return true;
                    }
                }

                return true;
            }
            case messages::ControlMessageType::kFetchCancel: {
                messages::FetchCancel msg;
                msg_bytes >> msg;

                if (conn_ctx.recv_req_id.find(msg.request_id) == conn_ctx.recv_req_id.end()) {
                    SPDLOG_LOGGER_WARN(logger_, "Received Fetch Cancel for unknown subscribe ID: {0}", msg.request_id);
                }

                const auto fetch_it = conn_ctx.sub_tracks_by_request_id.find(msg.request_id);
                if (fetch_it == conn_ctx.sub_tracks_by_request_id.end()) {
                    FetchCancelReceived(conn_ctx.connection_handle, msg.request_id);
                    return true;
                }

                fetch_it->second->SetStatus(FetchTrackHandler::Status::kCancelled);

                FetchCancelReceived(conn_ctx.connection_handle, msg.request_id);

                conn_ctx.sub_tracks_by_request_id.erase(fetch_it);
                conn_ctx.recv_req_id.erase(msg.request_id);

                return true;
            }
            case messages::ControlMessageType::kPublish: {
                auto msg = messages::Publish([](messages::Publish& msg) {
                    if (msg.content_exists) {
                        msg.group_0 = std::make_optional<messages::Publish::Group_0>();
                    }
                });
                msg_bytes >> msg;

                auto tfn = FullTrackName{ msg.track_namespace, msg.track_name };
                auto th = TrackHash(tfn);

                conn_ctx.recv_req_id[msg.request_id] = { .track_full_name = tfn, .track_hash = th };

                // Params.
                std::uint64_t delivery_timeout = 0;
                bool dynamic_groups = false;
                for (const auto& param : msg.parameters) {
                    switch (param.type) {
                        case messages::ParameterType::kDeliveryTimeout: {
                            std::memcpy(&delivery_timeout,
                                        param.value.data(),
                                        param.value.size() > sizeof(uint64_t) ? sizeof(uint64_t) : param.value.size());

                            break;
                        }
                        case messages::ParameterType::kNewGroupRequest: {
                            uint64_t ngr_id{ 0 };
                            std::memcpy(&ngr_id,
                                        param.value.data(),
                                        param.value.size() > sizeof(uint64_t) ? sizeof(uint64_t) : param.value.size());
                            switch (ngr_id) {
                                case 0:
                                    break;
                                case 1:
                                    dynamic_groups = true;
                                    break;
                                default:
                                    throw messages::ProtocolViolationException("DYNAMIC_GROUPS value MUST be <= 1");
                            }
                            break;
                        }
                        default:
                            break;
                    }
                }

<<<<<<< HEAD
                messages::PublishAttributes attributes;
                attributes.track_alias = msg.track_alias;
                attributes.priority = 0;
                attributes.group_order = msg.group_order;
                attributes.delivery_timeout = std::chrono::milliseconds(delivery_timeout);
                attributes.filter_type = messages::FilterType::kLargestObject;
                attributes.forward = msg.forward;
                attributes.new_group_request_id = 1;
                attributes.is_publisher_initiated = true;
                attributes.dynamic_groups = dynamic_groups;
                PublishReceived(conn_ctx.connection_handle, msg.request_id, tfn, attributes);
=======
                PublishReceived(conn_ctx.connection_handle,
                                msg.request_id,
                                tfn,
                                { { 0,
                                    msg.group_order,
                                    std::chrono::milliseconds(0),
                                    messages::FilterType::kLargestObject,
                                    0,
                                    new_group_request_id,
                                    true },
                                  msg.track_alias });
>>>>>>> c7bdeded

                return true;
            }

            case messages::ControlMessageType::kPublishOk: {
                messages::PublishOk msg(
                  [](messages::PublishOk& msg) {
                      if (msg.filter_type == messages::FilterType::kAbsoluteStart ||
                          msg.filter_type == messages::FilterType::kAbsoluteRange) {
                          msg.group_0 =
                            std::make_optional<messages::PublishOk::Group_0>(messages::PublishOk::Group_0{ 0, 0 });
                      }
                  },
                  [](messages::PublishOk& msg) {
                      if (msg.filter_type == messages::FilterType::kAbsoluteRange) {
                          msg.group_1 =
                            std::make_optional<messages::PublishOk::Group_1>(messages::PublishOk::Group_1{ 0 });
                      }
                  });
                msg_bytes >> msg;

                // Consume originating request.
                const auto& originating_publish = conn_ctx.pub_by_request_id.find(msg.request_id);
                if (originating_publish == conn_ctx.pub_by_request_id.end()) {
                    SPDLOG_LOGGER_WARN(logger_, "Received publish ok for unknown publish: {}", msg.request_id);
                    return true;
                }
                const FullTrackName tfn = originating_publish->second;
                conn_ctx.pub_by_request_id.erase(originating_publish);

                // Continue with subscribe flow.
                auto th = TrackHash(tfn);
                conn_ctx.recv_req_id[msg.request_id] = { .track_full_name = tfn, .track_hash = th };
<<<<<<< HEAD

                // Delivery timeout.
                std::uint64_t delivery_timeout = 0;
                std::optional<uint64_t> new_group_request_id;
                for (const auto& param : msg.parameters) {
                    switch (param.type) {
                        case messages::ParameterType::kDeliveryTimeout: {
                            std::memcpy(&delivery_timeout,
                                        param.value.data(),
                                        param.value.size() > sizeof(uint64_t) ? sizeof(uint64_t) : param.value.size());

=======

                // Delivery timeout.
                std::uint64_t delivery_timeout = 0;
                std::optional<uint64_t> new_group_request_id;
                for (const auto& param : msg.parameters) {
                    switch (param.type) {
                        case messages::ParameterType::kDeliveryTimeout: {
                            std::memcpy(&delivery_timeout,
                                        param.value.data(),
                                        param.value.size() > sizeof(uint64_t) ? sizeof(uint64_t) : param.value.size());

>>>>>>> c7bdeded
                            break;
                        }
                        case messages::ParameterType::kNewGroupRequest: {
                            uint64_t ngr_id{ 0 };
                            std::memcpy(&ngr_id,
                                        param.value.data(),
                                        param.value.size() > sizeof(uint64_t) ? sizeof(uint64_t) : param.value.size());
                            new_group_request_id = ngr_id;
                            break;
                        }
                        default:
                            break;
                    }
                }
                messages::SubscribeAttributes attributes = { .priority = msg.subscriber_priority,
                                                             .group_order = msg.group_order,
                                                             .delivery_timeout =
                                                               std::chrono::milliseconds(delivery_timeout),
                                                             .filter_type = msg.filter_type,
                                                             .forward = msg.forward,
                                                             .new_group_request_id = new_group_request_id,
                                                             .is_publisher_initiated = true };
                SubscribeReceived(conn_ctx.connection_handle, msg.request_id, tfn, attributes);
                return true;
            }

            case messages::ControlMessageType::kSubscribeUpdate: {
                messages::SubscribeUpdate msg;
                msg_bytes >> msg;

                auto sub_ctx_it = conn_ctx.recv_req_id.find(msg.subscription_request_id);
                if (sub_ctx_it == conn_ctx.recv_req_id.end()) {
                    // update for invalid subscription
                    SPDLOG_LOGGER_WARN(
                      logger_,
                      "Received subscribe_update for unknown subscription conn_id: {} request_id: {} / {}",
                      msg.request_id,
                      msg.subscription_request_id,
                      conn_ctx.connection_handle);

                    SendSubscribeError(
                      conn_ctx, msg.request_id, messages::SubscribeErrorCode::kTrackNotExist, "Subscription not found");
                    return true;
                }

                SPDLOG_LOGGER_DEBUG(
                  logger_,
                  "Received subscribe_update to recv request_id: {} subscribe request_id: {} forward: {}",
                  msg.request_id,
                  msg.subscription_request_id,
                  msg.forward);

                bool new_group_request{ false };
                uint64_t new_group_request_id{ 0 };
                for (const auto& param : msg.parameters) {
                    if (param.type == messages::ParameterType::kNewGroupRequest) {
                        std::memcpy(&new_group_request_id,
                                    param.value.data(),
                                    param.value.size() > sizeof(uint64_t) ? sizeof(uint64_t) : param.value.size());

                        new_group_request = true;
                        NewGroupRequested(sub_ctx_it->second.track_full_name, new_group_request_id);
                        break;
                    }
                }

                /*
                 * Unlike client, server supports multi-publisher to the client.
                 *   There is a publish handler per publisher connection
                 */
                for (const auto& pub :
                     conn_ctx.pub_tracks_by_track_alias[sub_ctx_it->second.track_hash.track_fullname_hash]) {

                    // TODO: Follow up on https://github.com/moq-wg/moq-transport/issues/1304
                    if (not msg.forward) {
                        pub.second->SetStatus(PublishTrackHandler::Status::kPaused);

                    } else {
                        pub.second->SetStatus(new_group_request ? PublishTrackHandler::Status::kNewGroupRequested
                                                                : PublishTrackHandler::Status::kSubscriptionUpdated);
                    }
                }
                return true;
            }
            default: {
                SPDLOG_LOGGER_ERROR(logger_,
                                    "Unsupported MOQT message type: {0}, bad stream",
                                    static_cast<uint64_t>(*conn_ctx.ctrl_msg_type_received));
                return false;
            }

        } // End of switch(msg type)

    } catch (const std::exception& e) {
        SPDLOG_LOGGER_ERROR(logger_,
                            "Unable to parse {} control message: {}",
                            static_cast<uint64_t>(*conn_ctx.ctrl_msg_type_received),
                            e.what());
        CloseConnection(conn_ctx.connection_handle,
                        messages::TerminationReason::kProtocolViolation,
                        "Control message cannot be parsed");
        return false;
    } catch (...) {
        SPDLOG_LOGGER_ERROR(logger_, "Unable to parse control message");
        CloseConnection(conn_ctx.connection_handle,
                        messages::TerminationReason::kProtocolViolation,
                        "Control message cannot be parsed");
        return false;
    }

} // namespace quicr<|MERGE_RESOLUTION|>--- conflicted
+++ resolved
@@ -130,59 +130,6 @@
         }
     }
 
-<<<<<<< HEAD
-    void Server::ResolvePublish(ConnectionHandle connection_handle,
-                                uint64_t request_id,
-                                const FullTrackName& track_name,
-                                const messages::PublishAttributes& attributes,
-                                const PublishResponse& publish_response)
-    {
-        auto conn_it = connections_.find(connection_handle);
-        if (conn_it == connections_.end()) {
-            return;
-        }
-
-        switch (publish_response.reason_code) {
-            case PublishResponse::ReasonCode::kOk: {
-
-                // TODO: Filter type.
-                // Send the ok.
-                SendPublishOk(conn_it->second,
-                              request_id,
-                              attributes.forward,
-                              attributes.priority,
-                              attributes.group_order,
-                              messages::FilterType::kLargestObject);
-
-                // Fan out PUBLISH to interested subscribers.
-                for (const auto& handle : publish_response.namespace_subscribers) {
-                    const auto& conn_it = connections_.find(handle);
-                    if (conn_it == connections_.end()) {
-                        SPDLOG_LOGGER_WARN(logger_, "Bad connection handle on SUBSCRIBE_NAMESPACE fan out");
-                        continue;
-                    }
-                    const auto outgoing_request = conn_it->second.GetNextRequestId();
-                    conn_it->second.pub_by_request_id[outgoing_request] = track_name;
-                    SendPublish(conn_it->second,
-                                outgoing_request,
-                                track_name,
-                                attributes.track_alias,
-                                attributes.group_order,
-                                publish_response.largest_location,
-                                attributes.forward,
-                                attributes.dynamic_groups);
-                }
-                break;
-            }
-            default:
-                SendPublishError(
-                  conn_it->second, request_id, messages::SubscribeErrorCode::kInternalError, "Internal error");
-                break;
-        }
-    }
-
-=======
->>>>>>> c7bdeded
     void Server::ResolveSubscribeNamespace(const ConnectionHandle connection_handle,
                                            const uint64_t request_id,
                                            const messages::TrackNamespacePrefix& prefix,
@@ -1040,8 +987,8 @@
                     }
                 }
 
-<<<<<<< HEAD
                 messages::PublishAttributes attributes;
+                attributes.track_full_name = tfn;
                 attributes.track_alias = msg.track_alias;
                 attributes.priority = 0;
                 attributes.group_order = msg.group_order;
@@ -1051,20 +998,7 @@
                 attributes.new_group_request_id = 1;
                 attributes.is_publisher_initiated = true;
                 attributes.dynamic_groups = dynamic_groups;
-                PublishReceived(conn_ctx.connection_handle, msg.request_id, tfn, attributes);
-=======
-                PublishReceived(conn_ctx.connection_handle,
-                                msg.request_id,
-                                tfn,
-                                { { 0,
-                                    msg.group_order,
-                                    std::chrono::milliseconds(0),
-                                    messages::FilterType::kLargestObject,
-                                    0,
-                                    new_group_request_id,
-                                    true },
-                                  msg.track_alias });
->>>>>>> c7bdeded
+                PublishReceived(conn_ctx.connection_handle, msg.request_id, attributes);
 
                 return true;
             }
@@ -1098,7 +1032,6 @@
                 // Continue with subscribe flow.
                 auto th = TrackHash(tfn);
                 conn_ctx.recv_req_id[msg.request_id] = { .track_full_name = tfn, .track_hash = th };
-<<<<<<< HEAD
 
                 // Delivery timeout.
                 std::uint64_t delivery_timeout = 0;
@@ -1110,19 +1043,6 @@
                                         param.value.data(),
                                         param.value.size() > sizeof(uint64_t) ? sizeof(uint64_t) : param.value.size());
 
-=======
-
-                // Delivery timeout.
-                std::uint64_t delivery_timeout = 0;
-                std::optional<uint64_t> new_group_request_id;
-                for (const auto& param : msg.parameters) {
-                    switch (param.type) {
-                        case messages::ParameterType::kDeliveryTimeout: {
-                            std::memcpy(&delivery_timeout,
-                                        param.value.data(),
-                                        param.value.size() > sizeof(uint64_t) ? sizeof(uint64_t) : param.value.size());
-
->>>>>>> c7bdeded
                             break;
                         }
                         case messages::ParameterType::kNewGroupRequest: {
