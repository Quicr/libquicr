--- conflicted
+++ resolved
@@ -675,13 +675,9 @@
         return buffer >> msg.new_session_uri;
     }
 
-    //
-<<<<<<< HEAD
+
+    //
     // Subscribe Announces
-    //
-
-    //
-    // Announce
     //
 
     Bytes& operator<<(Bytes& buffer, const MoqSubscribeAnnounces& msg)
@@ -692,7 +688,96 @@
         payload << UintVar(static_cast<uint64_t>(0));
 
         buffer << UintVar(static_cast<uint64_t>(MoqMessageType::SUBSCRIBE_ANNOUNCES));
-=======
+        buffer << UintVar(payload.size());
+        buffer << payload;
+
+        return buffer;
+    }
+
+    BytesSpan operator>>(BytesSpan buffer, MoqSubscribeAnnounces& msg)
+    {
+        buffer = buffer >> msg.track_namespace_prefix;
+
+        uint64_t num_params = 0;
+        buffer = buffer >> num_params;
+
+        for (uint64_t i = 0; i < num_params; ++i) {
+            MoqParameter param;
+            buffer = buffer >> param;
+            msg.params.push_back(param);
+        }
+
+        return buffer;
+    }
+
+    Bytes& operator<<(Bytes& buffer, const MoqSubscribeAnnouncesOk& msg)
+    {
+        Bytes payload;
+        payload << msg.track_namespace_prefix;
+
+        buffer << UintVar(static_cast<uint64_t>(MoqMessageType::SUBSCRIBE_ANNOUNCES_OK));
+        buffer << UintVar(payload.size());
+        buffer << payload;
+
+        return buffer;
+    }
+
+    BytesSpan operator>>(BytesSpan buffer, MoqSubscribeAnnouncesOk& msg)
+    {
+        return buffer >> msg.track_namespace_prefix;
+    }
+
+    Bytes& operator<<(Bytes& buffer, const MoqSubscribeAnnouncesError& msg)
+    {
+        Bytes payload;
+        payload << msg.track_namespace_prefix;
+        payload << UintVar(msg.err_code.value());
+        payload << UintVar(msg.reason_phrase.value().size());
+        payload << msg.reason_phrase.value();
+
+        buffer << UintVar(static_cast<uint64_t>(MoqMessageType::SUBSCRIBE_ANNOUNCES_ERROR));
+        buffer << UintVar(payload.size());
+        buffer << payload;
+
+        return buffer;
+    }
+
+    BytesSpan operator>>(BytesSpan buffer, MoqSubscribeAnnouncesError& msg)
+    {
+        TrackNamespace track_ns;
+        buffer = buffer >> track_ns;
+        msg.track_namespace_prefix = track_ns;
+
+        ErrorCode err_code;
+        buffer = buffer >> err_code;
+        msg.err_code = err_code;
+
+        ReasonPhrase reason_phrase;
+        buffer = buffer >> reason_phrase;
+        msg.reason_phrase = reason_phrase;
+
+        return buffer;
+    }
+
+    Bytes& operator<<(Bytes& buffer, const MoqUnsubscribeAnnounces& msg)
+    {
+        Bytes payload;
+        payload << msg.track_namespace_prefix;
+
+        buffer << UintVar(static_cast<uint64_t>(MoqMessageType::UNSUBSCRIBE_ANNOUNCES));
+        buffer << UintVar(payload.size());
+        buffer << payload;
+
+        return buffer;
+    }
+
+    BytesSpan operator>>(BytesSpan buffer, MoqUnsubscribeAnnounces& msg)
+    {
+        return buffer >> msg.track_namespace_prefix;
+    }
+
+
+    //
     // Fetch
     //
 
@@ -718,18 +803,12 @@
         }
 
         buffer << UintVar(static_cast<uint64_t>(MoqMessageType::FETCH));
->>>>>>> 6d034951
-        buffer << UintVar(payload.size());
-        buffer << payload;
-
-        return buffer;
-    }
-
-<<<<<<< HEAD
-    BytesSpan operator>>(BytesSpan buffer, MoqSubscribeAnnounces& msg)
-    {
-        buffer = buffer >> msg.track_namespace_prefix;
-=======
+        buffer << UintVar(payload.size());
+        buffer << payload;
+
+        return buffer;
+    }
+
     BytesSpan operator>>(BytesSpan buffer, MoqFetch& msg)
     {
         buffer = buffer >> msg.subscribe_id;
@@ -743,7 +822,6 @@
         buffer = buffer >> msg.start_object;
         buffer = buffer >> msg.end_group;
         buffer = buffer >> msg.end_object;
->>>>>>> 6d034951
 
         uint64_t num_params = 0;
         buffer = buffer >> num_params;
@@ -757,14 +835,6 @@
         return buffer;
     }
 
-<<<<<<< HEAD
-    Bytes& operator<<(Bytes& buffer, const MoqSubscribeAnnouncesOk& msg)
-    {
-        Bytes payload;
-        payload << msg.track_namespace_prefix;
-
-        buffer << UintVar(static_cast<uint64_t>(MoqMessageType::SUBSCRIBE_ANNOUNCES_OK));
-=======
     Bytes& operator<<(Bytes& buffer, const MoqFetchOk& msg)
     {
         Bytes payload;
@@ -781,29 +851,12 @@
         }
 
         buffer << UintVar(static_cast<uint64_t>(MoqMessageType::FETCH_OK));
->>>>>>> 6d034951
-        buffer << UintVar(payload.size());
-        buffer << payload;
-
-        return buffer;
-    }
-
-<<<<<<< HEAD
-    BytesSpan operator>>(BytesSpan buffer, MoqSubscribeAnnouncesOk& msg)
-    {
-        return buffer >> msg.track_namespace_prefix;
-    }
-
-    Bytes& operator<<(Bytes& buffer, const MoqSubscribeAnnouncesError& msg)
-    {
-        Bytes payload;
-        payload << msg.track_namespace_prefix;
-        payload << UintVar(msg.err_code.value());
-        payload << UintVar(msg.reason_phrase.value().size());
-        payload << msg.reason_phrase.value();
-
-        buffer << UintVar(static_cast<uint64_t>(MoqMessageType::SUBSCRIBE_ANNOUNCES_ERROR));
-=======
+        buffer << UintVar(payload.size());
+        buffer << payload;
+
+        return buffer;
+    }
+
     BytesSpan operator>>(BytesSpan buffer, MoqFetchOk& msg)
     {
         buffer = buffer >> msg.subscribe_id;
@@ -823,38 +876,12 @@
         payload << UintVar(msg.subscribe_id);
 
         buffer << UintVar(static_cast<uint64_t>(MoqMessageType::FETCH_CANCEL));
->>>>>>> 6d034951
-        buffer << UintVar(payload.size());
-        buffer << payload;
-
-        return buffer;
-    }
-
-<<<<<<< HEAD
-    BytesSpan operator>>(BytesSpan buffer, MoqSubscribeAnnouncesError& msg)
-    {
-        TrackNamespace track_ns;
-        buffer = buffer >> track_ns;
-        msg.track_namespace_prefix = track_ns;
-
-        ErrorCode err_code;
-        buffer = buffer >> err_code;
-        msg.err_code = err_code;
-
-        ReasonPhrase reason_phrase;
-        buffer = buffer >> reason_phrase;
-        msg.reason_phrase = reason_phrase;
-
-        return buffer;
-    }
-
-    Bytes& operator<<(Bytes& buffer, const MoqUnsubscribeAnnounces& msg)
-    {
-        Bytes payload;
-        payload << msg.track_namespace_prefix;
-
-        buffer << UintVar(static_cast<uint64_t>(MoqMessageType::UNSUBSCRIBE_ANNOUNCES));
-=======
+        buffer << UintVar(payload.size());
+        buffer << payload;
+
+        return buffer;
+    }
+
     BytesSpan operator>>(BytesSpan buffer, MoqFetchCancel& msg)
     {
         return buffer >> msg.subscribe_id;
@@ -869,22 +896,15 @@
         payload << msg.reason_phrase;
 
         buffer << UintVar(static_cast<uint64_t>(MoqMessageType::FETCH_ERROR));
->>>>>>> 6d034951
-        buffer << UintVar(payload.size());
-        buffer << payload;
-
-        return buffer;
-    }
-
-<<<<<<< HEAD
-    BytesSpan operator>>(BytesSpan buffer, MoqUnsubscribeAnnounces& msg)
-    {
-        return buffer >> msg.track_namespace_prefix;
-=======
+        buffer << UintVar(payload.size());
+        buffer << payload;
+
+        return buffer;
+    }
+
     BytesSpan operator>>(BytesSpan buffer, MoqFetchError& msg)
     {
         return buffer >> msg.subscribe_id >> msg.err_code >> msg.reason_phrase;
->>>>>>> 6d034951
     }
 
     //
