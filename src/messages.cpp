// SPDX-FileCopyrightText: Copyright (c) 2024 Cisco Systems
// SPDX-License-Identifier: BSD-2-Clause

#include "quicr/detail/messages.h"

namespace quicr::messages {

    Bytes& operator<<(Bytes& buffer, BytesSpan bytes)
    {
        buffer.insert(buffer.end(), bytes.begin(), bytes.end());
        return buffer;
    }

    //
    // Utility
    //
    template<class StreamBufferType>
    static bool ParseUintVField(StreamBufferType& buffer, uint64_t& field)
    {
        auto val = buffer.DecodeUintV();
        if (!val) {
            return false;
        }
        field = val.value();
        return true;
    }

    template<class StreamBufferType>
    static bool ParseExtensions(StreamBufferType& buffer,
                                uint64_t& count,
                                std::optional<Extensions>& extensions,
                                std::optional<uint64_t>& current_tag)
    {
        if (count == 0) {
            return true;
        }

        if (extensions == std::nullopt) {
            extensions = Extensions();
        }

        size_t completed = 0;
        for (size_t extension = 0; extension < count; extension++) {
            if (current_tag == std::nullopt) {
                uint64_t tag{ 0 };
                if (!ParseUintVField(buffer, tag)) {
                    count -= completed;
                    return false;
                }
                current_tag = tag;
            }
            auto val = buffer.DecodeBytes();
            if (!val) {
                count -= completed;
                return false;
            }
            extensions.value()[current_tag.value()] = std::move(val.value());
            current_tag = std::nullopt;
            completed++;
        }
        count -= completed;
        return true;
    }

    template<class StreamBufferType>
    static bool ParseBytesField(StreamBufferType& buffer, Bytes& field)
    {
        auto val = buffer.DecodeBytes();
        if (!val) {
            return false;
        }
        field = std::move(val.value());
        return true;
    }

    static void PushExtensions(Bytes& buffer, const std::optional<Extensions>& extensions)
    {
        if (!extensions.has_value()) {
            buffer.push_back(0);
            return;
        }

        buffer << UintVar(extensions.value().size());
        for (const auto& extension : extensions.value()) {
            buffer << UintVar(extension.first);
            buffer << UintVar(extension.second.size());
            buffer << extension.second;
        }
    }

    BytesSpan operator>>(BytesSpan buffer, uint64_t& value)
    {
        UintVar value_uv(buffer);
        value = static_cast<uint64_t>(value_uv);
        return buffer.subspan(value_uv.size());
    }

    BytesSpan operator>>(BytesSpan buffer, Bytes& value)
    {
        uint64_t size = 0;
        buffer = buffer >> size;
        value.assign(buffer.begin(), std::next(buffer.begin(), size));
        return buffer.subspan(value.size());
    }

    //
    // MoqParameter
    //

    Bytes& operator<<(Bytes& buffer, const MoqParameter& param)
    {
        buffer << UintVar(param.type);
        buffer << UintVar(param.length);
        if (param.length) {
            buffer << param.value;
        }
        return buffer;
    }

    BytesSpan operator>>(BytesSpan buffer, MoqParameter& param)
    {
        buffer = (buffer >> param.type >> param.value);
        param.length = param.value.size();
        return buffer;
    }

    template<class StreamBufferType>
    bool operator>>(StreamBufferType& buffer, MoqParameter& param)
    {
        if (!ParseUintVField(buffer, param.type)) {
            return false;
        }

        auto val = buffer.DecodeBytes();
        if (!val) {
            return false;
        }

        param.length = val->size();
        param.value = std::move(val.value());

        return true;
    }

    // Client Setup message
    Bytes& operator<<(Bytes& buffer, const MoqClientSetup& msg)
    {
        Bytes payload;
        payload << UintVar(msg.supported_versions.size());
        // versions
        for (const auto& ver : msg.supported_versions) {
            payload << UintVar(ver);
        }

        /// num params
        payload << UintVar(static_cast<uint64_t>(2));
        // role param
        payload << UintVar(msg.role_parameter.type);
        payload << UintVar(msg.role_parameter.value.size());
        payload << msg.role_parameter.value;
        // endpoint_id param
        payload << UintVar(static_cast<uint64_t>(ParameterType::EndpointId));
        payload << UintVar(msg.endpoint_id_parameter.value.size());
        payload << msg.endpoint_id_parameter.value;

        buffer << UintVar(static_cast<uint64_t>(MoqMessageType::CLIENT_SETUP));
        buffer << UintVar(payload.size());
        buffer << payload;

        return buffer;
    }

    BytesSpan operator>>(BytesSpan buffer, MoqClientSetup& msg)
    {
        buffer = buffer >> msg.num_versions;

        for (uint64_t i = 0; i < msg.num_versions; ++i) {
            uint64_t version{ 0 };
            buffer = buffer >> version;
            msg.supported_versions.push_back(version);
        }

        uint64_t num_params = 0;
        buffer = buffer >> num_params;

        for (uint64_t i = 0; i < num_params; ++i) {
            MoqParameter param;
            buffer = buffer >> param;

            switch (static_cast<ParameterType>(param.type)) {
                case ParameterType::Role:
                    msg.role_parameter = std::move(param);
                    break;
                case ParameterType::Path:
                    msg.path_parameter = std::move(param);
                    break;
                case ParameterType::EndpointId:
                    msg.endpoint_id_parameter = std::move(param);
                    break;
                default:
                    break;
            }
        }

        return buffer;
    }

    // Server Setup message

    Bytes& operator<<(Bytes& buffer, const MoqServerSetup& msg)
    {
        Bytes payload;
        payload << UintVar(msg.selection_version);

        /// num params
        payload << UintVar(static_cast<uint64_t>(2));
        // role param
        payload << UintVar(static_cast<uint64_t>(msg.role_parameter.type));
        payload << UintVar(msg.role_parameter.value.size());
        payload << msg.role_parameter.value;

        // endpoint_id param
        payload << UintVar(static_cast<uint64_t>(ParameterType::EndpointId));
        payload << UintVar(msg.endpoint_id_parameter.value.size());
        payload << msg.endpoint_id_parameter.value;

        buffer << UintVar(static_cast<uint64_t>(MoqMessageType::SERVER_SETUP));
        buffer << UintVar(payload.size());
        buffer << payload;

        return buffer;
    }

    BytesSpan operator>>(BytesSpan buffer, MoqServerSetup& msg)
    {
        buffer = buffer >> msg.selection_version;

        uint64_t num_params = 0;
        buffer = buffer >> num_params;

        for (uint64_t i = 0; i < num_params; ++i) {
            MoqParameter param;
            buffer = buffer >> param;

            switch (static_cast<ParameterType>(param.type)) {
                case ParameterType::Role:
                    msg.role_parameter = std::move(param);
                    break;
                case ParameterType::Path:
                    msg.path_parameter = std::move(param);
                    break;
                case ParameterType::EndpointId:
                    msg.endpoint_id_parameter = std::move(param);
                    break;
                default:
                    break;
            }
        }

        return buffer;
    }

    //
    // Track Status
    //
    Bytes& operator<<(Bytes& buffer, const MoqTrackStatus& msg)
    {
        Bytes payload;
        payload << UintVar(msg.track_namespace.size());
        payload << msg.track_namespace;
        payload << UintVar(msg.track_name.size());
        payload << msg.track_name;
        payload << UintVar(static_cast<uint64_t>(msg.status_code));
        payload << UintVar(msg.last_group_id);
        payload << UintVar(msg.last_object_id);

        buffer << UintVar(static_cast<uint64_t>(MoqMessageType::TRACK_STATUS));
        buffer << UintVar(payload.size());
        buffer << payload;

        return buffer;
    }

    BytesSpan operator>>(BytesSpan buffer, MoqTrackStatus& msg)
    {
        buffer = buffer >> msg.track_namespace;
        buffer = buffer >> msg.track_name;

        uint64_t status_code = 0;
        buffer = buffer >> status_code;
        msg.status_code = static_cast<TrackStatus>(status_code);

        buffer = buffer >> msg.last_group_id;
        buffer = buffer >> msg.last_object_id;

        return buffer;
    }

    Bytes& operator<<(Bytes& buffer, const MoqTrackStatusRequest& msg)
    {
        Bytes payload;
        payload << UintVar(msg.track_namespace.size());
        payload << msg.track_namespace;
        payload << UintVar(msg.track_name.size());
        payload << msg.track_name;

        buffer << UintVar(static_cast<uint64_t>(MoqMessageType::TRACK_STATUS_REQUEST));
        buffer << UintVar(payload.size());
        buffer << payload;

        return buffer;
    }

    BytesSpan operator>>(BytesSpan buffer, MoqTrackStatusRequest& msg)
    {
        return buffer >> msg.track_namespace >> msg.track_name;
    }

    //
    // Subscribe
    //

    Bytes& operator<<(Bytes& buffer, const MoqSubscribe& msg)
    {
        Bytes payload;
        payload << UintVar(msg.subscribe_id);
        payload << UintVar(msg.track_alias);
        payload << UintVar(msg.track_namespace.size());
        payload << msg.track_namespace;
        payload << UintVar(msg.track_name.size());
        payload << msg.track_name;
        payload << UintVar(static_cast<uint64_t>(msg.filter_type));

        switch (msg.filter_type) {
            case FilterType::None:
            case FilterType::LatestGroup:
            case FilterType::LatestObject:
                break;
            case FilterType::AbsoluteStart: {
                payload << UintVar(msg.start_group);
                payload << UintVar(msg.start_object);
            } break;
            case FilterType::AbsoluteRange:
                payload << UintVar(msg.start_group);
                payload << UintVar(msg.start_object);
                payload << UintVar(msg.end_group);
                payload << UintVar(msg.end_object);
                break;
        }

        payload << UintVar(msg.track_params.size());
        for (const auto& param : msg.track_params) {
            payload << param;
        }

        buffer << UintVar(static_cast<uint64_t>(MoqMessageType::SUBSCRIBE));
        buffer << UintVar(payload.size());
        buffer << payload;

        return buffer;
    }

    BytesSpan operator>>(BytesSpan buffer, MoqSubscribe& msg)
    {
        buffer = buffer >> msg.subscribe_id;
        buffer = buffer >> msg.track_alias;
        buffer = buffer >> msg.track_namespace;
        buffer = buffer >> msg.track_name;

        uint64_t filter = 0;
        buffer = buffer >> filter;
        msg.filter_type = static_cast<FilterType>(filter);

        if (msg.filter_type == FilterType::AbsoluteStart || msg.filter_type == FilterType::AbsoluteRange) {
            buffer = buffer >> msg.start_group;
            buffer = buffer >> msg.start_object;

            if (msg.filter_type == FilterType::AbsoluteRange) {
                buffer = buffer >> msg.end_group;
                buffer = buffer >> msg.end_object;
            }
        }

        uint64_t num = 0;
        buffer = buffer >> num;

        for (uint64_t i = 0; i < num; ++i) {
            MoqParameter param;
            buffer = buffer >> param;
            msg.track_params.push_back(param);
        }

        return buffer;
    }

    Bytes& operator<<(Bytes& buffer, const MoqUnsubscribe& msg)
    {
        Bytes payload;
        payload << UintVar(msg.subscribe_id);

        buffer << UintVar(static_cast<uint64_t>(MoqMessageType::UNSUBSCRIBE));
        buffer << UintVar(payload.size());
        buffer << payload;

        return buffer;
    }

    BytesSpan operator>>(BytesSpan buffer, MoqUnsubscribe& msg)
    {
        return buffer >> msg.subscribe_id;
    }

    Bytes& operator<<(Bytes& buffer, const MoqSubscribeDone& msg)
    {
        Bytes payload;
        payload << UintVar(msg.subscribe_id);
        payload << UintVar(msg.status_code);
        payload << UintVar(msg.reason_phrase.size());
        payload << msg.reason_phrase;
        msg.content_exists ? payload.push_back(static_cast<uint8_t>(1)) : payload.push_back(static_cast<uint8_t>(0));
        if (msg.content_exists) {
            payload << UintVar(msg.final_group_id);
            payload << UintVar(msg.final_object_id);
        }

        buffer << UintVar(static_cast<uint64_t>(MoqMessageType::SUBSCRIBE_DONE));
        buffer << UintVar(payload.size());
        buffer << payload;

        return buffer;
    }

    BytesSpan operator>>(BytesSpan buffer, MoqSubscribeDone& msg)
    {
        buffer = buffer >> msg.subscribe_id;
        buffer = buffer >> msg.status_code;
        buffer = buffer >> msg.reason_phrase;

        msg.content_exists = static_cast<bool>(buffer.front());
        buffer = buffer.subspan(1);

        if (!msg.content_exists) {
            return buffer;
        }

        buffer = buffer >> msg.final_group_id;
        buffer = buffer >> msg.final_object_id;

        return buffer;
    }

    Bytes& operator<<(Bytes& buffer, const MoqSubscribeOk& msg)
    {
        Bytes payload;
        payload << UintVar(msg.subscribe_id);
        payload << UintVar(msg.expires);
        msg.content_exists ? payload.push_back(static_cast<uint8_t>(1)) : payload.push_back(static_cast<uint8_t>(0));
        if (msg.content_exists) {
            payload << UintVar(msg.largest_group);
            payload << UintVar(msg.largest_object);
        }

        buffer << UintVar(static_cast<uint64_t>(MoqMessageType::SUBSCRIBE_OK));
        buffer << UintVar(payload.size());
        buffer << payload;

        return buffer;
    }

    BytesSpan operator>>(BytesSpan buffer, MoqSubscribeOk& msg)
    {
        buffer = buffer >> msg.subscribe_id;
        buffer = buffer >> msg.expires;

        msg.content_exists = static_cast<bool>(buffer.front());
        buffer = buffer.subspan(1);

        if (!msg.content_exists) {
            return buffer;
        }

        buffer = buffer >> msg.largest_group;
        buffer = buffer >> msg.largest_object;

        return buffer;
    }

    Bytes& operator<<(Bytes& buffer, const MoqSubscribeError& msg)
    {
        Bytes payload;
        payload << UintVar(msg.subscribe_id);
        payload << UintVar(msg.err_code);
        payload << UintVar(msg.reason_phrase.size());
        payload << msg.reason_phrase;
        payload << UintVar(msg.track_alias);

        buffer << UintVar(static_cast<uint64_t>(MoqMessageType::SUBSCRIBE_ERROR));
        buffer << UintVar(payload.size());
        buffer << payload;

        return buffer;
    }

    BytesSpan operator>>(BytesSpan buffer, MoqSubscribeError& msg)
    {
        return buffer >> msg.subscribe_id >> msg.err_code >> msg.reason_phrase >> msg.track_alias;
    }

    //
    // Announce
    //

    Bytes& operator<<(Bytes& buffer, const MoqAnnounce& msg)
    {
        Bytes payload;
        payload << UintVar(msg.track_namespace.size());
        payload << msg.track_namespace;
        payload << UintVar(static_cast<uint64_t>(0));

        buffer << UintVar(static_cast<uint64_t>(MoqMessageType::ANNOUNCE));
        buffer << UintVar(payload.size());
        buffer << payload;

        return buffer;
    }

    BytesSpan operator>>(BytesSpan buffer, MoqAnnounce& msg)
    {
        buffer = buffer >> msg.track_namespace;

        uint64_t num_params = 0;
        buffer = buffer >> num_params;

        for (uint64_t i = 0; i < num_params; ++i) {
            MoqParameter param;
            buffer = buffer >> param;
            msg.params.push_back(param);
        }

        return buffer;
    }

    Bytes& operator<<(Bytes& buffer, const MoqAnnounceOk& msg)
    {
        Bytes payload;
        payload << UintVar(msg.track_namespace.size());
        payload << msg.track_namespace;

        buffer << UintVar(static_cast<uint64_t>(MoqMessageType::ANNOUNCE_OK));
        buffer << UintVar(payload.size());
        buffer << payload;

        return buffer;
    }

    BytesSpan operator>>(BytesSpan buffer, MoqAnnounceOk& msg)
    {
        return buffer >> msg.track_namespace;
    }

    Bytes& operator<<(Bytes& buffer, const MoqAnnounceError& msg)
    {
        Bytes payload;
        payload << UintVar(msg.track_namespace.value().size());
        payload << msg.track_namespace.value();
        payload << UintVar(msg.err_code.value());
        payload << UintVar(msg.reason_phrase.value().size());
        payload << msg.reason_phrase.value();

        buffer << UintVar(static_cast<uint64_t>(MoqMessageType::ANNOUNCE_ERROR));
        buffer << UintVar(payload.size());
        buffer << payload;

        return buffer;
    }

    BytesSpan operator>>(BytesSpan buffer, MoqAnnounceError& msg)
    {
        TrackNamespace track_ns;
        buffer = buffer >> track_ns;
        msg.track_namespace = track_ns;

        ErrorCode err_code;
        buffer = buffer >> err_code;
        msg.err_code = err_code;

        ReasonPhrase reason_phrase;
        buffer = buffer >> reason_phrase;
        msg.reason_phrase = reason_phrase;

        return buffer;
    }

    Bytes& operator<<(Bytes& buffer, const MoqUnannounce& msg)
    {
        Bytes payload;
        payload << UintVar(msg.track_namespace.size());
        payload << msg.track_namespace;

        buffer << UintVar(static_cast<uint64_t>(MoqMessageType::UNANNOUNCE));
        buffer << UintVar(payload.size());
        buffer << payload;

        return buffer;
    }

    BytesSpan operator>>(BytesSpan buffer, MoqUnannounce& msg)
    {
        return buffer >> msg.track_namespace;
    }

    Bytes& operator<<(Bytes& buffer, const MoqAnnounceCancel& msg)
    {
        Bytes payload;
        payload << UintVar(msg.track_namespace.size());
        payload << msg.track_namespace;

        buffer << UintVar(static_cast<uint64_t>(MoqMessageType::ANNOUNCE_CANCEL));
        buffer << UintVar(payload.size());
        buffer << payload;

        return buffer;
    }

    BytesSpan operator>>(BytesSpan buffer, MoqAnnounceCancel& msg)
    {
        return buffer >> msg.track_namespace;
    }

    //
    // Goaway
    //

    Bytes& operator<<(Bytes& buffer, const MoqGoaway& msg)
    {
        Bytes payload;
        payload << UintVar(msg.new_session_uri.size());
        payload << msg.new_session_uri;

        buffer << UintVar(static_cast<uint64_t>(MoqMessageType::GOAWAY));
        buffer << UintVar(payload.size());
        buffer << payload;

        return buffer;
    }

    BytesSpan operator>>(BytesSpan buffer, MoqGoaway& msg)
    {
        return buffer >> msg.new_session_uri;
    }

    //
    // Object
    //

    Bytes& operator<<(Bytes& buffer, const MoqObjectDatagram& msg)
    {
        buffer << UintVar(static_cast<uint64_t>(MoqMessageType::OBJECT_DATAGRAM));
        buffer << UintVar(msg.subscribe_id);
        buffer << UintVar(msg.track_alias);
        buffer << UintVar(msg.group_id);
        buffer << UintVar(msg.object_id);
        buffer.push_back(msg.priority);
        PushExtensions(buffer, msg.extensions);
        buffer << UintVar(msg.payload.size());
        buffer << msg.payload;
        return buffer;
    }

    template<class StreamBufferType>
    bool operator>>(StreamBufferType& buffer, MoqObjectDatagram& msg)
    {
        switch (msg.current_pos) {
            case 0: {
                if (!ParseUintVField(buffer, msg.subscribe_id)) {
                    return false;
                }
                msg.current_pos += 1;
                [[fallthrough]];
            }
            case 1: {
                if (!ParseUintVField(buffer, msg.track_alias)) {
                    return false;
                }
                msg.current_pos += 1;
                [[fallthrough]];
            }
            case 2: {
                if (!ParseUintVField(buffer, msg.group_id)) {
                    return false;
                }
                msg.current_pos += 1;
                [[fallthrough]];
            }
            case 3: {
                if (!ParseUintVField(buffer, msg.object_id)) {
                    return false;
                }
                msg.current_pos += 1;
                [[fallthrough]];
            }
            case 4: {
                auto val = buffer.Front();
                if (!val) {
                    return false;
                }
                buffer.Pop();
                msg.priority = val.value();
                msg.current_pos += 1;
                [[fallthrough]];
            }
            case 5: {
                if (!ParseUintVField(buffer, msg.num_extensions)) {
                    return false;
                }
                msg.current_pos += 1;
                [[fallthrough]];
            }
            case 6:
                if (!ParseExtensions(buffer, msg.num_extensions, msg.extensions, msg.current_tag)) {
                    return false;
                }
                msg.current_pos += 1;
                [[fallthrough]];
            case 7: {
                auto val = buffer.DecodeBytes();
                if (!val) {
                    return false;
                }
                msg.payload = std::move(val.value());
                msg.parse_completed = true;
                [[fallthrough]];
            }
            default:
                break;
        }

        if (!msg.parse_completed) {
            return false;
        }

        return true;
    }

    template bool operator>> <StreamBuffer<uint8_t>>(StreamBuffer<uint8_t>&, MoqObjectDatagram&);
    template bool operator>> <SafeStreamBuffer<uint8_t>>(SafeStreamBuffer<uint8_t>&, MoqObjectDatagram&);

    Bytes& operator<<(Bytes& buffer, const MoqStreamHeaderSubGroup& msg)
    {
        buffer << UintVar(static_cast<uint64_t>(MoqMessageType::STREAM_HEADER_SUBGROUP));
        buffer << UintVar(msg.track_alias);
        buffer << UintVar(msg.subscribe_id);
        buffer << UintVar(msg.group_id);
        buffer << UintVar(msg.subgroup_id);
        buffer.push_back(msg.priority);
        return buffer;
    }

    template<class StreamBufferType>
    bool operator>>(StreamBufferType& buffer, MoqStreamHeaderSubGroup& msg)
    {
        switch (msg.current_pos) {
            case 0: {
                if (!ParseUintVField(buffer, msg.track_alias)) {
                    return false;
                }
                msg.current_pos += 1;
                [[fallthrough]];
            }
            case 1: {
                if (!ParseUintVField(buffer, msg.subscribe_id)) {
                    return false;
                }
                msg.current_pos += 1;
                [[fallthrough]];
            }
            case 2: {
                if (!ParseUintVField(buffer, msg.group_id)) {
                    return false;
                }
                msg.current_pos += 1;
                [[fallthrough]];
            }
            case 3: {
                if (!ParseUintVField(buffer, msg.subgroup_id)) {
                    return false;
                }
                msg.current_pos += 1;
                [[fallthrough]];
            }
            case 4: {
                auto val = buffer.Front();
                if (!val) {
                    return false;
                }
                buffer.Pop();
                msg.priority = val.value();
                ;
                msg.current_pos += 1;
                msg.parse_completed = true;
                [[fallthrough]];
            }
            default:
                break;
        }

        if (!msg.parse_completed) {
            return false;
        }

        return true;
    }

    template bool operator>> <StreamBuffer<uint8_t>>(StreamBuffer<uint8_t>&, MoqStreamHeaderSubGroup&);
    template bool operator>> <SafeStreamBuffer<uint8_t>>(SafeStreamBuffer<uint8_t>&, MoqStreamHeaderSubGroup&);

    Bytes& operator<<(Bytes& buffer, const MoqStreamSubGroupObject& msg)
    {
        buffer << UintVar(msg.object_id);
        PushExtensions(buffer, msg.extensions);
        buffer << UintVar(msg.payload.size());
        buffer << msg.payload;
        return buffer;
    }

    template<class StreamBufferType>
    bool operator>>(StreamBufferType& buffer, MoqStreamSubGroupObject& msg)
    {
        switch (msg.current_pos) {
            case 0: {
                if (!ParseUintVField(buffer, msg.object_id)) {
                    return false;
                }
                msg.current_pos += 1;
                [[fallthrough]];
            }
            case 1: {
                if (!ParseUintVField(buffer, msg.num_extensions)) {
                    return false;
                }
                msg.current_pos += 1;
                [[fallthrough]];
            }
            case 2: {
                if (!ParseExtensions(buffer, msg.num_extensions, msg.extensions, msg.current_tag)) {
                    return false;
                }
                msg.current_pos += 1;
                [[fallthrough]];
            }
            case 3: {
                auto val = buffer.DecodeBytes();
                if (!val) {
                    return false;
                }
                msg.payload = std::move(val.value());
                msg.parse_completed = true;
                [[fallthrough]];
            }
            default:
                break;
        }

        if (!msg.parse_completed) {
            return false;
        }

        return true;
    }

<<<<<<< HEAD
    template bool operator>> <StreamBuffer<uint8_t>>(StreamBuffer<uint8_t>&, MoqStreamSubGroupObject&);
    template bool operator>> <SafeStreamBuffer<uint8_t>>(SafeStreamBuffer<uint8_t>&, MoqStreamSubGroupObject&);

    // Client Setup message
    Bytes& operator<<(Bytes& buffer, const MoqClientSetup& msg)
    {
        buffer << UintVar(static_cast<uint64_t>(MoqMessageType::CLIENT_SETUP));
        buffer << UintVar(msg.supported_versions.size());
        // versions
        for (const auto& ver : msg.supported_versions) {
            buffer << UintVar(ver);
        }

        /// num params
        buffer << UintVar(static_cast<uint64_t>(2));
        // role param
        buffer << UintVar(msg.role_parameter.type);
        buffer << UintVar(msg.role_parameter.value.size());
        buffer << msg.role_parameter.value;
        // endpoint_id param
        buffer << UintVar(static_cast<uint64_t>(ParameterType::EndpointId));
        buffer << UintVar(msg.endpoint_id_parameter.value.size());
        buffer << msg.endpoint_id_parameter.value;

        return buffer;
    }

    template<class StreamBufferType>
    bool operator>>(StreamBufferType& buffer, MoqClientSetup& msg)
    {
        switch (msg.current_pos) {
            case 0: {
                if (!ParseUintVField(buffer, msg.num_versions)) {
                    return false;
                }
                msg.current_pos += 1;
                [[fallthrough]];
            }
            case 1: {
                while (msg.num_versions > 0) {
                    uint64_t version{ 0 };
                    if (!ParseUintVField(buffer, version)) {
                        return false;
                    }
                    msg.supported_versions.push_back(version);
                    msg.num_versions -= 1;
                }
                msg.current_pos += 1;
                [[fallthrough]];
            }
            case 2: {
                if (!msg.num_params.has_value()) {
                    auto params = uint64_t{ 0 };
                    if (!ParseUintVField(buffer, params)) {
                        return false;
                    }
                    msg.num_params = params;
                }
                while (msg.num_params > 0) {
                    if (!msg.current_param.has_value()) {
                        uint64_t type{ 0 };
                        if (!ParseUintVField(buffer, type)) {
                            return false;
                        }

                        msg.current_param = MoqParameter{};
                        msg.current_param->type = type;
                    }

                    auto param = buffer.DecodeBytes();
                    if (!param) {
                        return false;
                    }
                    msg.current_param->length = param->size();
                    msg.current_param->value = param.value();

                    switch (static_cast<ParameterType>(msg.current_param->type)) {
                        case ParameterType::Role:
                            msg.role_parameter = std::move(msg.current_param.value());
                            break;
                        case ParameterType::Path:
                            msg.path_parameter = std::move(msg.current_param.value());
                            break;
                        case ParameterType::EndpointId:
                            msg.endpoint_id_parameter = std::move(msg.current_param.value());
                            break;
                        default:
                            break;
                    }

                    msg.current_param = std::nullopt;
                    msg.num_params.value() -= 1;
                }

                msg.parse_completed = true;
                [[fallthrough]];
            }
            default:
                break;
        }

        if (!msg.parse_completed) {
            return false;
        }

        return true;
    }

    template bool operator>> <StreamBuffer<uint8_t>>(StreamBuffer<uint8_t>&, MoqClientSetup&);
    template bool operator>> <SafeStreamBuffer<uint8_t>>(SafeStreamBuffer<uint8_t>&, MoqClientSetup&);

    // Server Setup message

    Bytes& operator<<(Bytes& buffer, const MoqServerSetup& msg)
    {
        buffer << UintVar(static_cast<uint64_t>(MoqMessageType::SERVER_SETUP));
        buffer << UintVar(msg.selection_version);

        /// num params
        buffer << UintVar(static_cast<uint64_t>(2));
        // role param
        buffer << UintVar(static_cast<uint64_t>(msg.role_parameter.type));
        buffer << UintVar(msg.role_parameter.value.size());
        buffer << msg.role_parameter.value;

        // endpoint_id param
        buffer << UintVar(static_cast<uint64_t>(ParameterType::EndpointId));
        buffer << UintVar(msg.endpoint_id_parameter.value.size());
        buffer << msg.endpoint_id_parameter.value;

        return buffer;
    }

    template<class StreamBufferType>
    bool operator>>(StreamBufferType& buffer, MoqServerSetup& msg)
    {
        switch (msg.current_pos) {
            case 0: {
                if (!ParseUintVField(buffer, msg.selection_version)) {
                    return false;
                }
                msg.current_pos += 1;
                [[fallthrough]];
            }
            case 1: {
                if (!msg.num_params.has_value()) {
                    auto params = uint64_t{ 0 };
                    if (!ParseUintVField(buffer, params)) {
                        return false;
                    }
                    msg.num_params = params;
                }
                while (msg.num_params > 0) {
                    if (!msg.current_param.has_value()) {
                        uint64_t type{ 0 };
                        if (!ParseUintVField(buffer, type)) {
                            return false;
                        }

                        msg.current_param = MoqParameter{};
                        msg.current_param->type = type;
                    }

                    auto param = buffer.DecodeBytes();
                    if (!param) {
                        return false;
                    }
                    msg.current_param->length = param->size();
                    msg.current_param->value = param.value();

                    switch (static_cast<ParameterType>(msg.current_param->type)) {
                        case ParameterType::Role:
                            msg.role_parameter = std::move(msg.current_param.value());
                            break;
                        case ParameterType::Path:
                            msg.path_parameter = std::move(msg.current_param.value());
                            break;
                        case ParameterType::EndpointId:
                            msg.endpoint_id_parameter = std::move(msg.current_param.value());
                            break;
                        default:
                            break;
                    }

                    msg.current_param = std::nullopt;
                    msg.num_params.value() -= 1;
                }
                msg.parse_completed = true;
                [[fallthrough]];
            }
            default:
                break;
        }

        if (!msg.parse_completed) {
            return false;
        }

        return true;
    }

    template bool operator>> <StreamBuffer<uint8_t>>(StreamBuffer<uint8_t>&, MoqServerSetup&);
    template bool operator>> <SafeStreamBuffer<uint8_t>>(SafeStreamBuffer<uint8_t>&, MoqServerSetup&);

=======
    template bool operator>> <StreamBuffer<uint8_t>>(StreamBuffer<uint8_t>&, MoqStreamGroupObject&);
    template bool operator>> <SafeStreamBuffer<uint8_t>>(SafeStreamBuffer<uint8_t>&, MoqStreamGroupObject&);
>>>>>>> 772cd5c2
}<|MERGE_RESOLUTION|>--- conflicted
+++ resolved
@@ -868,213 +868,7 @@
         return true;
     }
 
-<<<<<<< HEAD
     template bool operator>> <StreamBuffer<uint8_t>>(StreamBuffer<uint8_t>&, MoqStreamSubGroupObject&);
     template bool operator>> <SafeStreamBuffer<uint8_t>>(SafeStreamBuffer<uint8_t>&, MoqStreamSubGroupObject&);
 
-    // Client Setup message
-    Bytes& operator<<(Bytes& buffer, const MoqClientSetup& msg)
-    {
-        buffer << UintVar(static_cast<uint64_t>(MoqMessageType::CLIENT_SETUP));
-        buffer << UintVar(msg.supported_versions.size());
-        // versions
-        for (const auto& ver : msg.supported_versions) {
-            buffer << UintVar(ver);
-        }
-
-        /// num params
-        buffer << UintVar(static_cast<uint64_t>(2));
-        // role param
-        buffer << UintVar(msg.role_parameter.type);
-        buffer << UintVar(msg.role_parameter.value.size());
-        buffer << msg.role_parameter.value;
-        // endpoint_id param
-        buffer << UintVar(static_cast<uint64_t>(ParameterType::EndpointId));
-        buffer << UintVar(msg.endpoint_id_parameter.value.size());
-        buffer << msg.endpoint_id_parameter.value;
-
-        return buffer;
-    }
-
-    template<class StreamBufferType>
-    bool operator>>(StreamBufferType& buffer, MoqClientSetup& msg)
-    {
-        switch (msg.current_pos) {
-            case 0: {
-                if (!ParseUintVField(buffer, msg.num_versions)) {
-                    return false;
-                }
-                msg.current_pos += 1;
-                [[fallthrough]];
-            }
-            case 1: {
-                while (msg.num_versions > 0) {
-                    uint64_t version{ 0 };
-                    if (!ParseUintVField(buffer, version)) {
-                        return false;
-                    }
-                    msg.supported_versions.push_back(version);
-                    msg.num_versions -= 1;
-                }
-                msg.current_pos += 1;
-                [[fallthrough]];
-            }
-            case 2: {
-                if (!msg.num_params.has_value()) {
-                    auto params = uint64_t{ 0 };
-                    if (!ParseUintVField(buffer, params)) {
-                        return false;
-                    }
-                    msg.num_params = params;
-                }
-                while (msg.num_params > 0) {
-                    if (!msg.current_param.has_value()) {
-                        uint64_t type{ 0 };
-                        if (!ParseUintVField(buffer, type)) {
-                            return false;
-                        }
-
-                        msg.current_param = MoqParameter{};
-                        msg.current_param->type = type;
-                    }
-
-                    auto param = buffer.DecodeBytes();
-                    if (!param) {
-                        return false;
-                    }
-                    msg.current_param->length = param->size();
-                    msg.current_param->value = param.value();
-
-                    switch (static_cast<ParameterType>(msg.current_param->type)) {
-                        case ParameterType::Role:
-                            msg.role_parameter = std::move(msg.current_param.value());
-                            break;
-                        case ParameterType::Path:
-                            msg.path_parameter = std::move(msg.current_param.value());
-                            break;
-                        case ParameterType::EndpointId:
-                            msg.endpoint_id_parameter = std::move(msg.current_param.value());
-                            break;
-                        default:
-                            break;
-                    }
-
-                    msg.current_param = std::nullopt;
-                    msg.num_params.value() -= 1;
-                }
-
-                msg.parse_completed = true;
-                [[fallthrough]];
-            }
-            default:
-                break;
-        }
-
-        if (!msg.parse_completed) {
-            return false;
-        }
-
-        return true;
-    }
-
-    template bool operator>> <StreamBuffer<uint8_t>>(StreamBuffer<uint8_t>&, MoqClientSetup&);
-    template bool operator>> <SafeStreamBuffer<uint8_t>>(SafeStreamBuffer<uint8_t>&, MoqClientSetup&);
-
-    // Server Setup message
-
-    Bytes& operator<<(Bytes& buffer, const MoqServerSetup& msg)
-    {
-        buffer << UintVar(static_cast<uint64_t>(MoqMessageType::SERVER_SETUP));
-        buffer << UintVar(msg.selection_version);
-
-        /// num params
-        buffer << UintVar(static_cast<uint64_t>(2));
-        // role param
-        buffer << UintVar(static_cast<uint64_t>(msg.role_parameter.type));
-        buffer << UintVar(msg.role_parameter.value.size());
-        buffer << msg.role_parameter.value;
-
-        // endpoint_id param
-        buffer << UintVar(static_cast<uint64_t>(ParameterType::EndpointId));
-        buffer << UintVar(msg.endpoint_id_parameter.value.size());
-        buffer << msg.endpoint_id_parameter.value;
-
-        return buffer;
-    }
-
-    template<class StreamBufferType>
-    bool operator>>(StreamBufferType& buffer, MoqServerSetup& msg)
-    {
-        switch (msg.current_pos) {
-            case 0: {
-                if (!ParseUintVField(buffer, msg.selection_version)) {
-                    return false;
-                }
-                msg.current_pos += 1;
-                [[fallthrough]];
-            }
-            case 1: {
-                if (!msg.num_params.has_value()) {
-                    auto params = uint64_t{ 0 };
-                    if (!ParseUintVField(buffer, params)) {
-                        return false;
-                    }
-                    msg.num_params = params;
-                }
-                while (msg.num_params > 0) {
-                    if (!msg.current_param.has_value()) {
-                        uint64_t type{ 0 };
-                        if (!ParseUintVField(buffer, type)) {
-                            return false;
-                        }
-
-                        msg.current_param = MoqParameter{};
-                        msg.current_param->type = type;
-                    }
-
-                    auto param = buffer.DecodeBytes();
-                    if (!param) {
-                        return false;
-                    }
-                    msg.current_param->length = param->size();
-                    msg.current_param->value = param.value();
-
-                    switch (static_cast<ParameterType>(msg.current_param->type)) {
-                        case ParameterType::Role:
-                            msg.role_parameter = std::move(msg.current_param.value());
-                            break;
-                        case ParameterType::Path:
-                            msg.path_parameter = std::move(msg.current_param.value());
-                            break;
-                        case ParameterType::EndpointId:
-                            msg.endpoint_id_parameter = std::move(msg.current_param.value());
-                            break;
-                        default:
-                            break;
-                    }
-
-                    msg.current_param = std::nullopt;
-                    msg.num_params.value() -= 1;
-                }
-                msg.parse_completed = true;
-                [[fallthrough]];
-            }
-            default:
-                break;
-        }
-
-        if (!msg.parse_completed) {
-            return false;
-        }
-
-        return true;
-    }
-
-    template bool operator>> <StreamBuffer<uint8_t>>(StreamBuffer<uint8_t>&, MoqServerSetup&);
-    template bool operator>> <SafeStreamBuffer<uint8_t>>(SafeStreamBuffer<uint8_t>&, MoqServerSetup&);
-
-=======
-    template bool operator>> <StreamBuffer<uint8_t>>(StreamBuffer<uint8_t>&, MoqStreamGroupObject&);
-    template bool operator>> <SafeStreamBuffer<uint8_t>>(SafeStreamBuffer<uint8_t>&, MoqStreamGroupObject&);
->>>>>>> 772cd5c2
 }