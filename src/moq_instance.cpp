--- conflicted
+++ resolved
@@ -1109,11 +1109,7 @@
                                                                         bool stream_header_needed,
                                                                         uint64_t group_id,
                                                                         uint64_t object_id,
-<<<<<<< HEAD
-                                                                        std::span<uint8_t const> data) -> MOQTBaseTrackHandler::SendError {
-=======
                                                                         Span<uint8_t const> data) -> MoQTrackDelegate::SendError {
->>>>>>> 9736a052
             return send_object(track_delegate,
                                priority,
                                ttl,
@@ -1295,11 +1291,7 @@
                                                             bool stream_header_needed,
                                                             uint64_t group_id,
                                                             uint64_t object_id,
-<<<<<<< HEAD
-                                                            std::span<const uint8_t> data) -> MOQTBaseTrackHandler::SendError {
-=======
                                                             Span<const uint8_t> data) -> MoQTrackDelegate::SendError {
->>>>>>> 9736a052
             return send_object(track_delegate,
                                priority,
                                ttl,
