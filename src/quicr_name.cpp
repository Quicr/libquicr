--- conflicted
+++ resolved
@@ -10,11 +10,7 @@
 #include <iostream>
 
 namespace quicr {
-<<<<<<< HEAD
-Name::Name(uint64_t value)
-=======
 Name::Name(uint_type value)
->>>>>>> 67b1020c
   : _hi{ 0 }
   , _low{ value }
 {
@@ -22,18 +18,7 @@
 
 Name::Name(const std::string& hex_value)
 {
-<<<<<<< HEAD
-  const auto size_of = sizeof(uint64_t);
-  if (hex_value.length() - 2 > size_of * 2) {
-    std::string hi_bits = hex_value.substr(0, size_of + 2);
-    std::string low_bits = hex_value.substr(size_of, size_of);
-
-    _hi = std::stoull(hi_bits, nullptr, 16);
-    _low = std::stoull("0x" + low_bits, nullptr, 16);
-  } else {
-    _hi = 0;
-    _low = std::stoull(hex_value, nullptr, 16);
-=======
+
   std::string clean_hex = hex_value;
   auto found = clean_hex.find("0x");
   if (found != std::string::npos)
@@ -56,45 +41,23 @@
   } else {
     _hi = 0;
     _low = std::stoull(clean_hex, nullptr, 16);
->>>>>>> 67b1020c
   }
 }
 
 Name::Name(uint8_t* data, size_t length)
   : Name(std::vector<uint8_t>{ data, data + length })
 {
-<<<<<<< HEAD
-  const size_t size_of = sizeof(uint64_t);
-
-  for (size_t i = 0; i < std::min(length, size_of); ++i) {
-    _low |= (data[i] << 8 * i);
-  }
-
-  for (size_t i = size_of; i < length; ++i) {
-    _hi |= (data[i] << 8 * i);
-  }
-=======
+
 }
 
 Name::Name(const uint8_t* data, size_t length)
   : Name(std::vector<uint8_t>{ data, data + length })
 {
->>>>>>> 67b1020c
 }
 
 Name::Name(const std::vector<uint8_t>& data)
 {
-<<<<<<< HEAD
-  const size_t size_of = sizeof(uint64_t);
-
-  for (size_t i = 0; i < std::min(data.size(), size_of); ++i) {
-    _low |= (data[i] << 8 * i);
-  }
-
-  for (size_t i = size_of; i < data.size(); ++i) {
-    _hi |= (data[i] << 8 * i);
-  }
-=======
+
   const size_t size_of = sizeof(Name::uint_type);
   auto midpoint = std::prev(data.end(), size_of);
 
@@ -105,7 +68,6 @@
   std::memcpy(&_low, low_bits.data(), low_bits.size());
 
   std::cout << to_hex() << std::endl;
->>>>>>> 67b1020c
 }
 
 Name::Name(const Name& other)
@@ -123,15 +85,10 @@
 std::vector<uint8_t>
 Name::data() const
 {
-<<<<<<< HEAD
-  auto make_bytes = [](uint64_t v) {
-    std::vector<uint8_t> result(sizeof(uint64_t));
-    for (size_t i = 0; i < sizeof(uint64_t); ++i) {
-=======
+
   auto make_bytes = [](Name::uint_type v) {
     std::vector<uint8_t> result(sizeof(Name::uint_type));
     for (size_t i = 0; i < sizeof(Name::uint_type); ++i) {
->>>>>>> 67b1020c
       result[i] = static_cast<uint8_t>((v >> 8 * i));
     }
     return result;
@@ -154,28 +111,6 @@
 Name::to_hex() const
 {
   std::stringstream stream;
-<<<<<<< HEAD
-  stream << "0x" << std::setfill('0') << std::setw(sizeof(uint64_t) * 2)
-         << std::hex << _hi << std::setw(sizeof(uint64_t) * 2) << _low;
-  return stream.str();
-}
-
-using bitset_t = std::bitset<128>;
-static const bitset_t bitset_divider(std::numeric_limits<uint64_t>::max());
-static bitset_t
-make_bitset(uint64_t low, uint64_t hi)
-{
-  bitset_t bits;
-  bits |= bitset_t(low) | (bitset_t(hi) << 64);
-  return bits;
-}
-
-static std::pair<uint64_t, uint64_t>
-split_bitset(const bitset_t& bits)
-{
-  uint64_t a = (bits & bitset_divider).to_ullong();
-  uint64_t b = (bits >> 64 & bitset_divider).to_ullong();
-=======
   stream << "0x" << std::hex;
 
   if (_hi != 0)
@@ -204,7 +139,6 @@
 {
   Name::uint_type a = (bits & bitset_divider).to_ullong();
   Name::uint_type b = (bits >> uint_type_bit_size & bitset_divider).to_ullong();
->>>>>>> 67b1020c
   return { a, b };
 }
 
@@ -212,11 +146,7 @@
 Name::operator>>(uint16_t value)
 {
   auto bits = make_bitset(_low, _hi);
-<<<<<<< HEAD
-  bits >> value;
-=======
   bits >>= value;
->>>>>>> 67b1020c
   std::tie(_low, _hi) = split_bitset(bits);
 
   return *this;
@@ -226,11 +156,7 @@
 Name::operator<<(uint16_t value)
 {
   auto bits = make_bitset(_low, _hi);
-<<<<<<< HEAD
-  bits << value;
-=======
   bits <<= value;
->>>>>>> 67b1020c
   std::tie(_low, _hi) = split_bitset(bits);
 
   return *this;
@@ -252,12 +178,6 @@
   }
 
   return result;
-<<<<<<< HEAD
-}
-
-Name
-Name::operator+(uint64_t value)
-=======
 }
 
 Name
@@ -270,16 +190,12 @@
 
 void
 Name::operator+=(uint_type value)
->>>>>>> 67b1020c
 {
   auto bits = make_bitset(_low, _hi);
   bitset_t value_bits(value);
 
   auto result_bits = add_bitset(bits, value_bits);
   std::tie(_low, _hi) = split_bitset(result_bits);
-<<<<<<< HEAD
-
-  return *this;
 }
 
 static bitset_t
@@ -291,67 +207,6 @@
     return diff;
   };
 
-  bool carry = false;
-  bitset_t result;
-  for (size_t i = 0; i < x.size(); ++i) {
-    result[i] = full_subtractor(x[i], y[i], carry);
-  }
-
-  return result;
-}
-Name
-Name::operator-(uint64_t value)
-{
-  auto bits = make_bitset(_low, _hi);
-  bitset_t value_bits(value);
-
-  auto result_bits = sub_bitset(bits, value_bits);
-  std::tie(_low, _hi) = split_bitset(result_bits);
-
-  return *this;
-}
-
-Name
-Name::operator&(uint64_t value)
-{
-  // TODO: No way that's enough, figure out what more to do.
-  _low &= value;
-  return *this;
-}
-
-Name
-Name::operator|(uint64_t value)
-{
-  // TODO: No way that's enough, figure out what more to do.
-  _low |= value;
-  return *this;
-}
-
-Name
-Name::operator&(const Name& other)
-{
-  _hi &= other._hi;
-  _low &= other._low;
-  return *this;
-}
-
-Name
-Name::operator|(const Name& other)
-{
-  _hi |= other._hi;
-  _low |= other._low;
-=======
-}
-
-static bitset_t
-sub_bitset(const bitset_t& x, const bitset_t& y)
-{
-  auto full_subtractor = [](bool a, bool b, bool& borrow) {
-    bool diff = a ^ b ^ borrow;
-    borrow = (!a && borrow) || (!a && b) || (b && borrow);
-    return diff;
-  };
-
   bool borrow = false;
   bitset_t result;
   for (size_t i = 0; i < x.size(); ++i) {
@@ -442,16 +297,6 @@
 {
   _hi = other._hi;
   _low = other._low;
->>>>>>> 67b1020c
-  return *this;
-}
-
-Name&
-<<<<<<< HEAD
-Name::operator=(const Name& other)
-{
-  _hi = other._hi;
-  _low = other._low;
   return *this;
 }
 
@@ -484,36 +329,6 @@
 bool
 operator<(const Name& a, const Name& b)
 {
-  return std::tie(a._hi, b._low) < std::tie(b._hi, b._low);
-=======
-Name::operator=(Name&& other)
-{
-  _hi = std::move(other._hi);
-  _low = std::move(other._low);
-  return *this;
-}
-
-bool
-operator==(const Name& a, const Name& b)
-{
-  return std::tie(a._hi, a._low) == std::tie(b._hi, b._low);
-}
-
-bool
-operator!=(const Name& a, const Name& b)
-{
-  return !(a == b);
-}
-
-bool
-operator>(const Name& a, const Name& b)
-{
-  return std::tie(a._hi, a._low) > std::tie(b._hi, b._low);
-}
-
-bool
-operator<(const Name& a, const Name& b)
-{
   return std::tie(a._hi, a._low) < std::tie(b._hi, b._low);
 }
 
@@ -522,6 +337,5 @@
 {
   os << name.to_hex();
   return os;
->>>>>>> 67b1020c
 }
 }