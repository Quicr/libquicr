--- conflicted
+++ resolved
@@ -128,7 +128,7 @@
   context.state = PublishIntentContext::State::Ready;
 
   transport->enqueue(
-    context.transport_context_id, context.media_stream_id, msg.get());
+    context.transport_context_id, context.transport_stream_id, msg.get());
 }
 
 void
@@ -268,7 +268,7 @@
 
 void
 QuicRServer::handle_publish(const qtransport::TransportContextId& context_id,
-                            const qtransport::MediaStreamId& mStreamId,
+                            const qtransport::MediaStreamId& streamId,
                             messages::MessageBuffer&& msg)
 {
   messages::PublishDatagram datagram;
@@ -289,7 +289,7 @@
   PublishContext context;
   if (!publish_state.count(datagram.header.name)) {
     context.transport_context_id = context_id;
-    context.media_stream_id = mStreamId;
+    context.transport_stream_id = streamId;
 
     publish_state[datagram.header.name] = context;
   } else {
@@ -297,7 +297,7 @@
   }
 
   delegate.onPublisherObject(context.transport_context_id,
-                             context.media_stream_id,
+                             context._stream_id,
                              false,
                              std::move(datagram));
 }
@@ -305,7 +305,7 @@
 void
 QuicRServer::handle_publish_intent(
   const qtransport::TransportContextId& context_id,
-  const qtransport::MediaStreamId& mStreamId,
+  const qtransport::MediaStreamId& streamId,
   messages::MessageBuffer&& msg)
 {
   messages::PublishIntent intent;
@@ -315,7 +315,7 @@
     PublishIntentContext context;
     context.state = PublishIntentContext::State::Pending;
     context.transport_context_id = context_id;
-    context.media_stream_id = mStreamId;
+    context.transport_stream_id = streamId;
     context.transaction_id = intent.transaction_id;
 
     publish_namespaces[intent.quicr_namespace] = context;
@@ -351,10 +351,6 @@
 
   const auto& name = intent_end.quicr_namespace;
 
-<<<<<<< HEAD
-  // TODO: Add publish_state when we support PublishIntent
-  delegate.onPublisherObject(context_id, streamId, false, std::move(datagram));
-=======
   if (!publish_namespaces.count(intent_end.quicr_namespace)) {
     return;
   }
@@ -372,7 +368,6 @@
   delegate.onPublishIntentEnd(intent_end.quicr_namespace,
                               "" /* intent_end.relay_token */,
                               std::move(intent_end.payload));
->>>>>>> 74c7cb0a
 }
 
 /*===========================================================================*/
@@ -479,12 +474,12 @@
             break;
           case messages::MessageType::PublishIntent: {
             server.handle_publish_intent(
-              context_id, mStreamId, std::move(msg_buffer));
+              context_id, streamId, std::move(msg_buffer));
             break;
           }
           case messages::MessageType::PublishIntentEnd: {
             server.handle_publish_intent_end(
-              context_id, mStreamId, std::move(msg_buffer));
+              context_id, streamId, std::move(msg_buffer));
             break;
           }
           default:
