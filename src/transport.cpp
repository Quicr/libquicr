--- conflicted
+++ resolved
@@ -359,17 +359,10 @@
                                     uint64_t expires,
                                     bool content_exists,
                                     Location largest_location)
-<<<<<<< HEAD
-    {
-        const auto group_0 = std::make_optional<messages::SubscribeOk::Group_0>() = { largest_location };
+    try {
+        const auto group_0 = std::make_optional<SubscribeOk::Group_0>() = { largest_location };
         const auto subscribe_ok =
           SubscribeOk(request_id, track_alias, expires, GroupOrder::kAscending, content_exists, nullptr, group_0, {});
-=======
-    try {
-        auto group_0 = std::make_optional<messages::SubscribeOk::Group_0>() = { largest_location };
-        auto subscribe_ok = messages::SubscribeOk(
-          request_id, expires, messages::GroupOrder::kAscending, content_exists, nullptr, group_0, {});
->>>>>>> b1f77bc6
 
         Bytes buffer;
         buffer << subscribe_ok;
@@ -532,14 +525,8 @@
                                        uint64_t request_id,
                                        SubscribeErrorCode error,
                                        const std::string& reason)
-<<<<<<< HEAD
-    {
-        const auto subscribe_err = SubscribeError(request_id, error, quicr::Bytes(reason.begin(), reason.end()));
-=======
-    try {
-        auto subscribe_err =
-          messages::SubscribeError(request_id, error, quicr::Bytes(reason.begin(), reason.end()), track_alias);
->>>>>>> b1f77bc6
+    try {
+        const auto subscribe_err = SubscribeError(request_id, error, Bytes(reason.begin(), reason.end()));
 
         Bytes buffer;
         buffer << subscribe_err;
@@ -566,16 +553,10 @@
                               messages::GroupId start_object,
                               messages::GroupId end_group,
                               messages::GroupId end_object)
-<<<<<<< HEAD
-    {
-        auto group_0 = std::make_optional<messages::Fetch::Group_0>() = {
+    try {
+        const auto group_0 = std::make_optional<messages::Fetch::Group_0>() = {
             tfn.name_space, tfn.name, { start_group, start_object }, { end_group, end_object }
         };
-=======
-    try {
-        auto group_0 = std::make_optional<messages::Fetch::Group_0>() = { tfn.name_space, tfn.name,  start_group,
-                                                                          start_object,   end_group, end_object };
->>>>>>> b1f77bc6
 
         auto fetch = messages::Fetch(request_id,
                                      priority,
