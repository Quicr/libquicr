--- conflicted
+++ resolved
@@ -299,11 +299,7 @@
                                         messages::SubscriberPriority priority)
     {
         auto subscribe_update =
-<<<<<<< HEAD
-          messages::SubscribeUpdate(request_id, start_group_id, start_object_id, end_group_id, priority, {});
-=======
-          messages::SubscribeUpdate(subscribe_id, start_location, end_group_id, end_group_id, priority, {});
->>>>>>> b7cc114c
+          messages::SubscribeUpdate(request_id, start_location, end_group_id, end_group_id, priority, {});
 
         Bytes buffer;
         buffer << subscribe_update;
@@ -545,16 +541,9 @@
                                 uint64_t request_id,
                                 GroupOrder group_order,
                                 bool end_of_track,
-<<<<<<< HEAD
-                                GroupId largest_group,
-                                GroupId largest_object)
-    {
-        auto fetch_ok = FetchOk(request_id, group_order, end_of_track, largest_group, largest_object, {});
-=======
                                 Location largest_location)
     {
-        auto fetch_ok = messages::FetchOk(subscribe_id, group_order, end_of_track, largest_location, {});
->>>>>>> b7cc114c
+        auto fetch_ok = messages::FetchOk(request_id, group_order, end_of_track, largest_location, {});
 
         Bytes buffer;
         buffer << fetch_ok;
@@ -699,11 +688,7 @@
           logger_, "subscribe id (from subscribe) to add to memory: {0}", track_handler->GetRequestId().value());
 
         auto priority = track_handler->GetPriority();
-<<<<<<< HEAD
-        SendSubscribeUpdate(conn_it->second, track_handler->GetRequestId().value(), th, 0x0, 0x0, 0x0, priority);
-=======
-        SendSubscribeUpdate(conn_it->second, track_handler->GetSubscribeId().value(), th, { 0x0, 0x0 }, 0x0, priority);
->>>>>>> b7cc114c
+        SendSubscribeUpdate(conn_it->second, track_handler->GetRequestId().value(), th, { 0x0, 0x0 }, 0x0, priority);
     }
 
     void Transport::RemoveSubscribeTrack(ConnectionContext& conn_ctx,
