--- conflicted
+++ resolved
@@ -1161,13 +1161,10 @@
 
         track_handler->SetStatus(FetchTrackHandler::Status::kPendingResponse);
 
-<<<<<<< HEAD
         conn_it->second.sub_tracks_by_request_id[*track_handler->GetRequestId()] = std::move(track_handler);
-=======
         const auto request_id = *track_handler->GetRequestId();
 
-        conn_it->second.tracks_by_request_id[*track_handler->GetRequestId()] = std::move(track_handler);
->>>>>>> fae6fa83
+        conn_it->second.sub_tracks_by_request_id[*track_handler->GetRequestId()] = std::move(track_handler);
 
         SendFetch(
           conn_it->second, request_id, tfn, priority, group_order, start_group, start_object, end_group, end_object);
