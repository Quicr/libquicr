--- conflicted
+++ resolved
@@ -1252,34 +1252,10 @@
                     auto payload_len = uint64_t(
                       quicr::UintVar({ conn_ctx.ctrl_msg_buffer.begin(), conn_ctx.ctrl_msg_buffer.begin() + uv_sz }));
 
-<<<<<<< HEAD
-                    conn_ctx.ctrl_msg_buffer.erase(conn_ctx.ctrl_msg_buffer.begin(),
-                                                   conn_ctx.ctrl_msg_buffer.begin() + uv_sz);
-
-                    conn_ctx.ctrl_msg_type_received = static_cast<messages::ControlMessageType>(msg_type);
-                }
-
-                // Decode control payload length in bytes
-                auto uv_sz = UintVar::Size(conn_ctx.ctrl_msg_buffer.front());
-
-                if (conn_ctx.ctrl_msg_buffer.size() < uv_sz) {
-                    i = kReadLoopMaxPerStream - 4;
-                    continue; // Not enough bytes to process control message. Try again once more.
-                }
-
-                auto payload_len = uint64_t(
-                  quicr::UintVar({ conn_ctx.ctrl_msg_buffer.begin(), conn_ctx.ctrl_msg_buffer.begin() + uv_sz }));
-
-                if (conn_ctx.ctrl_msg_buffer.size() < payload_len + uv_sz) {
-                    i = kReadLoopMaxPerStream - 4;
-                    continue; // Not enough bytes to process control message. Try again once more.
-                }
-=======
                     if (conn_ctx.ctrl_msg_buffer.size() < payload_len + uv_sz) {
                         i = kReadLoopMaxPerStream - 4;
                         break; // Not enough bytes to process control message. Try again once more.
                     }
->>>>>>> 8e41a7f6
 
                     if (ProcessCtrlMessage(
                           conn_ctx, { conn_ctx.ctrl_msg_buffer.begin() + uv_sz, conn_ctx.ctrl_msg_buffer.end() })) {
