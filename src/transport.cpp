--- conflicted
+++ resolved
@@ -482,11 +482,7 @@
           GroupOrder::kAscending,
           largest_location.has_value(),
           nullptr,
-<<<<<<< HEAD
-          largest_location.has_value() ? std::make_optional<SubscribeOk::Group_0>(*largest_location) : std::nullopt,
-=======
           largest_location.has_value() ? std::make_optional(SubscribeOk::Group_0{ *largest_location }) : std::nullopt,
->>>>>>> b7500531
           {});
 
         Bytes buffer;
