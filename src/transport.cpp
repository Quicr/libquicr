--- conflicted
+++ resolved
@@ -917,20 +917,12 @@
                 remove_connection = true;
                 break;
 
-            case TransportStatus::kIdleTimeout:
-                [[fallthrough]];
-
             case TransportStatus::kDisconnected: {
                 conn_status = ConnectionStatus::kNotConnected;
                 remove_connection = true;
                 break;
             }
 
-<<<<<<< HEAD
-                if (conn_it == connections_.end()) {
-                    break;
-                }
-=======
             case TransportStatus::kShuttingDown:
                 conn_status = ConnectionStatus::kNotConnected;
                 break;
@@ -941,7 +933,6 @@
                 status_ = Status::kNotReady;
                 break;
         }
->>>>>>> 1883cd85
 
         if (remove_connection) {
             // Clean up publish and subscribe tracks
@@ -958,17 +949,6 @@
                 std::lock_guard<std::mutex> _(state_mutex_);
                 connections_.erase(conn_it);
             }
-<<<<<<< HEAD
-
-            case TransportStatus::kShuttingDown:
-                [[fallthrough]];
-
-            case TransportStatus::kShutdown:
-                status_ = Status::kNotReady;
-                ConnectionStatusChanged(conn_id, ConnectionStatus::kNotConnected);
-                break;
-=======
->>>>>>> 1883cd85
         }
 
         StatusChanged(status_);
