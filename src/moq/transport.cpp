/*
*  Copyright (C) 2024
*  Cisco Systems, Inc.
*  All Rights Reserved
*/

#include "moq/detail/transport.h"
#include <sstream>

#define LOGGER_TRACE(logger, ...) if (logger) SPDLOG_LOGGER_TRACE(logger, __VA_ARGS__)
#define LOGGER_DEBUG(logger, ...) if (logger) SPDLOG_LOGGER_DEBUG(logger, __VA_ARGS__)
#define LOGGER_INFO(logger, ...) if (logger) SPDLOG_LOGGER_INFO(logger, __VA_ARGS__)
#define LOGGER_WARN(logger, ...) if (logger) SPDLOG_LOGGER_WARN(logger, __VA_ARGS__)
#define LOGGER_ERROR(logger, ...) if (logger) SPDLOG_LOGGER_ERROR(logger, __VA_ARGS__)
#define LOGGER_CRITICAL(logger, ...) if (logger) SPDLOG_LOGGER_CRITICAL(logger, __VA_ARGS__)

namespace moq {

   using namespace moq::messages;

   Transport::Transport(const ClientConfig& cfg)
     : client_mode_(true)
     , server_config_({})
     , client_config_(cfg)
     , quic_transport_({})
   {
<<<<<<< HEAD
       LOGGER_INFO(
         logger_, "Created Moq instance in client mode listening on {0}", cfg.connect_uri);
=======
       LOGGER_INFO(logger_, "Created Moq instance in client mode listening on {0}", cfg.connect_uri);
>>>>>>> 3130ed1f
       Init();
   }

   Transport::Transport(const ServerConfig& cfg)
     : client_mode_(false)
     , server_config_(cfg)
     , client_config_({})
     , quic_transport_({})
   {
       LOGGER_INFO(
         logger_, "Created Moq instance in server mode listening on {0}:{1}", cfg.server_bind_ip, cfg.server_port);
       Init();
   }

   void Transport::Init()
   {
       LOGGER_INFO(logger_, "Starting metrics exporter");
   }

   Transport::Status Transport::Start()
   {
       if (client_mode_) {
           TransportRemote relay;
           relay.host_or_ip = client_config_.connect_uri;
<<<<<<< HEAD
           //    relay.port = client_config_.server_port; // TODO: Break out port form connect uri
           relay.proto = TransportProtocol::kQuic;
=======
        //    relay.port = client_config_.server_port; // TODO: Break out port form connect uri
           relay.proto = TransportProtocol::kQuic;

>>>>>>> 3130ed1f
           quic_transport_ = ITransport::MakeClientTransport(relay, client_config_.transport_config, *this, logger_);

           status_ = Status::kClientConnecting;

           auto conn_id = quic_transport_->Start(nullptr, nullptr);

           LOGGER_INFO(logger_, "Connecting session conn_id: {0}...", conn_id);
           auto [conn_ctx, _] = connections_.try_emplace(conn_id, ConnectionContext{});
           conn_ctx->second.connection_handle = conn_id;

           return status_;
       } else {
           TransportRemote server;
           server.host_or_ip = server_config_.server_bind_ip;
           server.port = server_config_.server_port;
           server.proto = TransportProtocol::kQuic;

           quic_transport_ = ITransport::MakeServerTransport(server, server_config_.transport_config, *this, logger_);

           switch (quic_transport_->Status()) {
               case TransportStatus::kReady:
                   return Status::kReady;
               default:
                   return Status::kNotReady;
           }
       }
   }

   void Transport::SendCtrlMsg(const ConnectionContext& conn_ctx, std::vector<uint8_t>&& data)
   {
       if (not conn_ctx.ctrl_data_ctx_id) {
           CloseConnection(conn_ctx.connection_handle,
                            MoqTerminationReason::PROTOCOL_VIOLATION,
                            "Control bidir stream not created");
           return;
       }

       quic_transport_->Enqueue(conn_ctx.connection_handle,
                           *conn_ctx.ctrl_data_ctx_id,
                           std::move(data),
                           { MethodTraceItem{} },
                           0,
                           2000,
                           0,
                           { true, false, false, false });

   }

   void Transport::SendClientSetup()
   {
       StreamBuffer<uint8_t> buffer;
       auto client_setup = MoqClientSetup{};

       client_setup.num_versions = 1;      // NOTE: Not used for encode, verison vector size is used
       client_setup.supported_versions = { MOQ_VERSION };
       client_setup.role_parameter.type = static_cast<uint64_t>(ParameterType::Role);
       client_setup.role_parameter.length = 0x1; // NOTE: not used for encode, size of value is used
       client_setup.role_parameter.value = { 0x03 };
       client_setup.endpoint_id_parameter.value.assign(client_config_.endpoint_id.begin(),
                                                       client_config_.endpoint_id.end());

       buffer << client_setup;

       auto &conn_ctx = connections_.begin()->second;

       SendCtrlMsg(conn_ctx, buffer.Front(buffer.Size()));
   }

   void Transport::SendServerSetup(ConnectionContext& conn_ctx)
   {
       StreamBuffer<uint8_t> buffer;
       auto server_setup = MoqServerSetup{};

       server_setup.selection_version = { conn_ctx.client_version };
       server_setup.role_parameter.type = static_cast<uint64_t>(ParameterType::Role);
       server_setup.role_parameter.length = 0x1; // NOTE: not used for encode, size of value is used
       server_setup.role_parameter.value = { 0x03 };
       server_setup.endpoint_id_parameter.value.assign(server_config_.endpoint_id.begin(),
                                                       server_config_.endpoint_id.end());


       buffer << server_setup;

       LOGGER_DEBUG(logger_, "Sending SERVER_SETUP to conn_id: {0}", conn_ctx.connection_handle);

       SendCtrlMsg(conn_ctx, buffer.Front(buffer.Size()));
   }

   void Transport::SendAnnounce(ConnectionContext& conn_ctx, Span<uint8_t const> track_namespace)
   {
       StreamBuffer<uint8_t> buffer;
       auto announce = MoqAnnounce{};

       announce.track_namespace.assign(track_namespace.begin(), track_namespace.end());
       announce.params = {};
       buffer <<  announce;

       LOGGER_DEBUG(logger_, "Sending ANNOUNCE to conn_id: {0}", conn_ctx.connection_handle);

       SendCtrlMsg(conn_ctx, buffer.Front(buffer.Size()));
   }

   void Transport::SendAnnounceOk(ConnectionContext& conn_ctx, Span<uint8_t const> track_namespace)
   {
       StreamBuffer<uint8_t> buffer;
       auto announce_ok = MoqAnnounceOk{};

       announce_ok.track_namespace.assign(track_namespace.begin(), track_namespace.end());
       buffer <<  announce_ok;

       LOGGER_DEBUG(logger_, "Sending ANNOUNCE OK to conn_id: {0}", conn_ctx.connection_handle);

       SendCtrlMsg(conn_ctx, buffer.Front(buffer.Size()));
   }

   void Transport::SendUnannounce(ConnectionContext& conn_ctx, Span<uint8_t const> track_namespace)
   {
       StreamBuffer<uint8_t> buffer;
       auto unannounce = MoqUnannounce{};

       unannounce.track_namespace.assign(track_namespace.begin(), track_namespace.end());
       buffer <<  unannounce;

       LOGGER_DEBUG(logger_, "Sending UNANNOUNCE to conn_id: {0}", conn_ctx.connection_handle);

       SendCtrlMsg(conn_ctx, buffer.Front(buffer.Size()));
   }

   void Transport::SendSubscribe(ConnectionContext& conn_ctx,
                                    uint64_t subscribe_id,
                                    FullTrackName& tfn,
                                    TrackHash th)
   {
       StreamBuffer<uint8_t> buffer;

       auto subscribe  = MoqSubscribe {};
       subscribe.subscribe_id = subscribe_id;
       subscribe.track_alias = th.track_fullname_hash;
       subscribe.track_namespace.assign(tfn.name_space.begin(), tfn.name_space.end());
       subscribe.track_name.assign(tfn.name.begin(), tfn.name.end());
       subscribe.filter_type = FilterType::LatestGroup;
       subscribe.num_params = 0;

       buffer << subscribe;

       LOGGER_DEBUG(logger_,
                    "Sending SUBSCRIBE to conn_id: {0} subscribe_id: {1} track namespace hash: {2} name hash: {3}",
                    conn_ctx.connection_handle,
                    subscribe_id,
                    th.track_namespace_hash,
                    th.track_name_hash);

       SendCtrlMsg(conn_ctx, buffer.Front(buffer.Size()));
   }

   void Transport::SendSubscribeOk(ConnectionContext& conn_ctx,
                                       uint64_t subscribe_id,
                                       uint64_t expires,
                                       bool content_exists)
   {
       StreamBuffer<uint8_t> buffer;

       auto subscribe_ok  = MoqSubscribeOk {};
       subscribe_ok.subscribe_id = subscribe_id;
       subscribe_ok.expires = expires;
       subscribe_ok.content_exists = content_exists;
       buffer << subscribe_ok;

       LOGGER_DEBUG(logger_, "Sending SUBSCRIBE OK to conn_id: {0} subscribe_id: {1}",conn_ctx.connection_handle, subscribe_id);

       SendCtrlMsg(conn_ctx, buffer.Front(buffer.Size()));
   }

   void Transport::SendSubscribeDone(ConnectionContext& conn_ctx,
                                         uint64_t subscribe_id,
                                         const std::string& reason)
   {
       StreamBuffer<uint8_t> buffer;

       auto subscribe_done  = MoqSubscribeDone {};
       subscribe_done.subscribe_id = subscribe_id;
       subscribe_done.reason_phrase.assign(reason.begin(), reason.end());
       subscribe_done.content_exists = false;
       buffer << subscribe_done;

       LOGGER_DEBUG(logger_, "Sending SUBSCRIBE DONE to conn_id: {0} subscribe_id: {1}", conn_ctx.connection_handle, subscribe_id);

       SendCtrlMsg(conn_ctx, buffer.Front(buffer.Size()));
   }


   void Transport::SendUnsubscribe(ConnectionContext& conn_ctx,
                                      uint64_t subscribe_id)
   {
       StreamBuffer<uint8_t> buffer;

       auto unsubscribe  = MoqUnsubscribe {};
       unsubscribe.subscribe_id = subscribe_id;
       buffer << unsubscribe;

       LOGGER_DEBUG(logger_, "Sending UNSUBSCRIBE to conn_id: {0} subscribe_id: {1}", conn_ctx.connection_handle, subscribe_id);

       SendCtrlMsg(conn_ctx, buffer.Front(buffer.Size()));
   }


   void Transport::SendSubscribeError(ConnectionContext& conn_ctx,
                                          [[maybe_unused]] uint64_t subscribe_id,
                                          uint64_t track_alias,
                                          MoqSubscribeError error,
                                          const std::string& reason)
   {
       qtransport::StreamBuffer<uint8_t> buffer;

       auto subscribe_err  = MoqSubscribeError {};
       subscribe_err.subscribe_id = 0x1;
       subscribe_err.err_code = static_cast<uint64_t>(error.err_code);
       subscribe_err.track_alias = track_alias;
       subscribe_err.reason_phrase.assign(reason.begin(), reason.end());

       buffer << subscribe_err;

       LOGGER_DEBUG(logger_,
                    "Sending SUBSCRIBE ERROR to conn_id: {0} subscribe_id: {1} error code: {2} reason: {3}",
                    conn_ctx.connection_handle,
                    subscribe_id,
                    static_cast<int>(error),
                    reason);

       SendCtrlMsg(conn_ctx, buffer.Front(buffer.Size()));
   }

   Transport::Status Transport::Status()
   {
       return status_;
   }

   bool Transport::ProcessRecvCtrlMessage(ConnectionContext& conn_ctx,
                                               std::shared_ptr<StreamBuffer<uint8_t>>& stream_buffer)
   {
       if (stream_buffer->Size() == 0) { // should never happen
           CloseConnection(conn_ctx.connection_handle,
                            MoqTerminationReason::INTERNAL_ERROR,
                            "Stream buffer cannot be zero when parsing message type");
       }

       if (not conn_ctx.ctrl_msg_type_received) { // should never happen
           CloseConnection(conn_ctx.connection_handle,
                            MoqTerminationReason::INTERNAL_ERROR,
                            "Process recv message connection context is missing message type");
       }

       switch (*conn_ctx.ctrl_msg_type_received) {
           case MoqMessageType::SUBSCRIBE: {
               if (not stream_buffer->AnyHasValue()) {
                   LOGGER_DEBUG(logger_, "Received subscribe, init stream buffer");
                   stream_buffer->InitAny<MoqSubscribe>();
               }

               auto& msg = stream_buffer->GetAny<MoqSubscribe>();
               if (*stream_buffer >> msg) {
                   auto tfn = FullTrackName{ msg.track_namespace, msg.track_name, std::nullopt };
                   auto th = TrackHash(tfn);

                   if (msg.subscribe_id > conn_ctx.current_subscribe_id) {
                       conn_ctx.current_subscribe_id = msg.subscribe_id + 1;
                   }

                   // For client/publisher, notify track that there is a subscriber
                   if (client_mode_) {
                       auto ptd = GetPubTrackDelegate(conn_ctx, th);
                       if (not ptd.has_value()) {
                           LOGGER_WARN(logger_,
                                       "Received subscribe unknown publish track conn_id: {0} namespace hash: {1} "
                                       "name hash: {2}",
                                       conn_ctx.connection_handle,
                                       th.track_namespace_hash,
                                       th.track_name_hash);

                           SendSubscribeError(conn_ctx,
                                                msg.subscribe_id,
                                                msg.track_alias,
                                                MoqSubscribeError::TRACK_NOT_EXIST,
                                                "Published track not found");
                           return true;
                       }

<<<<<<< HEAD
                       send_subscribe_ok(conn_ctx, msg.subscribe_id, MOQ_SUBSCRIBE_EXPIRES, false);
=======
                       SendSubscribeOk(conn_ctx, msg.subscribe_id, MOQ_SUBSCRIBE_EXPIRES, false);
>>>>>>> 3130ed1f

                       LOGGER_DEBUG(logger_, "Received subscribe to announced track alias: {0} recv subscribe_id: {1}, setting send state to ready", msg.track_alias, msg.subscribe_id);

                       // Indicate send is ready upon subscribe
                       // TODO(tievens): Maybe needs a delay as subscriber may have not received ok before data is sent
                       auto ptd_l = ptd->lock();
                       ptd_l->setSubscribeId(msg.subscribe_id);
                       ptd_l->SetSendStatus(PublishTrackHandler::PublishObjectStatus::kOk);
                       ptd_l->cb_sendReady();

                       conn_ctx.recv_sub_id[msg.subscribe_id] = { th.track_namespace_hash, th.track_name_hash };

                   } else { // Server mode
                       // TODO(tievens): add filter type when caching supports it
                       if (_delegate->cb_subscribe(conn_ctx.connection_handle, msg.subscribe_id, tfn.name_space, tfn.name)) {
                           SendSubscribeOk(conn_ctx, msg.subscribe_id, MOQ_SUBSCRIBE_EXPIRES, false);
                       }
                   }

                   stream_buffer->ResetAny();
                   return true;
               }
               break;
           }
           case MoqMessageType::SUBSCRIBE_OK: {
               if (not stream_buffer->AnyHasValue()) {
                   LOGGER_DEBUG(logger_, "Received subscribe ok, init stream buffer");
                   stream_buffer->InitAny<MoqSubscribeOk>();
               }

               auto& msg = stream_buffer->GetAny<MoqSubscribeOk>();
               if (*stream_buffer >> msg) {
                   auto sub_it = conn_ctx.tracks_by_sub_id.find(msg.subscribe_id);

                   if (sub_it == conn_ctx.tracks_by_sub_id.end()) {
                       LOGGER_WARN(logger_, "Received subscribe ok to unknown subscribe track conn_id: {0} subscribe_id: {1}, ignored", conn_ctx.connection_handle, msg.subscribe_id);

                       // TODO(tievens): Draft doesn't indicate what to do in this case, which can happen due to race condition
                       stream_buffer->ResetAny();
                       return true;
                   }

                   sub_it->second.get()->cb_readReady();

                   stream_buffer->ResetAny();
                   return true;
               }
               break;
           }
           case MoqMessageType::SUBSCRIBE_ERROR: {
               if (not stream_buffer->AnyHasValue()) {
                   LOGGER_DEBUG(logger_, "Received subscribe error, init stream buffer");
                   stream_buffer->InitAny<MoqSubscribeError>();
               }

               auto& msg = stream_buffer->GetAny<MoqSubscribeError>();
               if (*stream_buffer >> msg) {
                   auto sub_it = conn_ctx.tracks_by_sub_id.find(msg.subscribe_id);

                   if (sub_it == conn_ctx.tracks_by_sub_id.end()) {
                       LOGGER_WARN(logger_, "Received subscribe error to unknown subscribe_id conn_id: {0} subscribe_id: {1}, ignored", conn_ctx.connection_handle, msg.subscribe_id);

                       // TODO(tievens): Draft doesn't indicate what to do in this case, which can happen due to race condition
                       stream_buffer->ResetAny();
                       return true;
                   }

                   sub_it->second.get()->cb_readNotReady(MoqTrackDelegate::TrackReadStatus::SUBSCRIBE_ERROR);
                   RemoveSubscribeTrack(conn_ctx, *sub_it->second);

                   stream_buffer->ResetAny();
                   return true;
               }
               break;
           }
           case MoqMessageType::ANNOUNCE: {
               if (not stream_buffer->AnyHasValue()) {
                   LOGGER_DEBUG(logger_, "Received announce, init stream buffer");
                   stream_buffer->InitAny<MoqAnnounce>();
               }

               auto& msg = stream_buffer->GetAny<MoqAnnounce>();
               if (*stream_buffer >> msg) {
                   auto tfn = FullTrackName{ msg.track_namespace, {} };
                   auto th = TrackHash(tfn);

                   if (_delegate->cb_announce(conn_ctx.connection_handle, th.track_namespace_hash)) {
                       SendAnnounceOk(conn_ctx, msg.track_namespace);
                       _delegate->cb_announce_post(conn_ctx.connection_handle, th.track_namespace_hash);
                   }

                   stream_buffer->ResetAny();
                   return true;
               }
               break;
           }
           case MoqMessageType::ANNOUNCE_OK: {
               if (not stream_buffer->AnyHasValue()) {
                   LOGGER_DEBUG(logger_, "Received announce ok, init stream buffer");
                   stream_buffer->InitAny<MoqAnnounceOk>();
               }

               auto& msg = stream_buffer->GetAny<MoqAnnounceOk>();
               if (*stream_buffer >> msg) {
                   auto tfn = FullTrackName{ msg.track_namespace, {} };
                   auto th = TrackHash(tfn);
                   LOGGER_DEBUG(logger_, "Received announce ok, conn_id: {0} namespace_hash: {1}", conn_ctx.connection_handle, th.track_namespace_hash);

                   // Update each track to indicate status is okay to publish
                   auto pub_it = conn_ctx.pub_tracks_by_name.find(th.track_namespace_hash);
                   for (const auto& td : pub_it->second) {
                       if (td.second.get()->GetSendStatus() != MoqTrackDelegate::TrackSendStatus::OK)
                           td.second.get()->SetSendStatus(MoqTrackDelegate::TrackSendStatus::NO_SUBSCRIBERS);
                   }

                   stream_buffer->ResetAny();
                   return true;
               }
               break;
           }
           case MoqMessageType::ANNOUNCE_ERROR: {
               if (not stream_buffer->AnyHasValue()) {
                   LOGGER_DEBUG(logger_, "Received announce error, init stream buffer");
                   stream_buffer->InitAny<MoqAnnounceError>();
               }

               auto& msg = stream_buffer->GetAny<MoqAnnounceError>();
               if (*stream_buffer >> msg) {
                   if (msg.track_namespace) {
                       std::string reason = "unknown";
                       auto tfn = FullTrackName{ *msg.track_namespace, {} };
                       auto th = TrackHash(tfn);

                       if (msg.reason_phrase) {
                           reason.assign(msg.reason_phrase->begin(), msg.reason_phrase->end());
                       }

                       LOGGER_INFO(logger_,
                                   "Received announce error for namespace_hash: {0} error code: {1} reason: {2}",
                                   th.track_namespace_hash,
                                   (msg.err_code.has_value() ? *msg.err_code : 0),
                                   reason);

                       stream_buffer->ResetAny();
                       return true;
                   }
               }

               break;
           }
           case MoqMessageType::UNANNOUNCE: {
               if (not stream_buffer->AnyHasValue()) {
                   LOGGER_DEBUG(logger_, "Received unannounce, init stream buffer");
                   stream_buffer->InitAny<MoqUnannounce>();
               }

               auto& msg = stream_buffer->GetAny<MoqUnannounce>();
               if (*stream_buffer >> msg) {
                   auto tfn = FullTrackName{ msg.track_namespace, {} };
                   auto th = TrackHash(tfn);

                   LOGGER_INFO(logger_, "Received unannounce for namespace_hash: {0}", th.track_namespace_hash);

                   _delegate->cb_unannounce(conn_ctx.connection_handle, th.track_namespace_hash, std::nullopt);

                   stream_buffer->ResetAny();
                   return true;
               }

               break;
           }
           case MoqMessageType::UNSUBSCRIBE: {
               if (not stream_buffer->AnyHasValue()) {
                   LOGGER_DEBUG(logger_, "Received unsubscribe, init stream buffer");
                   stream_buffer->InitAny<MoqUnsubscribe>();
               }

               auto& msg = stream_buffer->GetAny<MoqUnsubscribe>();
               if (*stream_buffer >> msg) {
                   if (!client_mode_) {
                       auto sub_it = conn_ctx.tracks_by_sub_id.find(msg.subscribe_id);
                       if (sub_it == conn_ctx.tracks_by_sub_id.end()) {
                           LOGGER_WARN(logger_, "Received unsubscribe to unknown subscribe_id conn_id: {0} subscribe_id: {1}, ignored", conn_ctx.connection_handle, msg.subscribe_id);

                           // TODO(tievens): Draft doesn't indicate what to do in this case, which can happen due to race condition
                           stream_buffer->ResetAny();
                           return true;
                       }

                       LOGGER_DEBUG(logger_, "Received unsubscribe conn_id: {0} subscribe_id: {1}" << conn_ctx.connection_handle, msg.subscribe_id);
                       sub_it->second.get()->cb_readNotReady(MoqTrackDelegate::TrackReadStatus::NOT_SUBSCRIBED);

                       _delegate->cb_unsubscribe(conn_ctx.connection_handle, msg.subscribe_id);

                       RemoveSubscribeTrack(conn_ctx, *sub_it->second);
                   } else {
                       const auto& [name_space, name] = conn_ctx.recv_sub_id[msg.subscribe_id];
                       TrackHash th(name_space, name);
                       if (auto pdt = GetPubTrackDelegate(conn_ctx, th)) {
                           pdt->lock()->SetSendStatus(MoqTrackDelegate::TrackSendStatus::NO_SUBSCRIBERS);
                           pdt->lock()->cb_sendNotReady(MoqTrackDelegate::TrackSendStatus::NO_SUBSCRIBERS);
                       }

                       conn_ctx.recv_sub_id.erase(msg.subscribe_id);
                   }

                   stream_buffer->ResetAny();
                   return true;
               }

               break;
           }
           case MoqMessageType::SUBSCRIBE_DONE: {
               if (not stream_buffer->AnyHasValue()) {
                   LOGGER_DEBUG(logger_, "Received subscribe done, init stream buffer");
                   stream_buffer->InitAny<MoqSubscribeDone>();
               }

               auto& msg = stream_buffer->GetAny<MoqSubscribeDone>();
               if (*stream_buffer >> msg) {
                   auto sub_it = conn_ctx.tracks_by_sub_id.find(msg.subscribe_id);
                   if (sub_it == conn_ctx.tracks_by_sub_id.end()) {
                       LOGGER_WARN(logger_, "Received subscribe done to unknown subscribe_id conn_id: {0} subscribe_id: {1}", conn_ctx.connection_handle, msg.subscribe_id);

                       // TODO(tievens): Draft doesn't indicate what to do in this case, which can happen due to race condition
                       stream_buffer->ResetAny();
                       return true;
                   }
                   auto tfn = sub_it->second->GetFullTrackName();
                   auto th = TrackHash(tfn);

                   LOGGER_DEBUG(logger_,
                                "Received subscribe done conn_id: {0} subscribe_id: {1} track namespace hash: {2} "
                                "name hash: {3} track alias: {4}",
                                conn_ctx.connection_handle,
                                msg.subscribe_id,
                                th.track_namespace_hash,
                                th.track_name_hash,
                                th.track_fullname_hash);

                   sub_it->second.get()->cb_readNotReady(MoqTrackDelegate::TrackReadStatus::NOT_SUBSCRIBED);
                   _delegate->cb_unannounce(conn_ctx.connection_handle, th.track_namespace_hash, th.track_name_hash);

                   stream_buffer->ResetAny();
                   return true;
               }
               break;
           }
           case MoqMessageType::ANNOUNCE_CANCEL: {
               if (not stream_buffer->AnyHasValue()) {
                   LOGGER_DEBUG(logger_, "Received announce cancel, init stream buffer");
                   stream_buffer->InitAny<MoqAnnounceCancel>();
               }

               auto& msg = stream_buffer->GetAny<MoqAnnounceCancel>();
               if (*stream_buffer >> msg) {
                   auto tfn = FullTrackName{ msg.track_namespace, {} };
                   auto th = TrackHash(tfn);

                   LOGGER_INFO(logger_, "Received announce cancel for namespace_hash: {0}", th.track_namespace_hash);

                   stream_buffer->ResetAny();
                   return true;
               }

               break;
           }
           case MoqMessageType::TRACK_STATUS_REQUEST: {
               if (not stream_buffer->AnyHasValue()) {
                   LOGGER_DEBUG(logger_, "Received track status request, init stream buffer");
                   stream_buffer->InitAny<MoqTrackStatusRequest>();
               }

               auto& msg = stream_buffer->GetAny<MoqTrackStatusRequest>();
               if (*stream_buffer >> msg) {
                   auto tfn = FullTrackName{ msg.track_namespace, msg.track_name };
                   auto th = TrackHash(tfn);

                   LOGGER_INFO(logger_, "Received track status request for namespace_hash: {0} name_hash: {1}", th.track_namespace_hash, th.track_name_hash);

                   stream_buffer->ResetAny();
                   return true;
               }

               break;
           }
           case MoqMessageType::TRACK_STATUS: {
               if (not stream_buffer->AnyHasValue()) {
                   LOGGER_DEBUG(logger_, "Received track status, init stream buffer");
                   stream_buffer->InitAny<MoqTrackStatus>();
               }

               auto& msg = stream_buffer->GetAny<MoqTrackStatus>();
               if (*stream_buffer >> msg) {
                   auto tfn = FullTrackName{ msg.track_namespace, msg.track_name };
                   auto th = TrackHash(tfn);

                   LOGGER_INFO(logger_, "Received track status for namespace_hash: {0} name_hash: {1}", th.track_namespace_hash, th.track_name_hash);

                   stream_buffer->ResetAny();
                   return true;
               }

               break;
           }
           case MoqMessageType::GOAWAY: {
               if (not stream_buffer->AnyHasValue()) {
                   LOGGER_DEBUG(logger_, "Received goaway, init stream buffer");
                   stream_buffer->InitAny<MoqGoaway>();
               }

               auto& msg = stream_buffer->GetAny<MoqGoaway>();
               if (*stream_buffer >> msg) {
                   std::string new_sess_uri(msg.new_session_uri.begin(), msg.new_session_uri.end());
                   LOGGER_INFO(logger_, "Received goaway new session uri: {0}", new_sess_uri);

                   stream_buffer->ResetAny();
                   return true;
               }

               break;
           }
           case MoqMessageType::CLIENT_SETUP: {
               if (not stream_buffer->AnyHasValue()) {
                   LOGGER_DEBUG(logger_, "Received client setup, init stream buffer");
                   stream_buffer->InitAny<MoqClientSetup>();
               }

               auto& msg = stream_buffer->GetAny<MoqClientSetup>();
               if (*stream_buffer >> msg) {
                   if (!msg.supported_versions.size()) { // should never happen
                       CloseConnection(conn_ctx.connection_handle,
                                        MoqTerminationReason::PROTOCOL_VIOLATION,
                                        "Client setup contained zero versions");

                   }

                   std::string client_endpoint_id(msg.endpoint_id_parameter.value.begin(),
                                                  msg.endpoint_id_parameter.value.end());

                   _delegate->cb_connectionStatus(conn_ctx.connection_handle,
                                                  msg.endpoint_id_parameter.value,
                                                  TransportStatus::Ready);

                   LOGGER_INFO(
                     logger_,
                     "Client setup received conn_id: {0} from: {1} num_versions: {2} role: {3} version: {4}",
                     conn_ctx.connection_handle,
                     client_endpoint_id,
                     msg.num_versions,
                     static_cast<int>(msg.role_parameter.value.front()),
                     msg.supported_versions.front());

                   conn_ctx.client_version = msg.supported_versions.front();
                   stream_buffer->ResetAny();

                   SendServerSetup(conn_ctx);
                   conn_ctx.setup_complete = true;
                   return true;
               }
               break;
           }
           case MoqMessageType::SERVER_SETUP: {
               if (not stream_buffer->AnyHasValue()) {
                   LOGGER_DEBUG(logger_, "Received server setup, init stream buffer");
                   stream_buffer->InitAny<MoqServerSetup>();
               }

               auto& msg = stream_buffer->GetAny<MoqServerSetup>();
               if (*stream_buffer >> msg) {
                   std::string server_endpoint_id(msg.endpoint_id_parameter.value.begin(),
                                                  msg.endpoint_id_parameter.value.end());

                   _delegate->cb_connectionStatus(conn_ctx.connection_handle,
                                                  msg.endpoint_id_parameter.value,
                                                  TransportStatus::Ready);

                   LOGGER_INFO(logger_,
                               "Server setup received conn_id: {0} from: {1} role: {2} selected_version: {3}",
                               conn_ctx.connection_handle,
                               server_endpoint_id,
                               static_cast<int>(msg.role_parameter.value.front()),
                               msg.selection_version);

                   stream_buffer->ResetAny();
                   conn_ctx.setup_complete = true;
                   return true;
               }
               break;
           }

           default:
               LOGGER_ERROR(logger_, "Unsupported MOQT message type: {0}", static_cast<uint64_t>(*conn_ctx.ctrl_msg_type_received));
               CloseConnection(conn_ctx.connection_handle,
                                MoqTerminationReason::PROTOCOL_VIOLATION,
                                "Unsupported MOQT message type");
               return true;

       } // End of switch(msg type)

       LOGGER_DEBUG(logger_, "type: {0} sbuf_size: {1}", static_cast<int>(*conn_ctx.ctrl_msg_type_received), stream_buffer->Size());
       return false;
   }

   bool Transport::ProcessRecvStreamDataMessage(ConnectionContext& conn_ctx,
                                                      std::shared_ptr<StreamBuffer<uint8_t>>& stream_buffer)
   {
       if (stream_buffer->Size() == 0) { // should never happen
           CloseConnection(conn_ctx.connection_handle,
                            MoqTerminationReason::INTERNAL_ERROR,
                            "Stream buffer cannot be zero when parsing message type");
       }

       // Header not set, get the header for this stream or datagram
       MoqMessageType data_type;
       if (!stream_buffer->AnyHasValue()) {
           auto val = stream_buffer->DecodeUintV();
           if (val) {
               data_type = static_cast<MoqMessageType>(*val);
           } else {
               return false;
           }
       } else {
           auto dt = stream_buffer->GetAnyType();
           if (dt.has_value()) {
               data_type = static_cast<MoqMessageType>(*dt);
           }
           else {
               LOGGER_WARN(logger_, "Unknown data type for data stream");
               return true;
           }
       }

       switch (data_type) {
           case MoqMessageType::OBJECT_STREAM: {
               if (not stream_buffer->AnyHasValue()) {
                   LOGGER_DEBUG(logger_, "Received stream header object, init stream buffer");
                   stream_buffer->InitAny<MoqObjectStream>(
                     static_cast<uint64_t>(MoqMessageType::OBJECT_STREAM));
               }

               auto& msg = stream_buffer->GetAny<MoqObjectStream>();
               if (*stream_buffer >> msg) {
                   auto sub_it = conn_ctx.tracks_by_sub_id.find(msg.subscribe_id);
                   if (sub_it == conn_ctx.tracks_by_sub_id.end()) {
                       LOGGER_WARN(logger_, "Received stream_object to unknown subscribe track subscribe_id: {0}, ignored", msg.subscribe_id);

                       // TODO(tievens): Should close/reset stream in this case but draft leaves this case hanging

                       return true;
                   }

                   LOGGER_DEBUG(logger_,
                                "Received stream_object subscribe_id: {0} priority: {1} track_alias: {2} group_id: "
                                "{3} object_id: {4} data size: {5}",
                                msg.subscribe_id,
                                msg.priority,
                                msg.track_alias,
                                msg.group_id,
                                msg.object_id,
                                msg.payload.size());
                   sub_it->second->cb_objectReceived(msg.group_id, msg.object_id, msg.priority,
                                                     std::move(msg.payload),
                                                     TrackMode::kStreamPerObject);
                   stream_buffer->ResetAny();
               }
               break;
           }

           case MoqMessageType::STREAM_HEADER_TRACK: {
               if (not stream_buffer->AnyHasValue()) {
                   LOGGER_DEBUG(logger_, "Received stream header track, init stream buffer");
                   stream_buffer->InitAny<MoqStreamHeaderTrack>(
                     static_cast<uint64_t>(MoqMessageType::STREAM_HEADER_TRACK));
               }

               auto& msg = stream_buffer->GetAny<MoqStreamHeaderTrack>();
               if (!stream_buffer->AnyHasValueB() && *stream_buffer >> msg) {
                   auto sub_it = conn_ctx.tracks_by_sub_id.find(msg.subscribe_id);
                   if (sub_it == conn_ctx.tracks_by_sub_id.end()) {
                       LOGGER_WARN(logger_, "Received stream_header_track to unknown subscribe track subscribe_id: {0}, ignored", msg.subscribe_id);

                       // TODO(tievens): Should close/reset stream in this case but draft leaves this case hanging

                       return true;
                   }

                   // Init second working buffer to read data object
                   stream_buffer->InitAnyB<MoqStreamTrackObject>();

                   LOGGER_DEBUG(logger_,
                                "Received stream_header_track subscribe_id: {0} priority: {1} track_alias: {2}",
                                msg.subscribe_id,
                                msg.priority,
                                msg.track_alias);
               }

               if (stream_buffer->AnyHasValueB()) {
                   MoqStreamTrackObject obj;
                   if (*stream_buffer >> obj) {
                       auto sub_it


                         = conn_ctx.tracks_by_sub_id.find(msg.subscribe_id);
                       if (sub_it == conn_ctx.tracks_by_sub_id.end()) {
                           LOGGER_WARN(logger_, "Received stream_header_group to unknown subscribe track subscribe_id: {0}, ignored", msg.subscribe_id);

                           // TODO(tievens): Should close/reset stream in this case but draft leaves this case hanging

                           return true;
                       }

                       LOGGER_DEBUG(logger_,
                                    "Received stream_track_object subscribe_id: {0} priority: {1} track_alias: {2} "
                                    "group_id: {3} object_id: {4} data size: {5}",
                                    msg.subscribe_id,
                                    msg.priority,
                                    msg.track_alias,
                                    obj.group_id,
                                    obj.object_id,
                                    obj.payload.size());
                       stream_buffer->ResetAnyB();

                       sub_it->second->cb_objectReceived(obj.group_id, obj.object_id, msg.priority,
                                                         std::move(obj.payload),
                                                         TrackMode::kStreamPerTrack);
                   }
               }
               break;
           }
           case MoqMessageType::STREAM_HEADER_GROUP: {
               if (not stream_buffer->AnyHasValue()) {
                   LOGGER_DEBUG(logger_, "Received stream header group, init stream buffer");
                   stream_buffer->InitAny<MoqStreamHeaderGroup>(static_cast<uint64_t>(MoqMessageType::STREAM_HEADER_GROUP));
               }

               auto& msg = stream_buffer->GetAny<MoqStreamHeaderGroup>();
               if (!stream_buffer->AnyHasValueB() && *stream_buffer >> msg) {
                   auto sub_it = conn_ctx.tracks_by_sub_id.find(msg.subscribe_id);
                   if (sub_it == conn_ctx.tracks_by_sub_id.end()) {
                       LOGGER_WARN(logger_, "Received stream_header_group to unknown subscribe track subscribe_id: {0}, ignored",  msg.subscribe_id);

                       // TODO(tievens): Should close/reset stream in this case but draft leaves this case hanging

                       return true;
                   }

                   // Init second working buffer to read data object
                   stream_buffer->InitAnyB<MoqStreamGroupObject>();

                   LOGGER_DEBUG(
                     logger_,
                     "Received stream_header_group subscribe_id: {0} priority: {1} track_alias: {2} group_id: {3}",
                     msg.subscribe_id,
                     msg.priority,
                     msg.track_alias,
                     msg.group_id);
               }

               if (stream_buffer->AnyHasValueB()) {
                   MoqStreamGroupObject obj;
                   if (*stream_buffer >> obj) {
                       auto sub_it = conn_ctx.tracks_by_sub_id.find(msg.subscribe_id);
                       if (sub_it == conn_ctx.tracks_by_sub_id.end()) {
                           LOGGER_WARN(logger_, "Received stream_header_group to unknown subscribe track subscribe_id: {0}, ignored", msg.subscribe_id);

                           // TODO(tievens): Should close/reset stream in this case but draft leaves this case hanging

                           return true;
                       }

                       LOGGER_DEBUG(logger_,
                                    "Received stream_group_object subscribe_id: {0} priority: {1} track_alias: {2} "
                                    "group_id: {3} object_id: {4} data size: {5}",
                                    msg.subscribe_id,
                                    msg.priority,
                                    msg.track_alias,
                                    msg.group_id,
                                    obj.object_id,
                                    obj.payload.size());
                       stream_buffer->ResetAnyB();

                       sub_it->second->cb_objectReceived(msg.group_id, obj.object_id, msg.priority,
                                                         std::move(obj.payload),
                                                         TrackMode::kStreamPerGroup);
                   }
               }

               break;
           }

           default:
               // Process the stream object type
               /*
               logger_->error << "Unsupported MOQT data message "
                              << "type: " << static_cast<uint64_t>(*conn_ctx.ctrl_msg_type_received)
                              << std::flush;
               CloseConnection(conn_ctx.connection_handle,
                                MoqTerminationReason::PROTOCOL_VIOLATION,
                                "Unsupported MOQT data message type");
                */
               return true;

       }

       return false;
   }

   std::optional<uint64_t> Transport::SubscribeTrack(TransportConnId conn_id,
                                                       std::shared_ptr<MoqTrackDelegate> track_delegate)
   {
       // Generate track alias
       auto tfn = FullTrackName{ track_delegate->GetTrackNamespace(), track_delegate->getTrackName() };

       // Track hash is the track alias for now.
       // TODO(tievens): Evaluate; change hash to be more than 62 bits to avoid collisions
       auto th = TrackHash(tfn);

       track_delegate->setTrackAlias(th.track_fullname_hash);

       LOGGER_INFO(logger_, "Subscribe track conn_id: {0} hash: {1}", conn_id, th.track_fullname_hash);

       std::lock_guard<std::mutex> _(state_mutex_);
       auto conn_it = connections_.find(conn_id);
       if (conn_it == connections_.end()) {
           LOGGER_ERROR(logger_, "Subscribe track conn_id: {0} does not exist.", conn_id);
           return std::nullopt;
       }

       auto sid = conn_it->second.current_subscribe_id++;

       LOGGER_DEBUG(logger_, "subscribe id to add to memory: {0}", sid);

       // Set the track delegate for pub/sub using _sub_pub_id, which is the subscribe Id in MOQT
       conn_it->second.tracks_by_sub_id[sid] = track_delegate;

       track_delegate->setSubscribeId(sid);

       SendSubscribe(conn_it->second, sid, tfn, th);

       return th.track_fullname_hash;
   }

   std::optional<uint64_t> Transport::BindSubscribeTrack(TransportConnId conn_id,
                                                           uint64_t subscribe_id,
                                                           std::shared_ptr<MoqTrackDelegate> track_delegate) {


       // Generate track alias
       auto tfn = FullTrackName{ track_delegate->GetTrackNamespace(), track_delegate->getTrackName() };

       // Track hash is the track alias for now.
       auto th = TrackHash(tfn);

       track_delegate->setTrackAlias(th.track_fullname_hash);

       LOGGER_INFO(logger_, "Bind subscribe track delegate conn_id: {0} hash: {1}", conn_id, th.track_fullname_hash);

       std::lock_guard<std::mutex> _(state_mutex_);
       auto conn_it = connections_.find(conn_id);
       if (conn_it == connections_.end()) {
           LOGGER_ERROR(logger_, "Subscribe track conn_id: {0} does not exist.", conn_id);
           return std::nullopt;
       }

       // Set the track delegate for pub/sub using _sub_pub_id, which is the subscribe Id in MOQT
       conn_it->second.tracks_by_sub_id[subscribe_id] = track_delegate;

       track_delegate->setSubscribeId(subscribe_id);

       track_delegate->_mi_conn_id = conn_id;

       track_delegate->_mi_send_data_ctx_id = quic_transport_->CreateDataContext(
         conn_id,
         track_delegate->_mi_track_mode == TrackMode::kDatagram ? false : true,
         track_delegate->_def_priority,
         false);

       // Setup the function for the track delegate to use to send objects with thread safety
       track_delegate->_mi_sendObjFunc =
         [&,
          track_delegate = track_delegate,
          subscribe_id = track_delegate->GetSubscribeId()](uint8_t priority,
                                                           uint32_t ttl,
                                                           bool stream_header_needed,
                                                           uint64_t group_id,
                                                           uint64_t object_id,
                                                           Span<uint8_t const> data) -> MoqTrackDelegate::SendError {
           return send_object(track_delegate,
                              priority,
                              ttl,
                              stream_header_needed,
                              group_id,
                              object_id,
                              data);
       };


       return th.track_fullname_hash;
   }

   void Transport::UnsubscribeTrack(qtransport::TransportConnId conn_id, std::shared_ptr<MoqTrackDelegate> track_delegate)
   {
       auto& conn_ctx = connections_[conn_id];
       if (track_delegate->GetSubscribeId().has_value()) {
           SendUnsubscribe(conn_ctx, *track_delegate->GetSubscribeId());
       }
       RemoveSubscribeTrack(conn_ctx,*track_delegate);
   }

   void Transport::RemoveSubscribeTrack(ConnectionContext& conn_ctx,
                                           MoqTrackDelegate& delegate, bool remove_delegate)
   {
       delegate.setReadStatus(MoqTrackDelegate::TrackReadStatus::NOT_SUBSCRIBED);
       delegate.setSubscribeId(std::nullopt);

       auto subscribe_id = delegate.GetSubscribeId();
       if (subscribe_id.has_value()) {

           SendUnsubscribe(conn_ctx, *subscribe_id);

           LOGGER_DEBUG(logger_, "remove subscribe id: {0}", *subscribe_id);

           quic_transport_->DeleteDataContext(conn_ctx.connection_handle, delegate._mi_send_data_ctx_id);

           delegate._mi_send_data_ctx_id = 0;


           if (remove_delegate) {
               std::lock_guard<std::mutex> _(state_mutex_);
               conn_ctx.tracks_by_sub_id.erase(*subscribe_id);
           }
       }
   }

   void Transport::UnpublishTrack(TransportConnId conn_id,
                                    std::shared_ptr<MoqTrackDelegate> track_delegate) {

       // Generate track alias
       auto tfn = FullTrackName{ track_delegate->GetTrackNamespace(), track_delegate->getTrackName() };
       auto th = TrackHash(tfn);

       LOGGER_INFO(logger_, "Unpublish track conn_id: {0} hash: {1}", conn_id, th.track_fullname_hash);

       std::lock_guard<std::mutex> _(state_mutex_);

       auto conn_it = connections_.find(conn_id);
       if (conn_it == connections_.end()) {
           LOGGER_ERROR(logger_, "Unpublish track conn_id: {0} does not exist.", conn_id);
           return;
       }

       // Check if this published track is a new namespace or existing.
       auto pub_ns_it = conn_it->second.pub_tracks_by_name.find(th.track_namespace_hash);
       if (pub_ns_it != conn_it->second.pub_tracks_by_name.end()) {
           auto pub_n_it = pub_ns_it->second.find(th.track_name_hash);
           if (pub_n_it != pub_ns_it->second.end()) {

               // Send subscribe done if track has subscriber and is sending
               if (pub_n_it->second->GetSendStatus() == MoqTrackDelegate::TrackSendStatus::OK &&
                   pub_n_it->second->GetSubscribeId().has_value()) {
                   LOGGER_INFO(logger_,
                               "Unpublish track namespace hash: {0} track_name_hash: {1} track_alias: {2}, sending "
                               "subscribe_done",
                               th.track_namespace_hash,
                               th.track_name_hash,
                               th.track_fullname_hash);
                   SendSubscribeDone(conn_it->second, *pub_n_it->second->GetSubscribeId(), "Unpublish track");
               } else {
                   LOGGER_INFO(logger_,
                               "Unpublish track namespace hash: {0} track_name_hash: {1} track_alias: {2}",
                               th.track_namespace_hash,
                               th.track_name_hash,
                               th.track_fullname_hash);
               }

               pub_n_it->second->_mi_send_data_ctx_id = 0;

               pub_n_it->second->SetSendStatus(MoqTrackDelegate::TrackSendStatus::NOT_ANNOUNCED);
               pub_ns_it->second.erase(pub_n_it);
           }

           if (!pub_ns_it->second.size()) {
               LOGGER_INFO(logger_, "Unpublish namespace hash: {0}, has no tracks, sending unannounce", th.track_namespace_hash);
               SendUnannounce(conn_it->second, track_delegate->GetTrackNamespace());
               conn_it->second.pub_tracks_by_name.erase(pub_ns_it);
           }
       }
   }


   std::optional<uint64_t> Transport::PublishTrack(TransportConnId conn_id,
                                                     std::shared_ptr<MoqTrackDelegate> track_delegate) {

       // Generate track alias
       auto tfn = FullTrackName{ track_delegate->GetTrackNamespace(), track_delegate->getTrackName() };

       // Track hash is the track alias for now.
       // TODO(tievens): Evaluate; change hash to be more than 62 bits to avoid collisions
       auto th = TrackHash(tfn);

       track_delegate->setTrackAlias(th.track_fullname_hash);

       LOGGER_INFO(logger_, "Publish track conn_id: {0} hash: {1}", conn_id, th.track_fullname_hash);

       std::lock_guard<std::mutex> _(state_mutex_);

       auto conn_it = connections_.find(conn_id);
       if (conn_it == connections_.end()) {
           LOGGER_ERROR(logger_, "Publish track conn_id: {0} does not exist.", conn_id);
           return std::nullopt;
       }

       // Check if this published track is a new namespace or existing.
       auto pub_ns_it = conn_it->second.pub_tracks_by_name.find(th.track_namespace_hash);
       if (pub_ns_it == conn_it->second.pub_tracks_by_name.end()) {
           LOGGER_INFO(logger_, "Publish track has new namespace hash: {0} sending ANNOUNCE message", th.track_namespace_hash);

           track_delegate->SetSendStatus(MoqTrackDelegate::TrackSendStatus::PENDING_ANNOUNCE_RESPONSE);
           SendAnnounce(conn_it->second, track_delegate->GetTrackNamespace());

       } else {
           auto pub_n_it = pub_ns_it->second.find(th.track_name_hash);
           if (pub_n_it == pub_ns_it->second.end()) {
               LOGGER_INFO(logger_,
                           "Publish track has new track namespace hash: {0} name hash: {1}",
                           th.track_namespace_hash,
                           th.track_name_hash);
           }
       }

       // Set the track delegate for pub/sub
       conn_it->second.pub_tracks_by_name[th.track_namespace_hash][th.track_name_hash] = track_delegate;

       track_delegate->_mi_conn_id = conn_id;
       track_delegate->_mi_send_data_ctx_id = quic_transport_->CreateDataContext(
         conn_id,
         track_delegate->_mi_track_mode == TrackMode::kDatagram ? false : true,
         track_delegate->_def_priority,
         false);

       // Setup the function for the track delegate to use to send objects with thread safety
       track_delegate->_mi_sendObjFunc =
         [&,
          track_delegate = track_delegate,
          subscribe_id = track_delegate->GetSubscribeId()](uint8_t priority,
                                                           uint32_t ttl,
                                                           bool stream_header_needed,
                                                           uint64_t group_id,
                                                           uint64_t object_id,
                                                           Span<const uint8_t> data) -> MoqTrackDelegate::SendError {
           return send_object(track_delegate,
                              priority,
                              ttl,
                              stream_header_needed,
                              group_id,
                              object_id,
                              data);
       };

       return th.track_fullname_hash;
   }

   MoqTrackDelegate::SendError Transport::SendObject(std::weak_ptr<MoqTrackDelegate> track_delegate,
                                                        uint8_t priority,
                                                        uint32_t ttl,
                                                        bool stream_header_needed,
                                                        uint64_t group_id,
                                                        uint64_t object_id,
                                                        Span<const uint8_t> data)
   {

       auto td = track_delegate.lock();

       if (!td->getTrackAlias().has_value()) {
           return MoqTrackDelegate::SendError::NOT_ANNOUNCED;
       }

       if (!td->GetSubscribeId().has_value()) {
           return MoqTrackDelegate::SendError::NO_SUBSCRIBERS;
       }

       ITransport::EnqueueFlags eflags;

       StreamBuffer<uint8_t> buffer;

       switch(td->_mi_track_mode) {
           case TrackMode::kDatagram: {
               MoqObjectDatagram object;
               object.group_id = group_id;
               object.object_id = object_id;
               object.priority = priority;
               object.subscribe_id = *td->GetSubscribeId();
               object.track_alias = *td->getTrackAlias();
               object.payload.assign(data.begin(), data.end());
               buffer << object;
               break;
           }
           case TrackMode::kStreamPerObject: {
               eflags.use_reliable = true;
               eflags.new_stream = true;

               MoqObjectStream object;
               object.group_id = group_id;
               object.object_id = object_id;
               object.priority = priority;
               object.subscribe_id = *td->GetSubscribeId();
               object.track_alias = *td->getTrackAlias();
               object.payload.assign(data.begin(), data.end());
               buffer << object;

               break;
           }

           case TrackMode::kStreamPerGroup: {
               eflags.use_reliable = true;

               if (stream_header_needed) {
                   eflags.new_stream = true;
                   eflags.clear_tx_queue = true;
                   eflags.use_reset = true;

                   MoqStreamHeaderGroup group_hdr;
                   group_hdr.group_id = group_id;
                   group_hdr.priority = priority;
                   group_hdr.subscribe_id = *td->GetSubscribeId();
                   group_hdr.track_alias = *td->getTrackAlias();
                   buffer << group_hdr;
               }

               MoqStreamGroupObject object;
               object.object_id = object_id;
               object.payload.assign(data.begin(), data.end());
               buffer << object;

               break;
           }
           case TrackMode::kStreamPerTrack: {
               eflags.use_reliable = true;

               if (stream_header_needed) {
                   eflags.new_stream = true;

                   MoqStreamHeaderTrack track_hdr;
                   track_hdr.priority = priority;
                   track_hdr.subscribe_id = *td->GetSubscribeId();
                   track_hdr.track_alias = *td->getTrackAlias();
                   buffer << track_hdr;
               }

               MoqStreamTrackObject object;
               object.group_id = group_id;
               object.object_id = object_id;
               object.payload.assign(data.begin(), data.end());
               buffer << object;

               break;
           }
       }

       // TODO(tievens): Add M10x specific chunking... lacking in the draft
       std::vector<uint8_t> serialized_data = buffer.Front(buffer.Size());

       quic_transport_->Enqueue(td->_mi_conn_id, td->_mi_send_data_ctx_id, std::move(serialized_data),
                           { MethodTraceItem{} }, priority,
                           ttl, 0, eflags);

       return MoqTrackDelegate::SendError::OK;
   }


   std::optional<std::weak_ptr<MoqTrackDelegate>> Transport::GetPubTrackDelegate(ConnectionContext& conn_ctx,
                                                                                   TrackHash& th)
   {
       auto pub_ns_it = conn_ctx.pub_tracks_by_name.find(th.track_namespace_hash);
       if (pub_ns_it == conn_ctx.pub_tracks_by_name.end()) {
           return std::nullopt;
       } else {
           auto pub_n_it = pub_ns_it->second.find(th.track_name_hash);
           if (pub_n_it == pub_ns_it->second.end()) {
               return std::nullopt;
           }

           return pub_n_it->second;
       }
   }


   // ---------------------------------------------------------------------------------------
   // Transport delegate callbacks
   // ---------------------------------------------------------------------------------------

   void Transport::OnConnectionStatus(const TransportConnId& conn_id, const TransportStatus status)
   {
       LOGGER_DEBUG(logger_, "Connection status conn_id: {0} status: {1}", conn_id, static_cast<int>(status));

       switch (status) {
           case TransportStatus::Ready: {
               if (client_mode_) {
                   auto& conn_ctx = connections_[conn_id];
                   LOGGER_INFO(logger_, "Connection established, creating bi-dir stream and sending CLIENT_SETUP");

                   conn_ctx.ctrl_data_ctx_id = quic_transport_->CreateDataContext(conn_id, true, 0, true);

                   send_client_setup();
                   _status = Status::READY;
               }
               break;
           }

           case TransportStatus::Connecting:
               _status = Status::CLIENT_CONNECTING;
               break;
           case TransportStatus::RemoteRequestClose:
               [[fallthrough]];

           case TransportStatus::Disconnected: {

               // Clean up publish and subscribe tracks
               std::lock_guard<std::mutex> _(state_mutex_);
               auto conn_it = connections_.find(conn_id);

               if (conn_it == connections_.end()) {
                   return;
               }

               for (const auto& [sub_id, delegate] : conn_it->second.tracks_by_sub_id) {
                   delegate->cb_readNotReady(MoqTrackDelegate::TrackReadStatus::NOT_SUBSCRIBED);
                   _delegate->cb_unsubscribe(conn_id, sub_id);
                   RemoveSubscribeTrack(conn_it->second, *delegate);
               }

               for (const auto& [name_space, track] : conn_it->second.recv_sub_id) {
                   TrackHash th(track.first, track.second);
                   if (auto pdt = GetPubTrackDelegate(conn_it->second, th)) {
                       pdt->lock()->SetSendStatus(MoqTrackDelegate::TrackSendStatus::NO_SUBSCRIBERS);
                       pdt->lock()->cb_sendNotReady(MoqTrackDelegate::TrackSendStatus::NO_SUBSCRIBERS);
                   }
               }

               conn_it->second.recv_sub_id.clear();
               conn_it->second.tracks_by_sub_id.clear();

               // TODO(tievens): Clean up publish tracks

               connections_.erase(conn_it);

               break;
           }
           case TransportStatus::Shutdown:
               _status = Status::NOT_READY;
               break;
       }
   }

   void Transport::OnNewConnection(const TransportConnId& conn_id, const TransportRemote& remote)
   {
       auto [conn_ctx, is_new] = connections_.try_emplace(conn_id, ConnectionContext{});

       LOGGER_INFO(logger_, "New connection conn_id: {0} remote ip: {1} port: {2}", conn_id, remote.host_or_ip, remote.port);

       conn_ctx->second.conn_id = conn_id;
   }

   void Transport::OnRecvStream(const TransportConnId& conn_id,
                                    uint64_t stream_id,
                                    std::optional<DataContextId> data_ctx_id,
                                    const bool is_bidir)
   {
       auto stream_buf = quic_transport_->getStreamBuffer(conn_id, stream_id);

       //TODO(tievens): Considering moving lock to here... std::lock_guard<std::mutex> _(state_mutex_);

       auto& conn_ctx = connections_[conn_id];

       if (stream_buf == nullptr) {
           return;
       }

       if (is_bidir && not conn_ctx.ctrl_data_ctx_id) {
           if (not data_ctx_id) {
               CloseConnection(conn_id,
                                MoqTerminationReason::INTERNAL_ERROR,
                                "Received bidir is missing data context");
               return;
           }
           conn_ctx.ctrl_data_ctx_id = data_ctx_id;
       }

       for (int i=0; i < MOQ_READ_LOOP_MAX_PER_STREAM; i++) { // don't loop forever, especially on bad stream
           // bidir is Control stream, data streams are unidirectional
           if (is_bidir) {
               if (not conn_ctx.ctrl_msg_type_received) {
                   auto msg_type = stream_buf->decode_uintV();

                   if (msg_type) {
                       conn_ctx.ctrl_msg_type_received = static_cast<MoqMessageType>(*msg_type);
                   } else {
                       break;
                   }
               }

               if (conn_ctx.ctrl_msg_type_received) {
                   if (process_recv_ctrl_message(conn_ctx, stream_buf)) {
                       conn_ctx.ctrl_msg_type_received = std::nullopt;
                       break;
                   }
               }
           }

           // Data stream, unidirectional
           else {
               if (process_recv_stream_data_message(conn_ctx, stream_buf)) {
                   break;
               }
           }


           if (!stream_buf->size()) { // done
               break;
           }
       }
   }

   void Transport::OnRecvDgram(const TransportConnId& conn_id, std::optional<DataContextId> data_ctx_id)
   {
       MoqObjectStream object_datagram_out;
       for (int i=0; i < MOQ_READ_LOOP_MAX_PER_STREAM; i++) {
           auto data = quic_transport_->dequeue(conn_id, data_ctx_id);
           if (data && !data->empty()) {
               StreamBuffer<uint8_t> buffer;
               buffer.Push(*data);

               auto msg_type = buffer.DecodeUintV();
               if (!msg_type || static_cast<MoqMessageType>(*msg_type) != MoqMessageType::OBJECT_DATAGRAM) {
                   LOGGER_WARN(logger_, "Received datagram that is not message type OBJECT_DATAGRAM, dropping");
                   continue;
               }

               MoqObjectDatagram msg;
               if (buffer >> msg) {

                   ////TODO(tievens): Considering moving lock to here... std::lock_guard<std::mutex> _(state_mutex_);

                   auto& conn_ctx = connections_[conn_id];
                   auto sub_it = conn_ctx.tracks_by_sub_id.find(msg.subscribe_id);
                   if (sub_it == conn_ctx.tracks_by_sub_id.end()) {
                       LOGGER_WARN(logger_, "Received datagram to unknown subscribe track subscribe_id: {0}, ignored", msg.subscribe_id);

                       // TODO(tievens): Should close/reset stream in this case but draft leaves this case hanging

                       continue;
                   }

                   LOGGER_DEBUG(logger_,
                                "Received object datagram conn_id: {0} data_ctx_id: {1} subscriber_id: {2} "
                                "track_alias: {3} group_id: {4} object_id: {5} data size: {6}",
                                conn_id,
                                (data_ctx_id ? *data_ctx_id : 0),
                                msg.subscribe_id,
                                msg.track_alias,
                                msg.group_id,
                                msg.object_id,
                                msg.payload.size());

                   sub_it->second->cb_objectReceived(msg.group_id, msg.object_id, msg.priority,
                                                     std::move(msg.payload),
                                                     TrackMode::kDatagram);

               } else {
                   LOGGER_WARN(logger_, "Failed to decode datagram conn_id: {0} data_ctx_id: {1}", conn_id, (data_ctx_id ? *data_ctx_id : 0));
               }

           }
       }

   }

   void Transport::CloseConnection(TransportConnId conn_id, messages::MoqTerminationReason reason,
                                      const std::string& reason_str)
   {
       std::ostringstream log_msg;
       log_msg << "Closing conn_id: " << conn_id;
       switch (reason) {
           case MoqTerminationReason::NO_ERROR:
               log_msg << " no error";
               break;
           case MoqTerminationReason::INTERNAL_ERROR:
               log_msg << " internal error: " << reason_str;
               break;
           case MoqTerminationReason::UNAUTHORIZED:
               log_msg << " unauthorized: " << reason_str;
               break;
           case MoqTerminationReason::PROTOCOL_VIOLATION:
               log_msg << " protocol violation: " << reason_str;
               break;
           case MoqTerminationReason::DUP_TRACK_ALIAS:
               log_msg << " duplicate track alias: " << reason_str;
               break;
           case MoqTerminationReason::PARAM_LEN_MISMATCH:
               log_msg << " param length mismatch: " << reason_str;
               break;
           case MoqTerminationReason::GOAWAY_TIMEOUT:
               log_msg << " goaway timeout: " << reason_str;
               break;
       }

       LOGGER_INFO(logger_, log_msg.str());

       quic_transport_->close(conn_id, static_cast<uint64_t>(reason));

       if (client_mode_) {
           LOGGER_INFO(logger_, "Client connection closed, stopping client");
           _stop = true;
       }
   }


} // namespace moq<|MERGE_RESOLUTION|>--- conflicted
+++ resolved
@@ -24,12 +24,7 @@
      , client_config_(cfg)
      , quic_transport_({})
    {
-<<<<<<< HEAD
-       LOGGER_INFO(
-         logger_, "Created Moq instance in client mode listening on {0}", cfg.connect_uri);
-=======
        LOGGER_INFO(logger_, "Created Moq instance in client mode listening on {0}", cfg.connect_uri);
->>>>>>> 3130ed1f
        Init();
    }
 
@@ -54,14 +49,9 @@
        if (client_mode_) {
            TransportRemote relay;
            relay.host_or_ip = client_config_.connect_uri;
-<<<<<<< HEAD
-           //    relay.port = client_config_.server_port; // TODO: Break out port form connect uri
-           relay.proto = TransportProtocol::kQuic;
-=======
         //    relay.port = client_config_.server_port; // TODO: Break out port form connect uri
            relay.proto = TransportProtocol::kQuic;
 
->>>>>>> 3130ed1f
            quic_transport_ = ITransport::MakeClientTransport(relay, client_config_.transport_config, *this, logger_);
 
            status_ = Status::kClientConnecting;
@@ -349,11 +339,7 @@
                            return true;
                        }
 
-<<<<<<< HEAD
-                       send_subscribe_ok(conn_ctx, msg.subscribe_id, MOQ_SUBSCRIBE_EXPIRES, false);
-=======
                        SendSubscribeOk(conn_ctx, msg.subscribe_id, MOQ_SUBSCRIBE_EXPIRES, false);
->>>>>>> 3130ed1f
 
                        LOGGER_DEBUG(logger_, "Received subscribe to announced track alias: {0} recv subscribe_id: {1}, setting send state to ready", msg.track_alias, msg.subscribe_id);
 
