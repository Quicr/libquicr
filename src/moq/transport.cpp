/*
 *  Copyright (C) 2024
 *  Cisco Systems, Inc.
 *  All Rights Reserved
 */

#include "moq/detail/transport.h"
#include <sstream>

#define LOGGER_TRACE(logger, ...)                                                                                      \
    if (logger)                                                                                                        \
    SPDLOG_LOGGER_TRACE(logger, __VA_ARGS__)
#define LOGGER_DEBUG(logger, ...)                                                                                      \
    if (logger)                                                                                                        \
    SPDLOG_LOGGER_DEBUG(logger, __VA_ARGS__)
#define LOGGER_INFO(logger, ...)                                                                                       \
    if (logger)                                                                                                        \
    SPDLOG_LOGGER_INFO(logger, __VA_ARGS__)
#define LOGGER_WARN(logger, ...)                                                                                       \
    if (logger)                                                                                                        \
    SPDLOG_LOGGER_WARN(logger, __VA_ARGS__)
#define LOGGER_ERROR(logger, ...)                                                                                      \
    if (logger)                                                                                                        \
    SPDLOG_LOGGER_ERROR(logger, __VA_ARGS__)
#define LOGGER_CRITICAL(logger, ...)                                                                                   \
    if (logger)                                                                                                        \
    SPDLOG_LOGGER_CRITICAL(logger, __VA_ARGS__)

namespace moq {

    using namespace moq::messages;

    Transport::Transport(const ClientConfig& cfg)
      : client_mode_(true)
      , logger_(spdlog::stderr_color_mt("MTC"))
      , server_config_({})
      , client_config_(cfg)
      , quic_transport_({})
    {
        LOGGER_INFO(logger_, "Created Moq instance in client mode listening on {0}", cfg.connect_uri);
        Init();
    }

    Transport::Transport(const ServerConfig& cfg)
      : client_mode_(false)
      , logger_(spdlog::stderr_color_mt("MTS"))
      , server_config_(cfg)
      , client_config_({})
      , quic_transport_({})
    {
        LOGGER_INFO(
          logger_, "Created Moq instance in server mode listening on {0}:{1}", cfg.server_bind_ip, cfg.server_port);
        Init();
    }

    void Transport::Init()
    {

        LOGGER_INFO(logger_, "Starting metrics exporter");
    }

    Transport::Status Transport::Start()
    {
        if (client_mode_) {
            TransportRemote relay;
            relay.host_or_ip = client_config_.connect_uri;
            //    relay.port = client_config_.server_port; // TODO: Break out port form connect uri
            relay.proto = TransportProtocol::kQuic;

            quic_transport_ = ITransport::MakeClientTransport(relay, client_config_.transport_config, *this, logger_);

            status_ = Status::kConnecting;

            auto conn_id = quic_transport_->Start(nullptr, nullptr);

            LOGGER_INFO(logger_, "Connecting session conn_id: {0}...", conn_id);
            auto [conn_ctx, _] = connections_.try_emplace(conn_id, ConnectionContext{});
            conn_ctx->second.connection_handle = conn_id;

            return status_;
        } else {
            TransportRemote server;
            server.host_or_ip = server_config_.server_bind_ip;
            server.port = server_config_.server_port;
            server.proto = TransportProtocol::kQuic;

            quic_transport_ = ITransport::MakeServerTransport(server, server_config_.transport_config, *this, logger_);

            switch (quic_transport_->Status()) {
                case TransportStatus::kReady:
                    return Status::kReady;
                default:
                    return Status::kNotReady;
            }
        }
    }

    Transport::Status Transport::Stop()
    {
        return Status();
    }

    void Transport::OnNewDataContext(const ConnectionHandle&, const DataContextId&) {}

    void Transport::SendCtrlMsg(const ConnectionContext& conn_ctx, std::vector<uint8_t>&& data)
    {
        if (not conn_ctx.ctrl_data_ctx_id) {
            CloseConnection(
              conn_ctx.connection_handle, MoqTerminationReason::PROTOCOL_VIOLATION, "Control bidir stream not created");
            return;
        }

        quic_transport_->Enqueue(conn_ctx.connection_handle,
                                 *conn_ctx.ctrl_data_ctx_id,
                                 std::move(data),
                                 { MethodTraceItem{} },
                                 0,
                                 2000,
                                 0,
                                 { true, false, false, false });
    }

    void Transport::SendClientSetup()
    {
        StreamBuffer<uint8_t> buffer;
        auto client_setup = MoqClientSetup{};

        client_setup.num_versions = 1; // NOTE: Not used for encode, verison vector size is used
        client_setup.supported_versions = { kMoqtVersion };
        client_setup.role_parameter.type = static_cast<uint64_t>(ParameterType::Role);
        client_setup.role_parameter.length = 0x1; // NOTE: not used for encode, size of value is used
        client_setup.role_parameter.value = { 0x03 };
        client_setup.endpoint_id_parameter.value.assign(client_config_.endpoint_id.begin(),
                                                        client_config_.endpoint_id.end());

        buffer << client_setup;

        auto& conn_ctx = connections_.begin()->second;

        SendCtrlMsg(conn_ctx, buffer.Front(buffer.Size()));
    }

    void Transport::SendServerSetup(ConnectionContext& conn_ctx)
    {
        StreamBuffer<uint8_t> buffer;
        auto server_setup = MoqServerSetup{};

        server_setup.selection_version = { conn_ctx.client_version };
        server_setup.role_parameter.type = static_cast<uint64_t>(ParameterType::Role);
        server_setup.role_parameter.length = 0x1; // NOTE: not used for encode, size of value is used
        server_setup.role_parameter.value = { 0x03 };
        server_setup.endpoint_id_parameter.value.assign(server_config_.endpoint_id.begin(),
                                                        server_config_.endpoint_id.end());

        buffer << server_setup;

        LOGGER_DEBUG(logger_, "Sending SERVER_SETUP to conn_id: {0}", conn_ctx.connection_handle);

        SendCtrlMsg(conn_ctx, buffer.Front(buffer.Size()));
    }

    void Transport::SendAnnounce(ConnectionContext& conn_ctx, Span<uint8_t const> track_namespace)
    {
        StreamBuffer<uint8_t> buffer;
        auto announce = MoqAnnounce{};

        announce.track_namespace.assign(track_namespace.begin(), track_namespace.end());
        announce.params = {};
        buffer << announce;

        LOGGER_DEBUG(logger_, "Sending ANNOUNCE to conn_id: {0}", conn_ctx.connection_handle);

        SendCtrlMsg(conn_ctx, buffer.Front(buffer.Size()));
    }

    void Transport::SendAnnounceOk(ConnectionContext& conn_ctx, Span<uint8_t const> track_namespace)
    {
        StreamBuffer<uint8_t> buffer;
        auto announce_ok = MoqAnnounceOk{};

        announce_ok.track_namespace.assign(track_namespace.begin(), track_namespace.end());
        buffer << announce_ok;

        LOGGER_DEBUG(logger_, "Sending ANNOUNCE OK to conn_id: {0}", conn_ctx.connection_handle);

        SendCtrlMsg(conn_ctx, buffer.Front(buffer.Size()));
    }

    void Transport::SendUnannounce(ConnectionContext& conn_ctx, Span<uint8_t const> track_namespace)
    {
        StreamBuffer<uint8_t> buffer;
        auto unannounce = MoqUnannounce{};

        unannounce.track_namespace.assign(track_namespace.begin(), track_namespace.end());
        buffer << unannounce;

        LOGGER_DEBUG(logger_, "Sending UNANNOUNCE to conn_id: {0}", conn_ctx.connection_handle);

        SendCtrlMsg(conn_ctx, buffer.Front(buffer.Size()));
    }

    void Transport::SendSubscribe(ConnectionContext& conn_ctx,
                                  uint64_t subscribe_id,
                                  const FullTrackName& tfn,
                                  TrackHash th)
    {
        StreamBuffer<uint8_t> buffer;

        auto subscribe = MoqSubscribe{};
        subscribe.subscribe_id = subscribe_id;
        subscribe.track_alias = th.track_fullname_hash;
        subscribe.track_namespace.assign(tfn.name_space.begin(), tfn.name_space.end());
        subscribe.track_name.assign(tfn.name.begin(), tfn.name.end());
        subscribe.filter_type = FilterType::LatestGroup;
        subscribe.num_params = 0;

        buffer << subscribe;

        LOGGER_DEBUG(logger_,
                     "Sending SUBSCRIBE to conn_id: {0} subscribe_id: {1} track namespace hash: {2} name hash: {3}",
                     conn_ctx.connection_handle,
                     subscribe_id,
                     th.track_namespace_hash,
                     th.track_name_hash);

        SendCtrlMsg(conn_ctx, buffer.Front(buffer.Size()));
    }

    void Transport::SendSubscribeOk(ConnectionContext& conn_ctx,
                                    uint64_t subscribe_id,
                                    uint64_t expires,
                                    bool content_exists)
    {
        StreamBuffer<uint8_t> buffer;

        auto subscribe_ok = MoqSubscribeOk{};
        subscribe_ok.subscribe_id = subscribe_id;
        subscribe_ok.expires = expires;
        subscribe_ok.content_exists = content_exists;
        buffer << subscribe_ok;

        LOGGER_DEBUG(
          logger_, "Sending SUBSCRIBE OK to conn_id: {0} subscribe_id: {1}", conn_ctx.connection_handle, subscribe_id);

        SendCtrlMsg(conn_ctx, buffer.Front(buffer.Size()));
    }

    void Transport::SendSubscribeDone(ConnectionContext& conn_ctx, uint64_t subscribe_id, const std::string& reason)
    {
        StreamBuffer<uint8_t> buffer;

        auto subscribe_done = MoqSubscribeDone{};
        subscribe_done.subscribe_id = subscribe_id;
        subscribe_done.reason_phrase.assign(reason.begin(), reason.end());
        subscribe_done.content_exists = false;
        buffer << subscribe_done;

        LOGGER_DEBUG(logger_,
                     "Sending SUBSCRIBE DONE to conn_id: {0} subscribe_id: {1}",
                     conn_ctx.connection_handle,
                     subscribe_id);

        SendCtrlMsg(conn_ctx, buffer.Front(buffer.Size()));
    }

    void Transport::SendUnsubscribe(ConnectionContext& conn_ctx, uint64_t subscribe_id)
    {
        StreamBuffer<uint8_t> buffer;

        auto unsubscribe = MoqUnsubscribe{};
        unsubscribe.subscribe_id = subscribe_id;
        buffer << unsubscribe;

        LOGGER_DEBUG(
          logger_, "Sending UNSUBSCRIBE to conn_id: {0} subscribe_id: {1}", conn_ctx.connection_handle, subscribe_id);

        SendCtrlMsg(conn_ctx, buffer.Front(buffer.Size()));
    }

    void Transport::SendSubscribeError(ConnectionContext& conn_ctx,
                                       [[maybe_unused]] uint64_t subscribe_id,
                                       uint64_t track_alias,
                                       SubscribeError error,
                                       const std::string& reason)
    {
        qtransport::StreamBuffer<uint8_t> buffer;

        auto subscribe_err = MoqSubscribeError{};
        subscribe_err.subscribe_id = 0x1;
        subscribe_err.err_code = static_cast<uint64_t>(error);
        subscribe_err.track_alias = track_alias;
        subscribe_err.reason_phrase.assign(reason.begin(), reason.end());

<<<<<<< HEAD
   void Transport::SendSubscribe(ConnectionContext& conn_ctx,
                                    uint64_t subscribe_id,
                                    FullTrackName& tfn,
                                    TrackHash th)
   {
       StreamBuffer<uint8_t> buffer;

       auto subscribe  = MoqSubscribe {};
       subscribe.subscribe_id = subscribe_id;
       subscribe.track_alias = th.track_fullname_hash;
       subscribe.track_namespace.assign(tfn.name_space.begin(), tfn.name_space.end());
       subscribe.track_name.assign(tfn.name.begin(), tfn.name.end());
       subscribe.filter_type = FilterType::LatestGroup;
       subscribe.num_params = 0;

       buffer << subscribe;

       LOGGER_DEBUG(logger_,
                    "Sending SUBSCRIBE to conn_id: {0} subscribe_id: {1} track namespace hash: {2} name hash: {3}",
                    conn_ctx.connection_handle,
                    subscribe_id,
                    th.track_namespace_hash,
                    th.track_name_hash);

       SendCtrlMsg(conn_ctx, buffer.Front(buffer.Size()));
   }

   void Transport::SendSubscribeOk(ConnectionContext& conn_ctx,
                                       uint64_t subscribe_id,
                                       uint64_t expires,
                                       bool content_exists)
   {
       StreamBuffer<uint8_t> buffer;

       auto subscribe_ok  = MoqSubscribeOk {};
       subscribe_ok.subscribe_id = subscribe_id;
       subscribe_ok.expires = expires;
       subscribe_ok.content_exists = content_exists;
       buffer << subscribe_ok;

       LOGGER_DEBUG(logger_, "Sending SUBSCRIBE OK to conn_id: {0} subscribe_id: {1}",conn_ctx.connection_handle, subscribe_id);

       SendCtrlMsg(conn_ctx, buffer.Front(buffer.Size()));
   }

   void Transport::SendSubscribeDone(ConnectionContext& conn_ctx,
                                         uint64_t subscribe_id,
                                         const std::string& reason)
   {
       StreamBuffer<uint8_t> buffer;

       auto subscribe_done  = MoqSubscribeDone {};
       subscribe_done.subscribe_id = subscribe_id;
       subscribe_done.reason_phrase.assign(reason.begin(), reason.end());
       subscribe_done.content_exists = false;
       buffer << subscribe_done;

       LOGGER_DEBUG(logger_, "Sending SUBSCRIBE DONE to conn_id: {0} subscribe_id: {1}", conn_ctx.connection_handle, subscribe_id);

       SendCtrlMsg(conn_ctx, buffer.Front(buffer.Size()));
   }


   void Transport::SendUnsubscribe(ConnectionContext& conn_ctx,
                                      uint64_t subscribe_id)
   {
       StreamBuffer<uint8_t> buffer;

       auto unsubscribe  = MoqUnsubscribe {};
       unsubscribe.subscribe_id = subscribe_id;
       buffer << unsubscribe;

       LOGGER_DEBUG(logger_, "Sending UNSUBSCRIBE to conn_id: {0} subscribe_id: {1}", conn_ctx.connection_handle, subscribe_id);

       SendCtrlMsg(conn_ctx, buffer.Front(buffer.Size()));
   }


   void Transport::SendSubscribeError(ConnectionContext& conn_ctx,
                                          [[maybe_unused]] uint64_t subscribe_id,
                                          uint64_t track_alias,
                                          MoqSubscribeError error,
                                          const std::string& reason)
   {
       qtransport::StreamBuffer<uint8_t> buffer;

       auto subscribe_err  = MoqSubscribeError {};
       subscribe_err.subscribe_id = 0x1;
       subscribe_err.err_code = static_cast<uint64_t>(error.err_code);
       subscribe_err.track_alias = track_alias;
       subscribe_err.reason_phrase.assign(reason.begin(), reason.end());

       buffer << subscribe_err;

       LOGGER_DEBUG(logger_,
                    "Sending SUBSCRIBE ERROR to conn_id: {0} subscribe_id: {1} error code: {2} reason: {3}",
                    conn_ctx.connection_handle,
                    subscribe_id,
                    static_cast<int>(error),
                    reason);

       SendCtrlMsg(conn_ctx, buffer.Front(buffer.Size()));
   }

   Transport::Status Transport::Status()
   {
       return status_;
   }

   bool Transport::ProcessRecvCtrlMessage(ConnectionContext& conn_ctx,
                                               std::shared_ptr<StreamBuffer<uint8_t>>& stream_buffer)
   {
       if (stream_buffer->Size() == 0) { // should never happen
           CloseConnection(conn_ctx.connection_handle,
                            MoqTerminationReason::INTERNAL_ERROR,
                            "Stream buffer cannot be zero when parsing message type");
       }

       if (not conn_ctx.ctrl_msg_type_received) { // should never happen
           CloseConnection(conn_ctx.connection_handle,
                            MoqTerminationReason::INTERNAL_ERROR,
                            "Process recv message connection context is missing message type");
       }

       switch (*conn_ctx.ctrl_msg_type_received) {
           case MoqMessageType::SUBSCRIBE: {
               if (not stream_buffer->AnyHasValue()) {
                   LOGGER_DEBUG(logger_, "Received subscribe, init stream buffer");
                   stream_buffer->InitAny<MoqSubscribe>();
               }

               auto& msg = stream_buffer->GetAny<MoqSubscribe>();
               if (*stream_buffer >> msg) {
                   auto tfn = FullTrackName{ msg.track_namespace, msg.track_name, std::nullopt };
                   auto th = TrackHash(tfn);

                   if (msg.subscribe_id > conn_ctx.current_subscribe_id) {
                       conn_ctx.current_subscribe_id = msg.subscribe_id + 1;
                   }

                   // For client/publisher, notify track that there is a subscriber
                   if (client_mode_) {
                       auto ptd = GetPubTrackDelegate(conn_ctx, th);
                       if (not ptd.has_value()) {
                           LOGGER_WARN(logger_,
                                       "Received subscribe unknown publish track conn_id: {0} namespace hash: {1} "
                                       "name hash: {2}",
                                       conn_ctx.connection_handle,
                                       th.track_namespace_hash,
                                       th.track_name_hash);

                           SendSubscribeError(conn_ctx,
                                                msg.subscribe_id,
                                                msg.track_alias,
                                                MoqSubscribeError::TRACK_NOT_EXIST,
                                                "Published track not found");
                           return true;
                       }

                       SendSubscribeOk(conn_ctx, msg.subscribe_id, MOQ_SUBSCRIBE_EXPIRES, false);

                       LOGGER_DEBUG(logger_, "Received subscribe to announced track alias: {0} recv subscribe_id: {1}, setting send state to ready", msg.track_alias, msg.subscribe_id);

                       // Indicate send is ready upon subscribe
                       // TODO(tievens): Maybe needs a delay as subscriber may have not received ok before data is sent
                       auto ptd_l = ptd->lock();
                       ptd_l->setSubscribeId(msg.subscribe_id);
                       ptd_l->SetSendStatus(PublishTrackHandler::PublishObjectStatus::kOk);
                       ptd_l->cb_sendReady();

                       conn_ctx.recv_sub_id[msg.subscribe_id] = { th.track_namespace_hash, th.track_name_hash };

                   } else { // Server mode
                       // TODO(tievens): add filter type when caching supports it
                       if (_delegate->cb_subscribe(conn_ctx.connection_handle, msg.subscribe_id, tfn.name_space, tfn.name)) {
                           SendSubscribeOk(conn_ctx, msg.subscribe_id, MOQ_SUBSCRIBE_EXPIRES, false);
                       }
                   }

                   stream_buffer->ResetAny();
                   return true;
               }
               break;
           }
           case MoqMessageType::SUBSCRIBE_OK: {
               if (not stream_buffer->AnyHasValue()) {
                   LOGGER_DEBUG(logger_, "Received subscribe ok, init stream buffer");
                   stream_buffer->InitAny<MoqSubscribeOk>();
               }

               auto& msg = stream_buffer->GetAny<MoqSubscribeOk>();
               if (*stream_buffer >> msg) {
                   auto sub_it = conn_ctx.tracks_by_sub_id.find(msg.subscribe_id);

                   if (sub_it == conn_ctx.tracks_by_sub_id.end()) {
                       LOGGER_WARN(logger_, "Received subscribe ok to unknown subscribe track conn_id: {0} subscribe_id: {1}, ignored", conn_ctx.connection_handle, msg.subscribe_id);

                       // TODO(tievens): Draft doesn't indicate what to do in this case, which can happen due to race condition
                       stream_buffer->ResetAny();
                       return true;
                   }

                   sub_it->second.get()->cb_readReady();

                   stream_buffer->ResetAny();
                   return true;
               }
               break;
           }
           case MoqMessageType::SUBSCRIBE_ERROR: {
               if (not stream_buffer->AnyHasValue()) {
                   LOGGER_DEBUG(logger_, "Received subscribe error, init stream buffer");
                   stream_buffer->InitAny<MoqSubscribeError>();
               }

               auto& msg = stream_buffer->GetAny<MoqSubscribeError>();
               if (*stream_buffer >> msg) {
                   auto sub_it = conn_ctx.tracks_by_sub_id.find(msg.subscribe_id);

                   if (sub_it == conn_ctx.tracks_by_sub_id.end()) {
                       LOGGER_WARN(logger_, "Received subscribe error to unknown subscribe_id conn_id: {0} subscribe_id: {1}, ignored", conn_ctx.connection_handle, msg.subscribe_id);

                       // TODO(tievens): Draft doesn't indicate what to do in this case, which can happen due to race condition
                       stream_buffer->ResetAny();
                       return true;
                   }

                   sub_it->second.get()->cb_readNotReady(MoqTrackDelegate::TrackReadStatus::SUBSCRIBE_ERROR);
                   RemoveSubscribeTrack(conn_ctx, *sub_it->second);

                   stream_buffer->ResetAny();
                   return true;
               }
               break;
           }
           case MoqMessageType::ANNOUNCE: {
               if (not stream_buffer->AnyHasValue()) {
                   LOGGER_DEBUG(logger_, "Received announce, init stream buffer");
                   stream_buffer->InitAny<MoqAnnounce>();
               }

               auto& msg = stream_buffer->GetAny<MoqAnnounce>();
               if (*stream_buffer >> msg) {
                   auto tfn = FullTrackName{ msg.track_namespace, {} };
                   auto th = TrackHash(tfn);

                   if (_delegate->cb_announce(conn_ctx.connection_handle, th.track_namespace_hash)) {
                       SendAnnounceOk(conn_ctx, msg.track_namespace);
                       _delegate->cb_announce_post(conn_ctx.connection_handle, th.track_namespace_hash);
                   }

                   stream_buffer->ResetAny();
                   return true;
               }
               break;
           }
           case MoqMessageType::ANNOUNCE_OK: {
               if (not stream_buffer->AnyHasValue()) {
                   LOGGER_DEBUG(logger_, "Received announce ok, init stream buffer");
                   stream_buffer->InitAny<MoqAnnounceOk>();
               }

               auto& msg = stream_buffer->GetAny<MoqAnnounceOk>();
               if (*stream_buffer >> msg) {
                   auto tfn = FullTrackName{ msg.track_namespace, {} };
                   auto th = TrackHash(tfn);
                   LOGGER_DEBUG(logger_, "Received announce ok, conn_id: {0} namespace_hash: {1}", conn_ctx.connection_handle, th.track_namespace_hash);

                   // Update each track to indicate status is okay to publish
                   auto pub_it = conn_ctx.pub_tracks_by_name.find(th.track_namespace_hash);
                   for (const auto& td : pub_it->second) {
                       if (td.second.get()->GetSendStatus() != MoqTrackDelegate::TrackSendStatus::OK)
                           td.second.get()->SetSendStatus(MoqTrackDelegate::TrackSendStatus::NO_SUBSCRIBERS);
                   }

                   stream_buffer->ResetAny();
                   return true;
               }
               break;
           }
           case MoqMessageType::ANNOUNCE_ERROR: {
               if (not stream_buffer->AnyHasValue()) {
                   LOGGER_DEBUG(logger_, "Received announce error, init stream buffer");
                   stream_buffer->InitAny<MoqAnnounceError>();
               }

               auto& msg = stream_buffer->GetAny<MoqAnnounceError>();
               if (*stream_buffer >> msg) {
                   if (msg.track_namespace) {
                       std::string reason = "unknown";
                       auto tfn = FullTrackName{ *msg.track_namespace, {} };
                       auto th = TrackHash(tfn);

                       if (msg.reason_phrase) {
                           reason.assign(msg.reason_phrase->begin(), msg.reason_phrase->end());
                       }

                       LOGGER_INFO(logger_,
                                   "Received announce error for namespace_hash: {0} error code: {1} reason: {2}",
                                   th.track_namespace_hash,
                                   (msg.err_code.has_value() ? *msg.err_code : 0),
                                   reason);

                       stream_buffer->ResetAny();
                       return true;
                   }
               }

               break;
           }
           case MoqMessageType::UNANNOUNCE: {
               if (not stream_buffer->AnyHasValue()) {
                   LOGGER_DEBUG(logger_, "Received unannounce, init stream buffer");
                   stream_buffer->InitAny<MoqUnannounce>();
               }

               auto& msg = stream_buffer->GetAny<MoqUnannounce>();
               if (*stream_buffer >> msg) {
                   auto tfn = FullTrackName{ msg.track_namespace, {} };
                   auto th = TrackHash(tfn);

                   LOGGER_INFO(logger_, "Received unannounce for namespace_hash: {0}", th.track_namespace_hash);

                   _delegate->cb_unannounce(conn_ctx.connection_handle, th.track_namespace_hash, std::nullopt);

                   stream_buffer->ResetAny();
                   return true;
               }

               break;
           }
           case MoqMessageType::UNSUBSCRIBE: {
               if (not stream_buffer->AnyHasValue()) {
                   LOGGER_DEBUG(logger_, "Received unsubscribe, init stream buffer");
                   stream_buffer->InitAny<MoqUnsubscribe>();
               }

               auto& msg = stream_buffer->GetAny<MoqUnsubscribe>();
               if (*stream_buffer >> msg) {
                   if (!client_mode_) {
                       auto sub_it = conn_ctx.tracks_by_sub_id.find(msg.subscribe_id);
                       if (sub_it == conn_ctx.tracks_by_sub_id.end()) {
                           LOGGER_WARN(logger_, "Received unsubscribe to unknown subscribe_id conn_id: {0} subscribe_id: {1}, ignored", conn_ctx.connection_handle, msg.subscribe_id);

                           // TODO(tievens): Draft doesn't indicate what to do in this case, which can happen due to race condition
                           stream_buffer->ResetAny();
                           return true;
                       }

                       LOGGER_DEBUG(logger_, "Received unsubscribe conn_id: {0} subscribe_id: {1}" << conn_ctx.connection_handle, msg.subscribe_id);
                       sub_it->second.get()->cb_readNotReady(MoqTrackDelegate::TrackReadStatus::NOT_SUBSCRIBED);

                       _delegate->cb_unsubscribe(conn_ctx.connection_handle, msg.subscribe_id);

                       RemoveSubscribeTrack(conn_ctx, *sub_it->second);
                   } else {
                       const auto& [name_space, name] = conn_ctx.recv_sub_id[msg.subscribe_id];
                       TrackHash th(name_space, name);
                       if (auto pdt = GetPubTrackDelegate(conn_ctx, th)) {
                           pdt->lock()->SetSendStatus(MoqTrackDelegate::TrackSendStatus::NO_SUBSCRIBERS);
                           pdt->lock()->cb_sendNotReady(MoqTrackDelegate::TrackSendStatus::NO_SUBSCRIBERS);
                       }

                       conn_ctx.recv_sub_id.erase(msg.subscribe_id);
                   }

                   stream_buffer->ResetAny();
                   return true;
               }

               break;
           }
           case MoqMessageType::SUBSCRIBE_DONE: {
               if (not stream_buffer->AnyHasValue()) {
                   LOGGER_DEBUG(logger_, "Received subscribe done, init stream buffer");
                   stream_buffer->InitAny<MoqSubscribeDone>();
               }

               auto& msg = stream_buffer->GetAny<MoqSubscribeDone>();
               if (*stream_buffer >> msg) {
                   auto sub_it = conn_ctx.tracks_by_sub_id.find(msg.subscribe_id);
                   if (sub_it == conn_ctx.tracks_by_sub_id.end()) {
                       LOGGER_WARN(logger_, "Received subscribe done to unknown subscribe_id conn_id: {0} subscribe_id: {1}", conn_ctx.connection_handle, msg.subscribe_id);

                       // TODO(tievens): Draft doesn't indicate what to do in this case, which can happen due to race condition
                       stream_buffer->ResetAny();
                       return true;
                   }
                   auto tfn = sub_it->second->GetFullTrackName();
                   auto th = TrackHash(tfn);

                   LOGGER_DEBUG(logger_,
                                "Received subscribe done conn_id: {0} subscribe_id: {1} track namespace hash: {2} "
                                "name hash: {3} track alias: {4}",
                                conn_ctx.connection_handle,
                                msg.subscribe_id,
                                th.track_namespace_hash,
                                th.track_name_hash,
                                th.track_fullname_hash);
=======
        buffer << subscribe_err;
>>>>>>> 54931754

        LOGGER_DEBUG(logger_,
                     "Sending SUBSCRIBE ERROR to conn_id: {0} subscribe_id: {1} error code: {2} reason: {3}",
                     conn_ctx.connection_handle,
                     subscribe_id,
                     static_cast<int>(error),
                     reason);

        SendCtrlMsg(conn_ctx, buffer.Front(buffer.Size()));
    }

    Transport::Status Transport::GetStatus()
    {
        return status_;
    }

    void Transport::SubscribeTrack(TransportConnId conn_id, std::shared_ptr<SubscribeTrackHandler> track_handler)
    {
        const auto& tfn = track_handler->GetFullTrackName();

        // Track hash is the track alias for now.
        // TODO(tievens): Evaluate; change hash to be more than 62 bits to avoid collisions
        auto th = TrackHash(tfn);

        track_handler->SetTrackAlias(th.track_fullname_hash);

        LOGGER_INFO(logger_, "Subscribe track conn_id: {0} hash: {1}", conn_id, th.track_fullname_hash);

        std::lock_guard<std::mutex> _(state_mutex_);
        auto conn_it = connections_.find(conn_id);
        if (conn_it == connections_.end()) {
            LOGGER_ERROR(logger_, "Subscribe track conn_id: {0} does not exist.", conn_id);
            return;
        }

        auto sid = conn_it->second.current_subscribe_id++;

        LOGGER_DEBUG(logger_, "subscribe id to add to memory: {0}", sid);

        // Set the track handler for pub/sub using _sub_pub_id, which is the subscribe Id in MOQT
        conn_it->second.tracks_by_sub_id[sid] = track_handler;

        track_handler->SetSubscribeId(sid);

        SendSubscribe(conn_it->second, sid, tfn, th);

        return;
    }

    void Transport::BindPublisherTrack(TransportConnId conn_id,
                                       uint64_t subscribe_id,
                                       std::shared_ptr<PublishTrackHandler> track_handler)
    {
        // Generate track alias
        const auto& tfn = track_handler->GetFullTrackName();

        // Track hash is the track alias for now.
        auto th = TrackHash(tfn);

        track_handler->SetTrackAlias(th.track_fullname_hash);

        LOGGER_INFO(logger_, "Bind subscribe track handler conn_id: {0} hash: {1}", conn_id, th.track_fullname_hash);

        std::lock_guard<std::mutex> _(state_mutex_);
        auto conn_it = connections_.find(conn_id);
        if (conn_it == connections_.end()) {
            LOGGER_ERROR(logger_, "Subscribe track conn_id: {0} does not exist.", conn_id);
            return;
        }

        // Set the track handler for pub/sub using _sub_pub_id, which is the subscribe Id in MOQT
        // TODO(tievens) - revisit -- conn_it->second.tracks_by_sub_id[subscribe_id] = track_handler;

        track_handler->SetSubscribeId(subscribe_id);

        track_handler->connection_handle_ = conn_id;

        track_handler->publish_data_ctx_id_ =
          quic_transport_->CreateDataContext(conn_id,
                                             track_handler->default_track_mode_ == TrackMode::kDatagram ? false : true,
                                             track_handler->default_priority_,
                                             false);

        // Setup the function for the track handler to use to send objects with thread safety
        track_handler->publish_object_func_ =
          [&, track_handler = track_handler, subscribe_id = track_handler->GetSubscribeId()](
            uint8_t priority,
            uint32_t ttl,
            bool stream_header_needed,
            uint64_t group_id,
            uint64_t object_id,
            Span<uint8_t const> data) -> PublishTrackHandler::PublishObjectStatus {
            return SendObject(track_handler, priority, ttl, stream_header_needed, group_id, object_id, data);
        };
    }

    void Transport::UnsubscribeTrack(qtransport::TransportConnId conn_id,
                                     std::shared_ptr<SubscribeTrackHandler> track_handler)
    {
        auto& conn_ctx = connections_[conn_id];
        if (track_handler->GetSubscribeId().has_value()) {
            SendUnsubscribe(conn_ctx, *track_handler->GetSubscribeId());
        }
        RemoveSubscribeTrack(conn_ctx, *track_handler);
    }

    void Transport::RemoveSubscribeTrack(ConnectionContext& conn_ctx,
                                         SubscribeTrackHandler& handler,
                                         bool remove_handler)
    {
        handler.SetStatus(SubscribeTrackHandler::Status::kNotSubscribed);
        handler.SetSubscribeId(std::nullopt);

        auto subscribe_id = handler.GetSubscribeId();
        if (subscribe_id.has_value()) {

            SendUnsubscribe(conn_ctx, *subscribe_id);

            LOGGER_DEBUG(logger_, "remove subscribe id: {0}", *subscribe_id);

            quic_transport_->DeleteDataContext(conn_ctx.connection_handle, handler.data_context_id_);

            handler.data_context_id_ = 0;

            if (remove_handler) {
                std::lock_guard<std::mutex> _(state_mutex_);
                conn_ctx.tracks_by_sub_id.erase(*subscribe_id);
            }
        }
    }

    void Transport::UnpublishTrack(TransportConnId conn_id, std::shared_ptr<PublishTrackHandler> track_handler)
    {
        // Generate track alias
        auto tfn = track_handler->GetFullTrackName();
        auto th = TrackHash(tfn);

        LOGGER_INFO(logger_, "Unpublish track conn_id: {0} hash: {1}", conn_id, th.track_fullname_hash);

        std::lock_guard<std::mutex> _(state_mutex_);

        auto conn_it = connections_.find(conn_id);
        if (conn_it == connections_.end()) {
            LOGGER_ERROR(logger_, "Unpublish track conn_id: {0} does not exist.", conn_id);
            return;
        }

        // Check if this published track is a new namespace or existing.
        auto pub_ns_it = conn_it->second.pub_tracks_by_name.find(th.track_namespace_hash);
        if (pub_ns_it != conn_it->second.pub_tracks_by_name.end()) {
            auto pub_n_it = pub_ns_it->second.find(th.track_name_hash);
            if (pub_n_it != pub_ns_it->second.end()) {

                // Send subscribe done if track has subscriber and is sending
                if (pub_n_it->second->GetStatus() == PublishTrackHandler::Status::kOk &&
                    pub_n_it->second->GetSubscribeId().has_value()) {
                    LOGGER_INFO(logger_,
                                "Unpublish track namespace hash: {0} track_name_hash: {1} track_alias: {2}, sending "
                                "subscribe_done",
                                th.track_namespace_hash,
                                th.track_name_hash,
                                th.track_fullname_hash);
                    SendSubscribeDone(conn_it->second, *pub_n_it->second->GetSubscribeId(), "Unpublish track");
                } else {
                    LOGGER_INFO(logger_,
                                "Unpublish track namespace hash: {0} track_name_hash: {1} track_alias: {2}",
                                th.track_namespace_hash,
                                th.track_name_hash,
                                th.track_fullname_hash);
                }

                pub_n_it->second->data_context_id_ = 0;

                pub_n_it->second->SetStatus(PublishTrackHandler::Status::kNotAnnounced);
                pub_ns_it->second.erase(pub_n_it);
            }

            if (!pub_ns_it->second.size()) {
                LOGGER_INFO(
                  logger_, "Unpublish namespace hash: {0}, has no tracks, sending unannounce", th.track_namespace_hash);
                SendUnannounce(conn_it->second, tfn.name_space);
                conn_it->second.pub_tracks_by_name.erase(pub_ns_it);
            }
        }
    }

    void Transport::PublishTrack(TransportConnId conn_id, std::shared_ptr<PublishTrackHandler> track_handler)
    {
        // Generate track alias
        auto tfn = track_handler->GetFullTrackName();

        // Track hash is the track alias for now.
        // TODO(tievens): Evaluate; change hash to be more than 62 bits to avoid collisions
        auto th = TrackHash(tfn);

        track_handler->SetTrackAlias(th.track_fullname_hash);

        LOGGER_INFO(logger_, "Publish track conn_id: {0} hash: {1}", conn_id, th.track_fullname_hash);

        std::lock_guard<std::mutex> _(state_mutex_);

        auto conn_it = connections_.find(conn_id);
        if (conn_it == connections_.end()) {
            LOGGER_ERROR(logger_, "Publish track conn_id: {0} does not exist.", conn_id);
            return;
        }

        // Check if this published track is a new namespace or existing.
        auto pub_ns_it = conn_it->second.pub_tracks_by_name.find(th.track_namespace_hash);
        if (pub_ns_it == conn_it->second.pub_tracks_by_name.end()) {
            LOGGER_INFO(
              logger_, "Publish track has new namespace hash: {0} sending ANNOUNCE message", th.track_namespace_hash);

            track_handler->SetStatus(PublishTrackHandler::Status::kPendingAnnounceResponse);
            SendAnnounce(conn_it->second, tfn.name_space);

        } else {
            auto pub_n_it = pub_ns_it->second.find(th.track_name_hash);
            if (pub_n_it == pub_ns_it->second.end()) {
                LOGGER_INFO(logger_,
                            "Publish track has new track namespace hash: {0} name hash: {1}",
                            th.track_namespace_hash,
                            th.track_name_hash);
            }
        }

        // Set the track handler for pub/sub
        conn_it->second.pub_tracks_by_name[th.track_namespace_hash][th.track_name_hash] = track_handler;

        track_handler->connection_handle_ = conn_id;
        track_handler->data_context_id_ =
          quic_transport_->CreateDataContext(conn_id,
                                             track_handler->default_track_mode_ == TrackMode::kDatagram ? false : true,
                                             track_handler->default_priority_,
                                             false);

        // Setup the function for the track handler to use to send objects with thread safety
        track_handler->publish_object_func_ =
          [&, track_handler = track_handler, subscribe_id = track_handler->GetSubscribeId()](
            uint8_t priority,
            uint32_t ttl,
            bool stream_header_needed,
            uint64_t group_id,
            uint64_t object_id,
            Span<const uint8_t> data) -> PublishTrackHandler::PublishObjectStatus {
            return SendObject(track_handler, priority, ttl, stream_header_needed, group_id, object_id, data);
        };
    }

    PublishTrackHandler::PublishObjectStatus Transport::SendObject(std::weak_ptr<PublishTrackHandler> track_handler,
                                                                   uint8_t priority,
                                                                   uint32_t ttl,
                                                                   bool stream_header_needed,
                                                                   uint64_t group_id,
                                                                   uint64_t object_id,
                                                                   BytesSpan data)
    {

        auto td = track_handler.lock();

        if (!td->GetTrackAlias().has_value()) {
            return PublishTrackHandler::PublishObjectStatus::kNotAnnounced;
        }

        if (!td->GetSubscribeId().has_value()) {
            return PublishTrackHandler::PublishObjectStatus::kNoSubscribers;
        }

        ITransport::EnqueueFlags eflags;

        StreamBuffer<uint8_t> buffer;

        switch (td->default_track_mode_) {
            case TrackMode::kDatagram: {
                MoqObjectDatagram object;
                object.group_id = group_id;
                object.object_id = object_id;
                object.priority = priority;
                object.subscribe_id = *td->GetSubscribeId();
                object.track_alias = *td->GetTrackAlias();
                object.payload.assign(data.begin(), data.end());
                buffer << object;
                break;
            }
            case TrackMode::kStreamPerObject: {
                eflags.use_reliable = true;
                eflags.new_stream = true;

                MoqObjectStream object;
                object.group_id = group_id;
                object.object_id = object_id;
                object.priority = priority;
                object.subscribe_id = *td->GetSubscribeId();
                object.track_alias = *td->GetTrackAlias();
                object.payload.assign(data.begin(), data.end());
                buffer << object;

                break;
            }

            case TrackMode::kStreamPerGroup: {
                eflags.use_reliable = true;

                if (stream_header_needed) {
                    eflags.new_stream = true;
                    eflags.clear_tx_queue = true;
                    eflags.use_reset = true;

                    MoqStreamHeaderGroup group_hdr;
                    group_hdr.group_id = group_id;
                    group_hdr.priority = priority;
                    group_hdr.subscribe_id = *td->GetSubscribeId();
                    group_hdr.track_alias = *td->GetTrackAlias();
                    buffer << group_hdr;
                }

                MoqStreamGroupObject object;
                object.object_id = object_id;
                object.payload.assign(data.begin(), data.end());
                buffer << object;

                break;
            }
            case TrackMode::kStreamPerTrack: {
                eflags.use_reliable = true;

                if (stream_header_needed) {
                    eflags.new_stream = true;

                    MoqStreamHeaderTrack track_hdr;
                    track_hdr.priority = priority;
                    track_hdr.subscribe_id = *td->GetSubscribeId();
                    track_hdr.track_alias = *td->GetTrackAlias();
                    buffer << track_hdr;
                }

                MoqStreamTrackObject object;
                object.group_id = group_id;
                object.object_id = object_id;
                object.payload.assign(data.begin(), data.end());
                buffer << object;

                break;
            }
        }

        // TODO(tievens): Add M10x specific chunking... lacking in the draft
        std::vector<uint8_t> serialized_data = buffer.Front(buffer.Size());

        quic_transport_->Enqueue(td->connection_handle_,
                                 td->publish_data_ctx_id_,
                                 std::move(serialized_data),
                                 { MethodTraceItem{} },
                                 priority,
                                 ttl,
                                 0,
                                 eflags);

        return PublishTrackHandler::PublishObjectStatus::kOk;
    }

    std::optional<std::weak_ptr<PublishTrackHandler>> Transport::GetPubTrackHandler(ConnectionContext& conn_ctx,
                                                                                    TrackHash& th)
    {
        auto pub_ns_it = conn_ctx.pub_tracks_by_name.find(th.track_namespace_hash);
        if (pub_ns_it == conn_ctx.pub_tracks_by_name.end()) {
            return std::nullopt;
        } else {
            auto pub_n_it = pub_ns_it->second.find(th.track_name_hash);
            if (pub_n_it == pub_ns_it->second.end()) {
                return std::nullopt;
            }

            return pub_n_it->second;
        }
    }

    // ---------------------------------------------------------------------------------------
    // Transport handler callbacks
    // ---------------------------------------------------------------------------------------

    void Transport::OnConnectionStatus(const TransportConnId& conn_id, const TransportStatus status)
    {
        LOGGER_DEBUG(logger_, "Connection status conn_id: {0} status: {1}", conn_id, static_cast<int>(status));

        switch (status) {
            case TransportStatus::kReady: {
                if (client_mode_) {
                    auto& conn_ctx = connections_[conn_id];
                    LOGGER_INFO(logger_, "Connection established, creating bi-dir stream and sending CLIENT_SETUP");

                    conn_ctx.ctrl_data_ctx_id = quic_transport_->CreateDataContext(conn_id, true, 0, true);

                    SendClientSetup();

                    status_ = Status::kReady;
                }
                break;
            }

            case TransportStatus::kConnecting:
                status_ = Status::kConnecting;
                break;
            case TransportStatus::kRemoteRequestClose:
                [[fallthrough]];

            case TransportStatus::kDisconnected: {

                // Clean up publish and subscribe tracks
                std::lock_guard<std::mutex> _(state_mutex_);
                auto conn_it = connections_.find(conn_id);

                if (conn_it == connections_.end()) {
                    return;
                }

                // Notify the subscriber handlers of disconnect
                for (const auto& [sub_id, handler] : conn_it->second.tracks_by_sub_id) {
                    ConnectionStatusChanged(conn_id, ConnectionStatus::kClosedByRemote);
                    RemoveSubscribeTrack(conn_it->second, *handler);
                    handler->SetStatus(
                      SubscribeTrackHandler::Status::kNotConnected); // Set after remove subscribe track
                }

                // Notify publish handlers of disconnect
                for (const auto& [name_space, track] : conn_it->second.recv_sub_id) {
                    TrackHash th(track.first, track.second);
                    if (auto pdt = GetPubTrackHandler(conn_it->second, th)) {
                        pdt->lock()->SetStatus(PublishTrackHandler::Status::kNotConnected);
                    }
                }

                conn_it->second.recv_sub_id.clear();
                conn_it->second.tracks_by_sub_id.clear();

                // TODO(tievens): Clean up publish tracks

                connections_.erase(conn_it);

                break;
            }
            case TransportStatus::kShutdown:
                status_ = Status::kNotReady;
                break;
        }
    }

    void Transport::OnNewConnection(const TransportConnId& conn_id, const TransportRemote& remote)
    {
        auto [conn_ctx, is_new] = connections_.try_emplace(conn_id, ConnectionContext{});

        conn_ctx->second.connection_handle = conn_id;
        NewConnectionAccepted(conn_id, { remote.host_or_ip, remote.port });
    }

    void Transport::OnRecvStream(const TransportConnId& conn_id,
                                 uint64_t stream_id,
                                 std::optional<DataContextId> data_ctx_id,
                                 const bool is_bidir)
    {
        auto stream_buf = quic_transport_->GetStreamBuffer(conn_id, stream_id);

        // TODO(tievens): Considering moving lock to here... std::lock_guard<std::mutex> _(state_mutex_);

        auto& conn_ctx = connections_[conn_id];

        if (stream_buf == nullptr) {
            return;
        }

        if (is_bidir && not conn_ctx.ctrl_data_ctx_id) {
            if (not data_ctx_id) {
                CloseConnection(
                  conn_id, MoqTerminationReason::INTERNAL_ERROR, "Received bidir is missing data context");
                return;
            }
            conn_ctx.ctrl_data_ctx_id = data_ctx_id;
        }

        for (int i = 0; i < kReadLoopMaxPerStream; i++) { // don't loop forever, especially on bad stream
            // bidir is Control stream, data streams are unidirectional
            if (is_bidir) {
                if (not conn_ctx.ctrl_msg_type_received) {
                    auto msg_type = stream_buf->DecodeUintV();

                    if (msg_type) {
                        conn_ctx.ctrl_msg_type_received = static_cast<MoqMessageType>(*msg_type);
                    } else {
                        break;
                    }
                }

                if (conn_ctx.ctrl_msg_type_received) {
                    if (ProcessCtrlMessage(conn_ctx, stream_buf)) {
                        conn_ctx.ctrl_msg_type_received = std::nullopt;
                        break;
                    }
                }
            }

            // Data stream, unidirectional
            else {
                if (ProcessStreamDataMessage(conn_ctx, stream_buf)) {
                    break;
                }
            }

            if (!stream_buf->Size()) { // done
                break;
            }
        }
    }

    void Transport::OnRecvDgram(const TransportConnId& conn_id, std::optional<DataContextId> data_ctx_id)
    {
        MoqObjectStream object_datagram_out;
        for (int i = 0; i < kReadLoopMaxPerStream; i++) {
            auto data = quic_transport_->Dequeue(conn_id, data_ctx_id);
            if (data && !data->empty()) {
                StreamBuffer<uint8_t> buffer;
                buffer.Push(*data);

                auto msg_type = buffer.DecodeUintV();
                if (!msg_type || static_cast<MoqMessageType>(*msg_type) != MoqMessageType::OBJECT_DATAGRAM) {
                    LOGGER_WARN(logger_, "Received datagram that is not message type OBJECT_DATAGRAM, dropping");
                    continue;
                }

                MoqObjectDatagram msg;
                if (buffer >> msg) {

                    ////TODO(tievens): Considering moving lock to here... std::lock_guard<std::mutex> _(state_mutex_);

                    auto& conn_ctx = connections_[conn_id];
                    auto sub_it = conn_ctx.tracks_by_sub_id.find(msg.subscribe_id);
                    if (sub_it == conn_ctx.tracks_by_sub_id.end()) {
                        LOGGER_WARN(logger_,
                                    "Received datagram to unknown subscribe track subscribe_id: {0}, ignored",
                                    msg.subscribe_id);

                        // TODO(tievens): Should close/reset stream in this case but draft leaves this case hanging

                        continue;
                    }

                    LOGGER_DEBUG(logger_,
                                 "Received object datagram conn_id: {0} data_ctx_id: {1} subscriber_id: {2} "
                                 "track_alias: {3} group_id: {4} object_id: {5} data size: {6}",
                                 conn_id,
                                 (data_ctx_id ? *data_ctx_id : 0),
                                 msg.subscribe_id,
                                 msg.track_alias,
                                 msg.group_id,
                                 msg.object_id,
                                 msg.payload.size());

                    sub_it->second->ObjectReceived({ msg.group_id,
                                                     msg.object_id,
                                                     msg.payload.size(),
                                                     msg.priority,
                                                     std::nullopt,
                                                     TrackMode::kDatagram,
                                                     std::nullopt },
                                                   msg.payload);

                } else {
                    LOGGER_WARN(logger_,
                                "Failed to decode datagram conn_id: {0} data_ctx_id: {1}",
                                conn_id,
                                (data_ctx_id ? *data_ctx_id : 0));
                }
            }
        }
    }

    void Transport::CloseConnection(TransportConnId conn_id,
                                    messages::MoqTerminationReason reason,
                                    const std::string& reason_str)
    {
        std::ostringstream log_msg;
        log_msg << "Closing conn_id: " << conn_id;
        switch (reason) {
            case MoqTerminationReason::NO_ERROR:
                log_msg << " no error";
                break;
            case MoqTerminationReason::INTERNAL_ERROR:
                log_msg << " internal error: " << reason_str;
                break;
            case MoqTerminationReason::UNAUTHORIZED:
                log_msg << " unauthorized: " << reason_str;
                break;
            case MoqTerminationReason::PROTOCOL_VIOLATION:
                log_msg << " protocol violation: " << reason_str;
                break;
            case MoqTerminationReason::DUP_TRACK_ALIAS:
                log_msg << " duplicate track alias: " << reason_str;
                break;
            case MoqTerminationReason::PARAM_LEN_MISMATCH:
                log_msg << " param length mismatch: " << reason_str;
                break;
            case MoqTerminationReason::GOAWAY_TIMEOUT:
                log_msg << " goaway timeout: " << reason_str;
                break;
        }

        LOGGER_INFO(logger_, log_msg.str());

        quic_transport_->Close(conn_id, static_cast<uint64_t>(reason));

        if (client_mode_) {
            LOGGER_INFO(logger_, "Client connection closed, stopping client");
            stop_ = true;
        }
    }

    bool Transport::ProcessCtrlMessage(Transport::ConnectionContext&, std::shared_ptr<StreamBuffer<uint8_t>>&)
    {
        return false;
    }

    bool Transport::ProcessStreamDataMessage(ConnectionContext&, std::shared_ptr<StreamBuffer<uint8_t>>&)
    {
        return false;
    }

    template<class MessageType>
    std::pair<MessageType&, bool> Transport::ParseControlMessage(std::shared_ptr<StreamBuffer<uint8_t>>& stream_buffer)
    {
        if (!stream_buffer->AnyHasValue()) {
            SPDLOG_LOGGER_DEBUG(logger_, "Received control message, init stream buffer");
            stream_buffer->InitAny<MessageType>();
        }

        auto& msg = stream_buffer->GetAny<MessageType>();
        if (*stream_buffer >> msg) {
            return { msg, true };
        }

        return { msg, false };
    }

    template<class MessageType>
    std::pair<MessageType&, bool> Transport::ParseDataMessage(std::shared_ptr<StreamBuffer<uint8_t>>& stream_buffer,
                                                              MoqMessageType msg_type)
    {
        if (!stream_buffer->AnyHasValue()) {
            SPDLOG_LOGGER_INFO(logger_,
                               "Received stream message (type = {0}), init stream buffer",
                               static_cast<std::uint64_t>(msg_type));
            stream_buffer->InitAny<MessageType>(static_cast<uint64_t>(msg_type));
        }

        auto& msg = stream_buffer->GetAny<MessageType>();
        if (*stream_buffer >> msg) {
            return { msg, true };
        }

        return { msg, false };
    }

    template<class HeaderType, class MessageType>
    std::pair<HeaderType&, bool> Transport::ParseStreamData(std::shared_ptr<StreamBuffer<uint8_t>>& stream_buffer,
                                                            MoqMessageType msg_type,
                                                            const ConnectionContext& conn_ctx)
    {
        if (!stream_buffer->AnyHasValue()) {
            LOGGER_DEBUG(
              logger_, "Received stream header (type = {0}), init stream buffer", static_cast<std::uint64_t>(msg_type));
            stream_buffer->InitAny<HeaderType>(static_cast<uint64_t>(msg_type));
        }

        auto& msg = stream_buffer->GetAny<HeaderType>();
        if (!stream_buffer->AnyHasValueB() && *stream_buffer >> msg) {
            auto sub_it = conn_ctx.tracks_by_sub_id.find(msg.subscribe_id);
            if (sub_it == conn_ctx.tracks_by_sub_id.end()) {
                SPDLOG_LOGGER_WARN(logger_,
                                   "Received stream_header_group to unknown subscribe track subscribe_id: {0}, ignored",
                                   msg.subscribe_id);
                return { msg, true };
            }

            // Init second working buffer to read data object
            stream_buffer->InitAnyB<MessageType>();
            return { msg, true };
        }

        return { msg, false };
    }

    template std::pair<messages::MoqSubscribe&, bool> Transport::ParseControlMessage<messages::MoqSubscribe>(
      std::shared_ptr<StreamBuffer<uint8_t>>&);
    template std::pair<messages::MoqSubscribeOk&, bool> Transport::ParseControlMessage<messages::MoqSubscribeOk>(
      std::shared_ptr<StreamBuffer<uint8_t>>&);
    template std::pair<messages::MoqSubscribeError&, bool> Transport::ParseControlMessage<messages::MoqSubscribeError>(
      std::shared_ptr<StreamBuffer<uint8_t>>&);
    template std::pair<messages::MoqUnsubscribe&, bool> Transport::ParseControlMessage<messages::MoqUnsubscribe>(
      std::shared_ptr<StreamBuffer<uint8_t>>&);
    template std::pair<messages::MoqSubscribeDone&, bool> Transport::ParseControlMessage<messages::MoqSubscribeDone>(
      std::shared_ptr<StreamBuffer<uint8_t>>&);
    template std::pair<messages::MoqTrackStatusRequest&, bool>
    Transport::ParseControlMessage<messages::MoqTrackStatusRequest>(std::shared_ptr<StreamBuffer<uint8_t>>&);
    template std::pair<messages::MoqTrackStatus&, bool> Transport::ParseControlMessage<messages::MoqTrackStatus>(
      std::shared_ptr<StreamBuffer<uint8_t>>&);
    template std::pair<messages::MoqAnnounce&, bool> Transport::ParseControlMessage<messages::MoqAnnounce>(
      std::shared_ptr<StreamBuffer<uint8_t>>&);
    template std::pair<messages::MoqAnnounceOk&, bool> Transport::ParseControlMessage<messages::MoqAnnounceOk>(
      std::shared_ptr<StreamBuffer<uint8_t>>&);
    template std::pair<messages::MoqAnnounceError&, bool> Transport::ParseControlMessage<messages::MoqAnnounceError>(
      std::shared_ptr<StreamBuffer<uint8_t>>&);
    template std::pair<messages::MoqUnannounce&, bool> Transport::ParseControlMessage<messages::MoqUnannounce>(
      std::shared_ptr<StreamBuffer<uint8_t>>&);
    template std::pair<messages::MoqAnnounceCancel&, bool> Transport::ParseControlMessage<messages::MoqAnnounceCancel>(
      std::shared_ptr<StreamBuffer<uint8_t>>&);
    template std::pair<messages::MoqGoaway&, bool> Transport::ParseControlMessage<messages::MoqGoaway>(
      std::shared_ptr<StreamBuffer<uint8_t>>&);
    template std::pair<messages::MoqClientSetup&, bool> Transport::ParseControlMessage<messages::MoqClientSetup>(
      std::shared_ptr<StreamBuffer<uint8_t>>&);
    template std::pair<messages::MoqObjectStream&, bool> Transport::ParseControlMessage<messages::MoqObjectStream>(
      std::shared_ptr<StreamBuffer<uint8_t>>&);
    template std::pair<messages::MoqObjectDatagram&, bool> Transport::ParseControlMessage<messages::MoqObjectDatagram>(
      std::shared_ptr<StreamBuffer<uint8_t>>&);
    template std::pair<messages::MoqStreamHeaderTrack&, bool>
    Transport::ParseControlMessage<messages::MoqStreamHeaderTrack>(std::shared_ptr<StreamBuffer<uint8_t>>&);
    template std::pair<messages::MoqStreamHeaderGroup&, bool>
    Transport::ParseControlMessage<messages::MoqStreamHeaderGroup>(std::shared_ptr<StreamBuffer<uint8_t>>&);
    template std::pair<messages::MoqStreamGroupObject&, bool>
    Transport::ParseControlMessage<messages::MoqStreamGroupObject>(std::shared_ptr<StreamBuffer<uint8_t>>&);
    template std::pair<messages::MoqServerSetup&, bool> Transport::ParseControlMessage<messages::MoqServerSetup>(
      std::shared_ptr<StreamBuffer<uint8_t>>&);

    template std::pair<messages::MoqObjectStream&, bool> Transport::ParseDataMessage<messages::MoqObjectStream>(
      std::shared_ptr<StreamBuffer<uint8_t>>& stream_buffer,
      MoqMessageType msg_type);

    template std::pair<messages::MoqStreamHeaderTrack&, bool>
    Transport::ParseStreamData<messages::MoqStreamHeaderTrack, messages::MoqStreamTrackObject>(
      std::shared_ptr<StreamBuffer<uint8_t>>& stream_buffer,
      MoqMessageType msg_type,
      const ConnectionContext& conn_ctx);
    template std::pair<messages::MoqStreamHeaderGroup&, bool>
    Transport::ParseStreamData<messages::MoqStreamHeaderGroup, messages::MoqStreamGroupObject>(
      std::shared_ptr<StreamBuffer<uint8_t>>& stream_buffer,
      MoqMessageType msg_type,
      const ConnectionContext& conn_ctx);

} // namespace moq<|MERGE_RESOLUTION|>--- conflicted
+++ resolved
@@ -1,305 +1,212 @@
 /*
- *  Copyright (C) 2024
- *  Cisco Systems, Inc.
- *  All Rights Reserved
- */
+*  Copyright (C) 2024
+*  Cisco Systems, Inc.
+*  All Rights Reserved
+*/
 
 #include "moq/detail/transport.h"
 #include <sstream>
 
 #define LOGGER_TRACE(logger, ...)                                                                                      \
-    if (logger)                                                                                                        \
-    SPDLOG_LOGGER_TRACE(logger, __VA_ARGS__)
+   if (logger)                                                                                                        \
+   SPDLOG_LOGGER_TRACE(logger, __VA_ARGS__)
 #define LOGGER_DEBUG(logger, ...)                                                                                      \
-    if (logger)                                                                                                        \
-    SPDLOG_LOGGER_DEBUG(logger, __VA_ARGS__)
+   if (logger)                                                                                                        \
+   SPDLOG_LOGGER_DEBUG(logger, __VA_ARGS__)
 #define LOGGER_INFO(logger, ...)                                                                                       \
-    if (logger)                                                                                                        \
-    SPDLOG_LOGGER_INFO(logger, __VA_ARGS__)
+   if (logger)                                                                                                        \
+   SPDLOG_LOGGER_INFO(logger, __VA_ARGS__)
 #define LOGGER_WARN(logger, ...)                                                                                       \
-    if (logger)                                                                                                        \
-    SPDLOG_LOGGER_WARN(logger, __VA_ARGS__)
+   if (logger)                                                                                                        \
+   SPDLOG_LOGGER_WARN(logger, __VA_ARGS__)
 #define LOGGER_ERROR(logger, ...)                                                                                      \
-    if (logger)                                                                                                        \
-    SPDLOG_LOGGER_ERROR(logger, __VA_ARGS__)
+   if (logger)                                                                                                        \
+   SPDLOG_LOGGER_ERROR(logger, __VA_ARGS__)
 #define LOGGER_CRITICAL(logger, ...)                                                                                   \
-    if (logger)                                                                                                        \
-    SPDLOG_LOGGER_CRITICAL(logger, __VA_ARGS__)
+   if (logger)                                                                                                        \
+   SPDLOG_LOGGER_CRITICAL(logger, __VA_ARGS__)
 
 namespace moq {
 
-    using namespace moq::messages;
-
-    Transport::Transport(const ClientConfig& cfg)
-      : client_mode_(true)
-      , logger_(spdlog::stderr_color_mt("MTC"))
-      , server_config_({})
-      , client_config_(cfg)
-      , quic_transport_({})
-    {
-        LOGGER_INFO(logger_, "Created Moq instance in client mode listening on {0}", cfg.connect_uri);
-        Init();
-    }
-
-    Transport::Transport(const ServerConfig& cfg)
-      : client_mode_(false)
-      , logger_(spdlog::stderr_color_mt("MTS"))
-      , server_config_(cfg)
-      , client_config_({})
-      , quic_transport_({})
-    {
-        LOGGER_INFO(
-          logger_, "Created Moq instance in server mode listening on {0}:{1}", cfg.server_bind_ip, cfg.server_port);
-        Init();
-    }
-
-    void Transport::Init()
-    {
-
-        LOGGER_INFO(logger_, "Starting metrics exporter");
-    }
-
-    Transport::Status Transport::Start()
-    {
-        if (client_mode_) {
-            TransportRemote relay;
-            relay.host_or_ip = client_config_.connect_uri;
-            //    relay.port = client_config_.server_port; // TODO: Break out port form connect uri
-            relay.proto = TransportProtocol::kQuic;
-
-            quic_transport_ = ITransport::MakeClientTransport(relay, client_config_.transport_config, *this, logger_);
-
-            status_ = Status::kConnecting;
-
-            auto conn_id = quic_transport_->Start(nullptr, nullptr);
-
-            LOGGER_INFO(logger_, "Connecting session conn_id: {0}...", conn_id);
-            auto [conn_ctx, _] = connections_.try_emplace(conn_id, ConnectionContext{});
-            conn_ctx->second.connection_handle = conn_id;
-
-            return status_;
-        } else {
-            TransportRemote server;
-            server.host_or_ip = server_config_.server_bind_ip;
-            server.port = server_config_.server_port;
-            server.proto = TransportProtocol::kQuic;
-
-            quic_transport_ = ITransport::MakeServerTransport(server, server_config_.transport_config, *this, logger_);
-
-            switch (quic_transport_->Status()) {
-                case TransportStatus::kReady:
-                    return Status::kReady;
-                default:
-                    return Status::kNotReady;
-            }
-        }
-    }
-
-    Transport::Status Transport::Stop()
-    {
-        return Status();
-    }
-
-    void Transport::OnNewDataContext(const ConnectionHandle&, const DataContextId&) {}
-
-    void Transport::SendCtrlMsg(const ConnectionContext& conn_ctx, std::vector<uint8_t>&& data)
-    {
-        if (not conn_ctx.ctrl_data_ctx_id) {
-            CloseConnection(
-              conn_ctx.connection_handle, MoqTerminationReason::PROTOCOL_VIOLATION, "Control bidir stream not created");
-            return;
-        }
-
-        quic_transport_->Enqueue(conn_ctx.connection_handle,
-                                 *conn_ctx.ctrl_data_ctx_id,
-                                 std::move(data),
-                                 { MethodTraceItem{} },
-                                 0,
-                                 2000,
-                                 0,
-                                 { true, false, false, false });
-    }
-
-    void Transport::SendClientSetup()
-    {
-        StreamBuffer<uint8_t> buffer;
-        auto client_setup = MoqClientSetup{};
-
-        client_setup.num_versions = 1; // NOTE: Not used for encode, verison vector size is used
-        client_setup.supported_versions = { kMoqtVersion };
-        client_setup.role_parameter.type = static_cast<uint64_t>(ParameterType::Role);
-        client_setup.role_parameter.length = 0x1; // NOTE: not used for encode, size of value is used
-        client_setup.role_parameter.value = { 0x03 };
-        client_setup.endpoint_id_parameter.value.assign(client_config_.endpoint_id.begin(),
-                                                        client_config_.endpoint_id.end());
-
-        buffer << client_setup;
-
-        auto& conn_ctx = connections_.begin()->second;
-
-        SendCtrlMsg(conn_ctx, buffer.Front(buffer.Size()));
-    }
-
-    void Transport::SendServerSetup(ConnectionContext& conn_ctx)
-    {
-        StreamBuffer<uint8_t> buffer;
-        auto server_setup = MoqServerSetup{};
-
-        server_setup.selection_version = { conn_ctx.client_version };
-        server_setup.role_parameter.type = static_cast<uint64_t>(ParameterType::Role);
-        server_setup.role_parameter.length = 0x1; // NOTE: not used for encode, size of value is used
-        server_setup.role_parameter.value = { 0x03 };
-        server_setup.endpoint_id_parameter.value.assign(server_config_.endpoint_id.begin(),
-                                                        server_config_.endpoint_id.end());
-
-        buffer << server_setup;
-
-        LOGGER_DEBUG(logger_, "Sending SERVER_SETUP to conn_id: {0}", conn_ctx.connection_handle);
-
-        SendCtrlMsg(conn_ctx, buffer.Front(buffer.Size()));
-    }
-
-    void Transport::SendAnnounce(ConnectionContext& conn_ctx, Span<uint8_t const> track_namespace)
-    {
-        StreamBuffer<uint8_t> buffer;
-        auto announce = MoqAnnounce{};
-
-        announce.track_namespace.assign(track_namespace.begin(), track_namespace.end());
-        announce.params = {};
-        buffer << announce;
-
-        LOGGER_DEBUG(logger_, "Sending ANNOUNCE to conn_id: {0}", conn_ctx.connection_handle);
-
-        SendCtrlMsg(conn_ctx, buffer.Front(buffer.Size()));
-    }
-
-    void Transport::SendAnnounceOk(ConnectionContext& conn_ctx, Span<uint8_t const> track_namespace)
-    {
-        StreamBuffer<uint8_t> buffer;
-        auto announce_ok = MoqAnnounceOk{};
-
-        announce_ok.track_namespace.assign(track_namespace.begin(), track_namespace.end());
-        buffer << announce_ok;
-
-        LOGGER_DEBUG(logger_, "Sending ANNOUNCE OK to conn_id: {0}", conn_ctx.connection_handle);
-
-        SendCtrlMsg(conn_ctx, buffer.Front(buffer.Size()));
-    }
-
-    void Transport::SendUnannounce(ConnectionContext& conn_ctx, Span<uint8_t const> track_namespace)
-    {
-        StreamBuffer<uint8_t> buffer;
-        auto unannounce = MoqUnannounce{};
-
-        unannounce.track_namespace.assign(track_namespace.begin(), track_namespace.end());
-        buffer << unannounce;
-
-        LOGGER_DEBUG(logger_, "Sending UNANNOUNCE to conn_id: {0}", conn_ctx.connection_handle);
-
-        SendCtrlMsg(conn_ctx, buffer.Front(buffer.Size()));
-    }
-
-    void Transport::SendSubscribe(ConnectionContext& conn_ctx,
-                                  uint64_t subscribe_id,
-                                  const FullTrackName& tfn,
-                                  TrackHash th)
-    {
-        StreamBuffer<uint8_t> buffer;
-
-        auto subscribe = MoqSubscribe{};
-        subscribe.subscribe_id = subscribe_id;
-        subscribe.track_alias = th.track_fullname_hash;
-        subscribe.track_namespace.assign(tfn.name_space.begin(), tfn.name_space.end());
-        subscribe.track_name.assign(tfn.name.begin(), tfn.name.end());
-        subscribe.filter_type = FilterType::LatestGroup;
-        subscribe.num_params = 0;
-
-        buffer << subscribe;
-
-        LOGGER_DEBUG(logger_,
-                     "Sending SUBSCRIBE to conn_id: {0} subscribe_id: {1} track namespace hash: {2} name hash: {3}",
-                     conn_ctx.connection_handle,
-                     subscribe_id,
-                     th.track_namespace_hash,
-                     th.track_name_hash);
-
-        SendCtrlMsg(conn_ctx, buffer.Front(buffer.Size()));
-    }
-
-    void Transport::SendSubscribeOk(ConnectionContext& conn_ctx,
-                                    uint64_t subscribe_id,
-                                    uint64_t expires,
-                                    bool content_exists)
-    {
-        StreamBuffer<uint8_t> buffer;
-
-        auto subscribe_ok = MoqSubscribeOk{};
-        subscribe_ok.subscribe_id = subscribe_id;
-        subscribe_ok.expires = expires;
-        subscribe_ok.content_exists = content_exists;
-        buffer << subscribe_ok;
-
-        LOGGER_DEBUG(
-          logger_, "Sending SUBSCRIBE OK to conn_id: {0} subscribe_id: {1}", conn_ctx.connection_handle, subscribe_id);
-
-        SendCtrlMsg(conn_ctx, buffer.Front(buffer.Size()));
-    }
-
-    void Transport::SendSubscribeDone(ConnectionContext& conn_ctx, uint64_t subscribe_id, const std::string& reason)
-    {
-        StreamBuffer<uint8_t> buffer;
-
-        auto subscribe_done = MoqSubscribeDone{};
-        subscribe_done.subscribe_id = subscribe_id;
-        subscribe_done.reason_phrase.assign(reason.begin(), reason.end());
-        subscribe_done.content_exists = false;
-        buffer << subscribe_done;
-
-        LOGGER_DEBUG(logger_,
-                     "Sending SUBSCRIBE DONE to conn_id: {0} subscribe_id: {1}",
-                     conn_ctx.connection_handle,
-                     subscribe_id);
-
-        SendCtrlMsg(conn_ctx, buffer.Front(buffer.Size()));
-    }
-
-    void Transport::SendUnsubscribe(ConnectionContext& conn_ctx, uint64_t subscribe_id)
-    {
-        StreamBuffer<uint8_t> buffer;
-
-        auto unsubscribe = MoqUnsubscribe{};
-        unsubscribe.subscribe_id = subscribe_id;
-        buffer << unsubscribe;
-
-        LOGGER_DEBUG(
-          logger_, "Sending UNSUBSCRIBE to conn_id: {0} subscribe_id: {1}", conn_ctx.connection_handle, subscribe_id);
-
-        SendCtrlMsg(conn_ctx, buffer.Front(buffer.Size()));
-    }
-
-    void Transport::SendSubscribeError(ConnectionContext& conn_ctx,
-                                       [[maybe_unused]] uint64_t subscribe_id,
-                                       uint64_t track_alias,
-                                       SubscribeError error,
-                                       const std::string& reason)
-    {
-        qtransport::StreamBuffer<uint8_t> buffer;
-
-        auto subscribe_err = MoqSubscribeError{};
-        subscribe_err.subscribe_id = 0x1;
-        subscribe_err.err_code = static_cast<uint64_t>(error);
-        subscribe_err.track_alias = track_alias;
-        subscribe_err.reason_phrase.assign(reason.begin(), reason.end());
-
-<<<<<<< HEAD
+   using namespace moq::messages;
+
+   Transport::Transport(const ClientConfig& cfg)
+     : client_mode_(true)
+     , logger_(spdlog::stderr_color_mt("MTC"))
+     , server_config_({})
+     , client_config_(cfg)
+     , quic_transport_({})
+   {
+       LOGGER_INFO(logger_, "Created Moq instance in client mode listening on {0}", cfg.connect_uri);
+       Init();
+   }
+
+   Transport::Transport(const ServerConfig& cfg)
+     : client_mode_(false)
+     , logger_(spdlog::stderr_color_mt("MTS"))
+     , server_config_(cfg)
+     , client_config_({})
+     , quic_transport_({})
+   {
+       LOGGER_INFO(
+         logger_, "Created Moq instance in server mode listening on {0}:{1}", cfg.server_bind_ip, cfg.server_port);
+       Init();
+   }
+
+   void Transport::Init()
+   {
+
+       LOGGER_INFO(logger_, "Starting metrics exporter");
+   }
+
+   Transport::Status Transport::Start()
+   {
+       if (client_mode_) {
+           TransportRemote relay;
+           relay.host_or_ip = client_config_.connect_uri;
+           //    relay.port = client_config_.server_port; // TODO: Break out port form connect uri
+           relay.proto = TransportProtocol::kQuic;
+
+           quic_transport_ = ITransport::MakeClientTransport(relay, client_config_.transport_config, *this, logger_);
+
+           status_ = Status::kConnecting;
+
+           auto conn_id = quic_transport_->Start(nullptr, nullptr);
+
+           LOGGER_INFO(logger_, "Connecting session conn_id: {0}...", conn_id);
+           auto [conn_ctx, _] = connections_.try_emplace(conn_id, ConnectionContext{});
+           conn_ctx->second.connection_handle = conn_id;
+
+           return status_;
+       } else {
+           TransportRemote server;
+           server.host_or_ip = server_config_.server_bind_ip;
+           server.port = server_config_.server_port;
+           server.proto = TransportProtocol::kQuic;
+
+           quic_transport_ = ITransport::MakeServerTransport(server, server_config_.transport_config, *this, logger_);
+
+           switch (quic_transport_->Status()) {
+               case TransportStatus::kReady:
+                   return Status::kReady;
+               default:
+                   return Status::kNotReady;
+           }
+       }
+   }
+
+   Transport::Status Transport::Stop()
+   {
+       return Status();
+   }
+
+   void Transport::OnNewDataContext(const ConnectionHandle&, const DataContextId&) {}
+
+   void Transport::SendCtrlMsg(const ConnectionContext& conn_ctx, std::vector<uint8_t>&& data)
+   {
+       if (not conn_ctx.ctrl_data_ctx_id) {
+           CloseConnection(
+             conn_ctx.connection_handle, MoqTerminationReason::PROTOCOL_VIOLATION, "Control bidir stream not created");
+           return;
+       }
+
+       quic_transport_->Enqueue(conn_ctx.connection_handle,
+                                *conn_ctx.ctrl_data_ctx_id,
+                                std::move(data),
+                                { MethodTraceItem{} },
+                                0,
+                                2000,
+                                0,
+                                { true, false, false, false });
+   }
+
+   void Transport::SendClientSetup()
+   {
+       StreamBuffer<uint8_t> buffer;
+       auto client_setup = MoqClientSetup{};
+
+       client_setup.num_versions = 1; // NOTE: Not used for encode, verison vector size is used
+       client_setup.supported_versions = { kMoqtVersion };
+       client_setup.role_parameter.type = static_cast<uint64_t>(ParameterType::Role);
+       client_setup.role_parameter.length = 0x1; // NOTE: not used for encode, size of value is used
+       client_setup.role_parameter.value = { 0x03 };
+       client_setup.endpoint_id_parameter.value.assign(client_config_.endpoint_id.begin(),
+                                                       client_config_.endpoint_id.end());
+
+       buffer << client_setup;
+
+       auto& conn_ctx = connections_.begin()->second;
+
+       SendCtrlMsg(conn_ctx, buffer.Front(buffer.Size()));
+   }
+
+   void Transport::SendServerSetup(ConnectionContext& conn_ctx)
+   {
+       StreamBuffer<uint8_t> buffer;
+       auto server_setup = MoqServerSetup{};
+
+       server_setup.selection_version = { conn_ctx.client_version };
+       server_setup.role_parameter.type = static_cast<uint64_t>(ParameterType::Role);
+       server_setup.role_parameter.length = 0x1; // NOTE: not used for encode, size of value is used
+       server_setup.role_parameter.value = { 0x03 };
+       server_setup.endpoint_id_parameter.value.assign(server_config_.endpoint_id.begin(),
+                                                       server_config_.endpoint_id.end());
+
+       buffer << server_setup;
+
+       LOGGER_DEBUG(logger_, "Sending SERVER_SETUP to conn_id: {0}", conn_ctx.connection_handle);
+
+       SendCtrlMsg(conn_ctx, buffer.Front(buffer.Size()));
+   }
+
+   void Transport::SendAnnounce(ConnectionContext& conn_ctx, Span<uint8_t const> track_namespace)
+   {
+       StreamBuffer<uint8_t> buffer;
+       auto announce = MoqAnnounce{};
+
+       announce.track_namespace.assign(track_namespace.begin(), track_namespace.end());
+       announce.params = {};
+       buffer << announce;
+
+       LOGGER_DEBUG(logger_, "Sending ANNOUNCE to conn_id: {0}", conn_ctx.connection_handle);
+
+       SendCtrlMsg(conn_ctx, buffer.Front(buffer.Size()));
+   }
+
+   void Transport::SendAnnounceOk(ConnectionContext& conn_ctx, Span<uint8_t const> track_namespace)
+   {
+       StreamBuffer<uint8_t> buffer;
+       auto announce_ok = MoqAnnounceOk{};
+
+       announce_ok.track_namespace.assign(track_namespace.begin(), track_namespace.end());
+       buffer << announce_ok;
+
+       LOGGER_DEBUG(logger_, "Sending ANNOUNCE OK to conn_id: {0}", conn_ctx.connection_handle);
+
+       SendCtrlMsg(conn_ctx, buffer.Front(buffer.Size()));
+   }
+
+   void Transport::SendUnannounce(ConnectionContext& conn_ctx, Span<uint8_t const> track_namespace)
+   {
+       StreamBuffer<uint8_t> buffer;
+       auto unannounce = MoqUnannounce{};
+
+       unannounce.track_namespace.assign(track_namespace.begin(), track_namespace.end());
+       buffer << unannounce;
+
+       LOGGER_DEBUG(logger_, "Sending UNANNOUNCE to conn_id: {0}", conn_ctx.connection_handle);
+
+       SendCtrlMsg(conn_ctx, buffer.Front(buffer.Size()));
+   }
+
    void Transport::SendSubscribe(ConnectionContext& conn_ctx,
-                                    uint64_t subscribe_id,
-                                    FullTrackName& tfn,
-                                    TrackHash th)
+                                 uint64_t subscribe_id,
+                                 const FullTrackName& tfn,
+                                 TrackHash th)
    {
        StreamBuffer<uint8_t> buffer;
 
-       auto subscribe  = MoqSubscribe {};
+       auto subscribe = MoqSubscribe{};
        subscribe.subscribe_id = subscribe_id;
        subscribe.track_alias = th.track_fullname_hash;
        subscribe.track_namespace.assign(tfn.name_space.begin(), tfn.name_space.end());
@@ -320,67 +227,67 @@
    }
 
    void Transport::SendSubscribeOk(ConnectionContext& conn_ctx,
-                                       uint64_t subscribe_id,
-                                       uint64_t expires,
-                                       bool content_exists)
+                                   uint64_t subscribe_id,
+                                   uint64_t expires,
+                                   bool content_exists)
    {
        StreamBuffer<uint8_t> buffer;
 
-       auto subscribe_ok  = MoqSubscribeOk {};
+       auto subscribe_ok = MoqSubscribeOk{};
        subscribe_ok.subscribe_id = subscribe_id;
        subscribe_ok.expires = expires;
        subscribe_ok.content_exists = content_exists;
        buffer << subscribe_ok;
 
-       LOGGER_DEBUG(logger_, "Sending SUBSCRIBE OK to conn_id: {0} subscribe_id: {1}",conn_ctx.connection_handle, subscribe_id);
+       LOGGER_DEBUG(
+         logger_, "Sending SUBSCRIBE OK to conn_id: {0} subscribe_id: {1}", conn_ctx.connection_handle, subscribe_id);
 
        SendCtrlMsg(conn_ctx, buffer.Front(buffer.Size()));
    }
 
-   void Transport::SendSubscribeDone(ConnectionContext& conn_ctx,
-                                         uint64_t subscribe_id,
-                                         const std::string& reason)
+   void Transport::SendSubscribeDone(ConnectionContext& conn_ctx, uint64_t subscribe_id, const std::string& reason)
    {
        StreamBuffer<uint8_t> buffer;
 
-       auto subscribe_done  = MoqSubscribeDone {};
+       auto subscribe_done = MoqSubscribeDone{};
        subscribe_done.subscribe_id = subscribe_id;
        subscribe_done.reason_phrase.assign(reason.begin(), reason.end());
        subscribe_done.content_exists = false;
        buffer << subscribe_done;
 
-       LOGGER_DEBUG(logger_, "Sending SUBSCRIBE DONE to conn_id: {0} subscribe_id: {1}", conn_ctx.connection_handle, subscribe_id);
+       LOGGER_DEBUG(logger_,
+                    "Sending SUBSCRIBE DONE to conn_id: {0} subscribe_id: {1}",
+                    conn_ctx.connection_handle,
+                    subscribe_id);
 
        SendCtrlMsg(conn_ctx, buffer.Front(buffer.Size()));
    }
 
-
-   void Transport::SendUnsubscribe(ConnectionContext& conn_ctx,
-                                      uint64_t subscribe_id)
+   void Transport::SendUnsubscribe(ConnectionContext& conn_ctx, uint64_t subscribe_id)
    {
        StreamBuffer<uint8_t> buffer;
 
-       auto unsubscribe  = MoqUnsubscribe {};
+       auto unsubscribe = MoqUnsubscribe{};
        unsubscribe.subscribe_id = subscribe_id;
        buffer << unsubscribe;
 
-       LOGGER_DEBUG(logger_, "Sending UNSUBSCRIBE to conn_id: {0} subscribe_id: {1}", conn_ctx.connection_handle, subscribe_id);
+       LOGGER_DEBUG(
+         logger_, "Sending UNSUBSCRIBE to conn_id: {0} subscribe_id: {1}", conn_ctx.connection_handle, subscribe_id);
 
        SendCtrlMsg(conn_ctx, buffer.Front(buffer.Size()));
    }
 
-
    void Transport::SendSubscribeError(ConnectionContext& conn_ctx,
-                                          [[maybe_unused]] uint64_t subscribe_id,
-                                          uint64_t track_alias,
-                                          MoqSubscribeError error,
-                                          const std::string& reason)
+                                      [[maybe_unused]] uint64_t subscribe_id,
+                                      uint64_t track_alias,
+                                      SubscribeError error,
+                                      const std::string& reason)
    {
        qtransport::StreamBuffer<uint8_t> buffer;
 
-       auto subscribe_err  = MoqSubscribeError {};
+       auto subscribe_err = MoqSubscribeError{};
        subscribe_err.subscribe_id = 0x1;
-       subscribe_err.err_code = static_cast<uint64_t>(error.err_code);
+       subscribe_err.err_code = static_cast<uint64_t>(error);
        subscribe_err.track_alias = track_alias;
        subscribe_err.reason_phrase.assign(reason.begin(), reason.end());
 
@@ -396,1047 +303,738 @@
        SendCtrlMsg(conn_ctx, buffer.Front(buffer.Size()));
    }
 
-   Transport::Status Transport::Status()
+   Transport::Status Transport::GetStatus()
    {
        return status_;
    }
 
-   bool Transport::ProcessRecvCtrlMessage(ConnectionContext& conn_ctx,
-                                               std::shared_ptr<StreamBuffer<uint8_t>>& stream_buffer)
-   {
-       if (stream_buffer->Size() == 0) { // should never happen
-           CloseConnection(conn_ctx.connection_handle,
-                            MoqTerminationReason::INTERNAL_ERROR,
-                            "Stream buffer cannot be zero when parsing message type");
-       }
-
-       if (not conn_ctx.ctrl_msg_type_received) { // should never happen
-           CloseConnection(conn_ctx.connection_handle,
-                            MoqTerminationReason::INTERNAL_ERROR,
-                            "Process recv message connection context is missing message type");
-       }
-
-       switch (*conn_ctx.ctrl_msg_type_received) {
-           case MoqMessageType::SUBSCRIBE: {
-               if (not stream_buffer->AnyHasValue()) {
-                   LOGGER_DEBUG(logger_, "Received subscribe, init stream buffer");
-                   stream_buffer->InitAny<MoqSubscribe>();
-               }
-
-               auto& msg = stream_buffer->GetAny<MoqSubscribe>();
-               if (*stream_buffer >> msg) {
-                   auto tfn = FullTrackName{ msg.track_namespace, msg.track_name, std::nullopt };
-                   auto th = TrackHash(tfn);
-
-                   if (msg.subscribe_id > conn_ctx.current_subscribe_id) {
-                       conn_ctx.current_subscribe_id = msg.subscribe_id + 1;
+   void Transport::SubscribeTrack(TransportConnId conn_id, std::shared_ptr<SubscribeTrackHandler> track_handler)
+   {
+       const auto& tfn = track_handler->GetFullTrackName();
+
+       // Track hash is the track alias for now.
+       // TODO(tievens): Evaluate; change hash to be more than 62 bits to avoid collisions
+       auto th = TrackHash(tfn);
+
+       track_handler->SetTrackAlias(th.track_fullname_hash);
+
+       LOGGER_INFO(logger_, "Subscribe track conn_id: {0} hash: {1}", conn_id, th.track_fullname_hash);
+
+       std::lock_guard<std::mutex> _(state_mutex_);
+       auto conn_it = connections_.find(conn_id);
+       if (conn_it == connections_.end()) {
+           LOGGER_ERROR(logger_, "Subscribe track conn_id: {0} does not exist.", conn_id);
+           return;
+       }
+
+       auto sid = conn_it->second.current_subscribe_id++;
+
+       LOGGER_DEBUG(logger_, "subscribe id to add to memory: {0}", sid);
+
+       // Set the track handler for pub/sub using _sub_pub_id, which is the subscribe Id in MOQT
+       conn_it->second.tracks_by_sub_id[sid] = track_handler;
+
+       track_handler->SetSubscribeId(sid);
+
+       SendSubscribe(conn_it->second, sid, tfn, th);
+
+       return;
+   }
+
+   void Transport::BindPublisherTrack(TransportConnId conn_id,
+                                      uint64_t subscribe_id,
+                                      std::shared_ptr<PublishTrackHandler> track_handler)
+   {
+       // Generate track alias
+       const auto& tfn = track_handler->GetFullTrackName();
+
+       // Track hash is the track alias for now.
+       auto th = TrackHash(tfn);
+
+       track_handler->SetTrackAlias(th.track_fullname_hash);
+
+       LOGGER_INFO(logger_, "Bind subscribe track handler conn_id: {0} hash: {1}", conn_id, th.track_fullname_hash);
+
+       std::lock_guard<std::mutex> _(state_mutex_);
+       auto conn_it = connections_.find(conn_id);
+       if (conn_it == connections_.end()) {
+           LOGGER_ERROR(logger_, "Subscribe track conn_id: {0} does not exist.", conn_id);
+           return;
+       }
+
+       // Set the track handler for pub/sub using _sub_pub_id, which is the subscribe Id in MOQT
+       // TODO(tievens) - revisit -- conn_it->second.tracks_by_sub_id[subscribe_id] = track_handler;
+
+       track_handler->SetSubscribeId(subscribe_id);
+
+       track_handler->connection_handle_ = conn_id;
+
+       track_handler->publish_data_ctx_id_ =
+         quic_transport_->CreateDataContext(conn_id,
+                                            track_handler->default_track_mode_ == TrackMode::kDatagram ? false : true,
+                                            track_handler->default_priority_,
+                                            false);
+
+       // Setup the function for the track handler to use to send objects with thread safety
+       track_handler->publish_object_func_ =
+         [&, track_handler = track_handler, subscribe_id = track_handler->GetSubscribeId()](
+           uint8_t priority,
+           uint32_t ttl,
+           bool stream_header_needed,
+           uint64_t group_id,
+           uint64_t object_id,
+           Span<uint8_t const> data) -> PublishTrackHandler::PublishObjectStatus {
+           return SendObject(track_handler, priority, ttl, stream_header_needed, group_id, object_id, data);
+       };
+   }
+
+   void Transport::UnsubscribeTrack(qtransport::TransportConnId conn_id,
+                                    std::shared_ptr<SubscribeTrackHandler> track_handler)
+   {
+       auto& conn_ctx = connections_[conn_id];
+       if (track_handler->GetSubscribeId().has_value()) {
+           SendUnsubscribe(conn_ctx, *track_handler->GetSubscribeId());
+       }
+       RemoveSubscribeTrack(conn_ctx, *track_handler);
+   }
+
+   void Transport::RemoveSubscribeTrack(ConnectionContext& conn_ctx,
+                                        SubscribeTrackHandler& handler,
+                                        bool remove_handler)
+   {
+       handler.SetStatus(SubscribeTrackHandler::Status::kNotSubscribed);
+       handler.SetSubscribeId(std::nullopt);
+
+       auto subscribe_id = handler.GetSubscribeId();
+       if (subscribe_id.has_value()) {
+
+           SendUnsubscribe(conn_ctx, *subscribe_id);
+
+           LOGGER_DEBUG(logger_, "remove subscribe id: {0}", *subscribe_id);
+
+           quic_transport_->DeleteDataContext(conn_ctx.connection_handle, handler.data_context_id_);
+
+           handler.data_context_id_ = 0;
+
+           if (remove_handler) {
+               std::lock_guard<std::mutex> _(state_mutex_);
+               conn_ctx.tracks_by_sub_id.erase(*subscribe_id);
+           }
+       }
+   }
+
+   void Transport::UnpublishTrack(TransportConnId conn_id, std::shared_ptr<PublishTrackHandler> track_handler)
+   {
+       // Generate track alias
+       auto tfn = track_handler->GetFullTrackName();
+       auto th = TrackHash(tfn);
+
+       LOGGER_INFO(logger_, "Unpublish track conn_id: {0} hash: {1}", conn_id, th.track_fullname_hash);
+
+       std::lock_guard<std::mutex> _(state_mutex_);
+
+       auto conn_it = connections_.find(conn_id);
+       if (conn_it == connections_.end()) {
+           LOGGER_ERROR(logger_, "Unpublish track conn_id: {0} does not exist.", conn_id);
+           return;
+       }
+
+       // Check if this published track is a new namespace or existing.
+       auto pub_ns_it = conn_it->second.pub_tracks_by_name.find(th.track_namespace_hash);
+       if (pub_ns_it != conn_it->second.pub_tracks_by_name.end()) {
+           auto pub_n_it = pub_ns_it->second.find(th.track_name_hash);
+           if (pub_n_it != pub_ns_it->second.end()) {
+
+               // Send subscribe done if track has subscriber and is sending
+               if (pub_n_it->second->GetStatus() == PublishTrackHandler::Status::kOk &&
+                   pub_n_it->second->GetSubscribeId().has_value()) {
+                   LOGGER_INFO(logger_,
+                               "Unpublish track namespace hash: {0} track_name_hash: {1} track_alias: {2}, sending "
+                               "subscribe_done",
+                               th.track_namespace_hash,
+                               th.track_name_hash,
+                               th.track_fullname_hash);
+                   SendSubscribeDone(conn_it->second, *pub_n_it->second->GetSubscribeId(), "Unpublish track");
+               } else {
+                   LOGGER_INFO(logger_,
+                               "Unpublish track namespace hash: {0} track_name_hash: {1} track_alias: {2}",
+                               th.track_namespace_hash,
+                               th.track_name_hash,
+                               th.track_fullname_hash);
+               }
+
+               pub_n_it->second->data_context_id_ = 0;
+
+               pub_n_it->second->SetStatus(PublishTrackHandler::Status::kNotAnnounced);
+               pub_ns_it->second.erase(pub_n_it);
+           }
+
+           if (!pub_ns_it->second.size()) {
+               LOGGER_INFO(
+                 logger_, "Unpublish namespace hash: {0}, has no tracks, sending unannounce", th.track_namespace_hash);
+               SendUnannounce(conn_it->second, tfn.name_space);
+               conn_it->second.pub_tracks_by_name.erase(pub_ns_it);
+           }
+       }
+   }
+
+   void Transport::PublishTrack(TransportConnId conn_id, std::shared_ptr<PublishTrackHandler> track_handler)
+   {
+       // Generate track alias
+       auto tfn = track_handler->GetFullTrackName();
+
+       // Track hash is the track alias for now.
+       // TODO(tievens): Evaluate; change hash to be more than 62 bits to avoid collisions
+       auto th = TrackHash(tfn);
+
+       track_handler->SetTrackAlias(th.track_fullname_hash);
+
+       LOGGER_INFO(logger_, "Publish track conn_id: {0} hash: {1}", conn_id, th.track_fullname_hash);
+
+       std::lock_guard<std::mutex> _(state_mutex_);
+
+       auto conn_it = connections_.find(conn_id);
+       if (conn_it == connections_.end()) {
+           LOGGER_ERROR(logger_, "Publish track conn_id: {0} does not exist.", conn_id);
+           return;
+       }
+
+       // Check if this published track is a new namespace or existing.
+       auto pub_ns_it = conn_it->second.pub_tracks_by_name.find(th.track_namespace_hash);
+       if (pub_ns_it == conn_it->second.pub_tracks_by_name.end()) {
+           LOGGER_INFO(
+             logger_, "Publish track has new namespace hash: {0} sending ANNOUNCE message", th.track_namespace_hash);
+
+           track_handler->SetStatus(PublishTrackHandler::Status::kPendingAnnounceResponse);
+           SendAnnounce(conn_it->second, tfn.name_space);
+
+       } else {
+           auto pub_n_it = pub_ns_it->second.find(th.track_name_hash);
+           if (pub_n_it == pub_ns_it->second.end()) {
+               LOGGER_INFO(logger_,
+                           "Publish track has new track namespace hash: {0} name hash: {1}",
+                           th.track_namespace_hash,
+                           th.track_name_hash);
+           }
+       }
+
+       // Set the track handler for pub/sub
+       conn_it->second.pub_tracks_by_name[th.track_namespace_hash][th.track_name_hash] = track_handler;
+
+       track_handler->connection_handle_ = conn_id;
+       track_handler->data_context_id_ =
+         quic_transport_->CreateDataContext(conn_id,
+                                            track_handler->default_track_mode_ == TrackMode::kDatagram ? false : true,
+                                            track_handler->default_priority_,
+                                            false);
+
+       // Setup the function for the track handler to use to send objects with thread safety
+       track_handler->publish_object_func_ =
+         [&, track_handler = track_handler, subscribe_id = track_handler->GetSubscribeId()](
+           uint8_t priority,
+           uint32_t ttl,
+           bool stream_header_needed,
+           uint64_t group_id,
+           uint64_t object_id,
+           Span<const uint8_t> data) -> PublishTrackHandler::PublishObjectStatus {
+           return SendObject(track_handler, priority, ttl, stream_header_needed, group_id, object_id, data);
+       };
+   }
+
+   PublishTrackHandler::PublishObjectStatus Transport::SendObject(std::weak_ptr<PublishTrackHandler> track_handler,
+                                                                  uint8_t priority,
+                                                                  uint32_t ttl,
+                                                                  bool stream_header_needed,
+                                                                  uint64_t group_id,
+                                                                  uint64_t object_id,
+                                                                  BytesSpan data)
+   {
+
+       auto td = track_handler.lock();
+
+       if (!td->GetTrackAlias().has_value()) {
+           return PublishTrackHandler::PublishObjectStatus::kNotAnnounced;
+       }
+
+       if (!td->GetSubscribeId().has_value()) {
+           return PublishTrackHandler::PublishObjectStatus::kNoSubscribers;
+       }
+
+       ITransport::EnqueueFlags eflags;
+
+       StreamBuffer<uint8_t> buffer;
+
+       switch (td->default_track_mode_) {
+           case TrackMode::kDatagram: {
+               MoqObjectDatagram object;
+               object.group_id = group_id;
+               object.object_id = object_id;
+               object.priority = priority;
+               object.subscribe_id = *td->GetSubscribeId();
+               object.track_alias = *td->GetTrackAlias();
+               object.payload.assign(data.begin(), data.end());
+               buffer << object;
+               break;
+           }
+           case TrackMode::kStreamPerObject: {
+               eflags.use_reliable = true;
+               eflags.new_stream = true;
+
+               MoqObjectStream object;
+               object.group_id = group_id;
+               object.object_id = object_id;
+               object.priority = priority;
+               object.subscribe_id = *td->GetSubscribeId();
+               object.track_alias = *td->GetTrackAlias();
+               object.payload.assign(data.begin(), data.end());
+               buffer << object;
+
+               break;
+           }
+
+           case TrackMode::kStreamPerGroup: {
+               eflags.use_reliable = true;
+
+               if (stream_header_needed) {
+                   eflags.new_stream = true;
+                   eflags.clear_tx_queue = true;
+                   eflags.use_reset = true;
+
+                   MoqStreamHeaderGroup group_hdr;
+                   group_hdr.group_id = group_id;
+                   group_hdr.priority = priority;
+                   group_hdr.subscribe_id = *td->GetSubscribeId();
+                   group_hdr.track_alias = *td->GetTrackAlias();
+                   buffer << group_hdr;
+               }
+
+               MoqStreamGroupObject object;
+               object.object_id = object_id;
+               object.payload.assign(data.begin(), data.end());
+               buffer << object;
+
+               break;
+           }
+           case TrackMode::kStreamPerTrack: {
+               eflags.use_reliable = true;
+
+               if (stream_header_needed) {
+                   eflags.new_stream = true;
+
+                   MoqStreamHeaderTrack track_hdr;
+                   track_hdr.priority = priority;
+                   track_hdr.subscribe_id = *td->GetSubscribeId();
+                   track_hdr.track_alias = *td->GetTrackAlias();
+                   buffer << track_hdr;
+               }
+
+               MoqStreamTrackObject object;
+               object.group_id = group_id;
+               object.object_id = object_id;
+               object.payload.assign(data.begin(), data.end());
+               buffer << object;
+
+               break;
+           }
+       }
+
+       // TODO(tievens): Add M10x specific chunking... lacking in the draft
+       std::vector<uint8_t> serialized_data = buffer.Front(buffer.Size());
+
+       quic_transport_->Enqueue(td->connection_handle_,
+                                td->publish_data_ctx_id_,
+                                std::move(serialized_data),
+                                { MethodTraceItem{} },
+                                priority,
+                                ttl,
+                                0,
+                                eflags);
+
+       return PublishTrackHandler::PublishObjectStatus::kOk;
+   }
+
+   std::optional<std::weak_ptr<PublishTrackHandler>> Transport::GetPubTrackHandler(ConnectionContext& conn_ctx,
+                                                                                   TrackHash& th)
+   {
+       auto pub_ns_it = conn_ctx.pub_tracks_by_name.find(th.track_namespace_hash);
+       if (pub_ns_it == conn_ctx.pub_tracks_by_name.end()) {
+           return std::nullopt;
+       } else {
+           auto pub_n_it = pub_ns_it->second.find(th.track_name_hash);
+           if (pub_n_it == pub_ns_it->second.end()) {
+               return std::nullopt;
+           }
+
+           return pub_n_it->second;
+       }
+   }
+
+   // ---------------------------------------------------------------------------------------
+   // Transport handler callbacks
+   // ---------------------------------------------------------------------------------------
+
+   void Transport::OnConnectionStatus(const TransportConnId& conn_id, const TransportStatus status)
+   {
+       LOGGER_DEBUG(logger_, "Connection status conn_id: {0} status: {1}", conn_id, static_cast<int>(status));
+
+       switch (status) {
+           case TransportStatus::kReady: {
+               if (client_mode_) {
+                   auto& conn_ctx = connections_[conn_id];
+                   LOGGER_INFO(logger_, "Connection established, creating bi-dir stream and sending CLIENT_SETUP");
+
+                   conn_ctx.ctrl_data_ctx_id = quic_transport_->CreateDataContext(conn_id, true, 0, true);
+
+                   SendClientSetup();
+
+                   status_ = Status::kReady;
+               }
+               break;
+           }
+
+           case TransportStatus::kConnecting:
+               status_ = Status::kConnecting;
+               break;
+           case TransportStatus::kRemoteRequestClose:
+               [[fallthrough]];
+
+           case TransportStatus::kDisconnected: {
+
+               // Clean up publish and subscribe tracks
+               std::lock_guard<std::mutex> _(state_mutex_);
+               auto conn_it = connections_.find(conn_id);
+
+               if (conn_it == connections_.end()) {
+                   return;
+               }
+
+               // Notify the subscriber handlers of disconnect
+               for (const auto& [sub_id, handler] : conn_it->second.tracks_by_sub_id) {
+                   ConnectionStatusChanged(conn_id, ConnectionStatus::kClosedByRemote);
+                   RemoveSubscribeTrack(conn_it->second, *handler);
+                   handler->SetStatus(
+                     SubscribeTrackHandler::Status::kNotConnected); // Set after remove subscribe track
+               }
+
+               // Notify publish handlers of disconnect
+               for (const auto& [name_space, track] : conn_it->second.recv_sub_id) {
+                   TrackHash th(track.first, track.second);
+                   if (auto pdt = GetPubTrackHandler(conn_it->second, th)) {
+                       pdt->lock()->SetStatus(PublishTrackHandler::Status::kNotConnected);
                    }
-
-                   // For client/publisher, notify track that there is a subscriber
-                   if (client_mode_) {
-                       auto ptd = GetPubTrackDelegate(conn_ctx, th);
-                       if (not ptd.has_value()) {
-                           LOGGER_WARN(logger_,
-                                       "Received subscribe unknown publish track conn_id: {0} namespace hash: {1} "
-                                       "name hash: {2}",
-                                       conn_ctx.connection_handle,
-                                       th.track_namespace_hash,
-                                       th.track_name_hash);
-
-                           SendSubscribeError(conn_ctx,
-                                                msg.subscribe_id,
-                                                msg.track_alias,
-                                                MoqSubscribeError::TRACK_NOT_EXIST,
-                                                "Published track not found");
-                           return true;
-                       }
-
-                       SendSubscribeOk(conn_ctx, msg.subscribe_id, MOQ_SUBSCRIBE_EXPIRES, false);
-
-                       LOGGER_DEBUG(logger_, "Received subscribe to announced track alias: {0} recv subscribe_id: {1}, setting send state to ready", msg.track_alias, msg.subscribe_id);
-
-                       // Indicate send is ready upon subscribe
-                       // TODO(tievens): Maybe needs a delay as subscriber may have not received ok before data is sent
-                       auto ptd_l = ptd->lock();
-                       ptd_l->setSubscribeId(msg.subscribe_id);
-                       ptd_l->SetSendStatus(PublishTrackHandler::PublishObjectStatus::kOk);
-                       ptd_l->cb_sendReady();
-
-                       conn_ctx.recv_sub_id[msg.subscribe_id] = { th.track_namespace_hash, th.track_name_hash };
-
-                   } else { // Server mode
-                       // TODO(tievens): add filter type when caching supports it
-                       if (_delegate->cb_subscribe(conn_ctx.connection_handle, msg.subscribe_id, tfn.name_space, tfn.name)) {
-                           SendSubscribeOk(conn_ctx, msg.subscribe_id, MOQ_SUBSCRIBE_EXPIRES, false);
-                       }
+               }
+
+               conn_it->second.recv_sub_id.clear();
+               conn_it->second.tracks_by_sub_id.clear();
+
+               // TODO(tievens): Clean up publish tracks
+
+               connections_.erase(conn_it);
+
+               break;
+           }
+           case TransportStatus::kShutdown:
+               status_ = Status::kNotReady;
+               break;
+       }
+   }
+
+   void Transport::OnNewConnection(const TransportConnId& conn_id, const TransportRemote& remote)
+   {
+       auto [conn_ctx, is_new] = connections_.try_emplace(conn_id, ConnectionContext{});
+
+       conn_ctx->second.connection_handle = conn_id;
+       NewConnectionAccepted(conn_id, { remote.host_or_ip, remote.port });
+   }
+
+   void Transport::OnRecvStream(const TransportConnId& conn_id,
+                                uint64_t stream_id,
+                                std::optional<DataContextId> data_ctx_id,
+                                const bool is_bidir)
+   {
+       auto stream_buf = quic_transport_->GetStreamBuffer(conn_id, stream_id);
+
+       // TODO(tievens): Considering moving lock to here... std::lock_guard<std::mutex> _(state_mutex_);
+
+       auto& conn_ctx = connections_[conn_id];
+
+       if (stream_buf == nullptr) {
+           return;
+       }
+
+       if (is_bidir && not conn_ctx.ctrl_data_ctx_id) {
+           if (not data_ctx_id) {
+               CloseConnection(
+                 conn_id, MoqTerminationReason::INTERNAL_ERROR, "Received bidir is missing data context");
+               return;
+           }
+           conn_ctx.ctrl_data_ctx_id = data_ctx_id;
+       }
+
+       for (int i = 0; i < kReadLoopMaxPerStream; i++) { // don't loop forever, especially on bad stream
+           // bidir is Control stream, data streams are unidirectional
+           if (is_bidir) {
+               if (not conn_ctx.ctrl_msg_type_received) {
+                   auto msg_type = stream_buf->DecodeUintV();
+
+                   if (msg_type) {
+                       conn_ctx.ctrl_msg_type_received = static_cast<MoqMessageType>(*msg_type);
+                   } else {
+                       break;
                    }
-
-                   stream_buffer->ResetAny();
-                   return true;
-               }
-               break;
-           }
-           case MoqMessageType::SUBSCRIBE_OK: {
-               if (not stream_buffer->AnyHasValue()) {
-                   LOGGER_DEBUG(logger_, "Received subscribe ok, init stream buffer");
-                   stream_buffer->InitAny<MoqSubscribeOk>();
-               }
-
-               auto& msg = stream_buffer->GetAny<MoqSubscribeOk>();
-               if (*stream_buffer >> msg) {
-                   auto sub_it = conn_ctx.tracks_by_sub_id.find(msg.subscribe_id);
-
-                   if (sub_it == conn_ctx.tracks_by_sub_id.end()) {
-                       LOGGER_WARN(logger_, "Received subscribe ok to unknown subscribe track conn_id: {0} subscribe_id: {1}, ignored", conn_ctx.connection_handle, msg.subscribe_id);
-
-                       // TODO(tievens): Draft doesn't indicate what to do in this case, which can happen due to race condition
-                       stream_buffer->ResetAny();
-                       return true;
+               }
+
+               if (conn_ctx.ctrl_msg_type_received) {
+                   if (ProcessCtrlMessage(conn_ctx, stream_buf)) {
+                       conn_ctx.ctrl_msg_type_received = std::nullopt;
+                       break;
                    }
-
-                   sub_it->second.get()->cb_readReady();
-
-                   stream_buffer->ResetAny();
-                   return true;
-               }
-               break;
-           }
-           case MoqMessageType::SUBSCRIBE_ERROR: {
-               if (not stream_buffer->AnyHasValue()) {
-                   LOGGER_DEBUG(logger_, "Received subscribe error, init stream buffer");
-                   stream_buffer->InitAny<MoqSubscribeError>();
-               }
-
-               auto& msg = stream_buffer->GetAny<MoqSubscribeError>();
-               if (*stream_buffer >> msg) {
-                   auto sub_it = conn_ctx.tracks_by_sub_id.find(msg.subscribe_id);
-
-                   if (sub_it == conn_ctx.tracks_by_sub_id.end()) {
-                       LOGGER_WARN(logger_, "Received subscribe error to unknown subscribe_id conn_id: {0} subscribe_id: {1}, ignored", conn_ctx.connection_handle, msg.subscribe_id);
-
-                       // TODO(tievens): Draft doesn't indicate what to do in this case, which can happen due to race condition
-                       stream_buffer->ResetAny();
-                       return true;
-                   }
-
-                   sub_it->second.get()->cb_readNotReady(MoqTrackDelegate::TrackReadStatus::SUBSCRIBE_ERROR);
-                   RemoveSubscribeTrack(conn_ctx, *sub_it->second);
-
-                   stream_buffer->ResetAny();
-                   return true;
-               }
-               break;
-           }
-           case MoqMessageType::ANNOUNCE: {
-               if (not stream_buffer->AnyHasValue()) {
-                   LOGGER_DEBUG(logger_, "Received announce, init stream buffer");
-                   stream_buffer->InitAny<MoqAnnounce>();
-               }
-
-               auto& msg = stream_buffer->GetAny<MoqAnnounce>();
-               if (*stream_buffer >> msg) {
-                   auto tfn = FullTrackName{ msg.track_namespace, {} };
-                   auto th = TrackHash(tfn);
-
-                   if (_delegate->cb_announce(conn_ctx.connection_handle, th.track_namespace_hash)) {
-                       SendAnnounceOk(conn_ctx, msg.track_namespace);
-                       _delegate->cb_announce_post(conn_ctx.connection_handle, th.track_namespace_hash);
-                   }
-
-                   stream_buffer->ResetAny();
-                   return true;
-               }
-               break;
-           }
-           case MoqMessageType::ANNOUNCE_OK: {
-               if (not stream_buffer->AnyHasValue()) {
-                   LOGGER_DEBUG(logger_, "Received announce ok, init stream buffer");
-                   stream_buffer->InitAny<MoqAnnounceOk>();
-               }
-
-               auto& msg = stream_buffer->GetAny<MoqAnnounceOk>();
-               if (*stream_buffer >> msg) {
-                   auto tfn = FullTrackName{ msg.track_namespace, {} };
-                   auto th = TrackHash(tfn);
-                   LOGGER_DEBUG(logger_, "Received announce ok, conn_id: {0} namespace_hash: {1}", conn_ctx.connection_handle, th.track_namespace_hash);
-
-                   // Update each track to indicate status is okay to publish
-                   auto pub_it = conn_ctx.pub_tracks_by_name.find(th.track_namespace_hash);
-                   for (const auto& td : pub_it->second) {
-                       if (td.second.get()->GetSendStatus() != MoqTrackDelegate::TrackSendStatus::OK)
-                           td.second.get()->SetSendStatus(MoqTrackDelegate::TrackSendStatus::NO_SUBSCRIBERS);
-                   }
-
-                   stream_buffer->ResetAny();
-                   return true;
-               }
-               break;
-           }
-           case MoqMessageType::ANNOUNCE_ERROR: {
-               if (not stream_buffer->AnyHasValue()) {
-                   LOGGER_DEBUG(logger_, "Received announce error, init stream buffer");
-                   stream_buffer->InitAny<MoqAnnounceError>();
-               }
-
-               auto& msg = stream_buffer->GetAny<MoqAnnounceError>();
-               if (*stream_buffer >> msg) {
-                   if (msg.track_namespace) {
-                       std::string reason = "unknown";
-                       auto tfn = FullTrackName{ *msg.track_namespace, {} };
-                       auto th = TrackHash(tfn);
-
-                       if (msg.reason_phrase) {
-                           reason.assign(msg.reason_phrase->begin(), msg.reason_phrase->end());
-                       }
-
-                       LOGGER_INFO(logger_,
-                                   "Received announce error for namespace_hash: {0} error code: {1} reason: {2}",
-                                   th.track_namespace_hash,
-                                   (msg.err_code.has_value() ? *msg.err_code : 0),
-                                   reason);
-
-                       stream_buffer->ResetAny();
-                       return true;
-                   }
-               }
-
-               break;
-           }
-           case MoqMessageType::UNANNOUNCE: {
-               if (not stream_buffer->AnyHasValue()) {
-                   LOGGER_DEBUG(logger_, "Received unannounce, init stream buffer");
-                   stream_buffer->InitAny<MoqUnannounce>();
-               }
-
-               auto& msg = stream_buffer->GetAny<MoqUnannounce>();
-               if (*stream_buffer >> msg) {
-                   auto tfn = FullTrackName{ msg.track_namespace, {} };
-                   auto th = TrackHash(tfn);
-
-                   LOGGER_INFO(logger_, "Received unannounce for namespace_hash: {0}", th.track_namespace_hash);
-
-                   _delegate->cb_unannounce(conn_ctx.connection_handle, th.track_namespace_hash, std::nullopt);
-
-                   stream_buffer->ResetAny();
-                   return true;
-               }
-
-               break;
-           }
-           case MoqMessageType::UNSUBSCRIBE: {
-               if (not stream_buffer->AnyHasValue()) {
-                   LOGGER_DEBUG(logger_, "Received unsubscribe, init stream buffer");
-                   stream_buffer->InitAny<MoqUnsubscribe>();
-               }
-
-               auto& msg = stream_buffer->GetAny<MoqUnsubscribe>();
-               if (*stream_buffer >> msg) {
-                   if (!client_mode_) {
-                       auto sub_it = conn_ctx.tracks_by_sub_id.find(msg.subscribe_id);
-                       if (sub_it == conn_ctx.tracks_by_sub_id.end()) {
-                           LOGGER_WARN(logger_, "Received unsubscribe to unknown subscribe_id conn_id: {0} subscribe_id: {1}, ignored", conn_ctx.connection_handle, msg.subscribe_id);
-
-                           // TODO(tievens): Draft doesn't indicate what to do in this case, which can happen due to race condition
-                           stream_buffer->ResetAny();
-                           return true;
-                       }
-
-                       LOGGER_DEBUG(logger_, "Received unsubscribe conn_id: {0} subscribe_id: {1}" << conn_ctx.connection_handle, msg.subscribe_id);
-                       sub_it->second.get()->cb_readNotReady(MoqTrackDelegate::TrackReadStatus::NOT_SUBSCRIBED);
-
-                       _delegate->cb_unsubscribe(conn_ctx.connection_handle, msg.subscribe_id);
-
-                       RemoveSubscribeTrack(conn_ctx, *sub_it->second);
-                   } else {
-                       const auto& [name_space, name] = conn_ctx.recv_sub_id[msg.subscribe_id];
-                       TrackHash th(name_space, name);
-                       if (auto pdt = GetPubTrackDelegate(conn_ctx, th)) {
-                           pdt->lock()->SetSendStatus(MoqTrackDelegate::TrackSendStatus::NO_SUBSCRIBERS);
-                           pdt->lock()->cb_sendNotReady(MoqTrackDelegate::TrackSendStatus::NO_SUBSCRIBERS);
-                       }
-
-                       conn_ctx.recv_sub_id.erase(msg.subscribe_id);
-                   }
-
-                   stream_buffer->ResetAny();
-                   return true;
-               }
-
-               break;
-           }
-           case MoqMessageType::SUBSCRIBE_DONE: {
-               if (not stream_buffer->AnyHasValue()) {
-                   LOGGER_DEBUG(logger_, "Received subscribe done, init stream buffer");
-                   stream_buffer->InitAny<MoqSubscribeDone>();
-               }
-
-               auto& msg = stream_buffer->GetAny<MoqSubscribeDone>();
-               if (*stream_buffer >> msg) {
+               }
+           }
+
+           // Data stream, unidirectional
+           else {
+               if (ProcessStreamDataMessage(conn_ctx, stream_buf)) {
+                   break;
+               }
+           }
+
+           if (!stream_buf->Size()) { // done
+               break;
+           }
+       }
+   }
+
+   void Transport::OnRecvDgram(const TransportConnId& conn_id, std::optional<DataContextId> data_ctx_id)
+   {
+       MoqObjectStream object_datagram_out;
+       for (int i = 0; i < kReadLoopMaxPerStream; i++) {
+           auto data = quic_transport_->Dequeue(conn_id, data_ctx_id);
+           if (data && !data->empty()) {
+               StreamBuffer<uint8_t> buffer;
+               buffer.Push(*data);
+
+               auto msg_type = buffer.DecodeUintV();
+               if (!msg_type || static_cast<MoqMessageType>(*msg_type) != MoqMessageType::OBJECT_DATAGRAM) {
+                   LOGGER_WARN(logger_, "Received datagram that is not message type OBJECT_DATAGRAM, dropping");
+                   continue;
+               }
+
+               MoqObjectDatagram msg;
+               if (buffer >> msg) {
+
+                   ////TODO(tievens): Considering moving lock to here... std::lock_guard<std::mutex> _(state_mutex_);
+
+                   auto& conn_ctx = connections_[conn_id];
                    auto sub_it = conn_ctx.tracks_by_sub_id.find(msg.subscribe_id);
                    if (sub_it == conn_ctx.tracks_by_sub_id.end()) {
-                       LOGGER_WARN(logger_, "Received subscribe done to unknown subscribe_id conn_id: {0} subscribe_id: {1}", conn_ctx.connection_handle, msg.subscribe_id);
-
-                       // TODO(tievens): Draft doesn't indicate what to do in this case, which can happen due to race condition
-                       stream_buffer->ResetAny();
-                       return true;
+                       LOGGER_WARN(logger_,
+                                   "Received datagram to unknown subscribe track subscribe_id: {0}, ignored",
+                                   msg.subscribe_id);
+
+                       // TODO(tievens): Should close/reset stream in this case but draft leaves this case hanging
+
+                       continue;
                    }
-                   auto tfn = sub_it->second->GetFullTrackName();
-                   auto th = TrackHash(tfn);
 
                    LOGGER_DEBUG(logger_,
-                                "Received subscribe done conn_id: {0} subscribe_id: {1} track namespace hash: {2} "
-                                "name hash: {3} track alias: {4}",
-                                conn_ctx.connection_handle,
+                                "Received object datagram conn_id: {0} data_ctx_id: {1} subscriber_id: {2} "
+                                "track_alias: {3} group_id: {4} object_id: {5} data size: {6}",
+                                conn_id,
+                                (data_ctx_id ? *data_ctx_id : 0),
                                 msg.subscribe_id,
-                                th.track_namespace_hash,
-                                th.track_name_hash,
-                                th.track_fullname_hash);
-=======
-        buffer << subscribe_err;
->>>>>>> 54931754
-
-        LOGGER_DEBUG(logger_,
-                     "Sending SUBSCRIBE ERROR to conn_id: {0} subscribe_id: {1} error code: {2} reason: {3}",
-                     conn_ctx.connection_handle,
-                     subscribe_id,
-                     static_cast<int>(error),
-                     reason);
-
-        SendCtrlMsg(conn_ctx, buffer.Front(buffer.Size()));
-    }
-
-    Transport::Status Transport::GetStatus()
-    {
-        return status_;
-    }
-
-    void Transport::SubscribeTrack(TransportConnId conn_id, std::shared_ptr<SubscribeTrackHandler> track_handler)
-    {
-        const auto& tfn = track_handler->GetFullTrackName();
-
-        // Track hash is the track alias for now.
-        // TODO(tievens): Evaluate; change hash to be more than 62 bits to avoid collisions
-        auto th = TrackHash(tfn);
-
-        track_handler->SetTrackAlias(th.track_fullname_hash);
-
-        LOGGER_INFO(logger_, "Subscribe track conn_id: {0} hash: {1}", conn_id, th.track_fullname_hash);
-
-        std::lock_guard<std::mutex> _(state_mutex_);
-        auto conn_it = connections_.find(conn_id);
-        if (conn_it == connections_.end()) {
-            LOGGER_ERROR(logger_, "Subscribe track conn_id: {0} does not exist.", conn_id);
-            return;
-        }
-
-        auto sid = conn_it->second.current_subscribe_id++;
-
-        LOGGER_DEBUG(logger_, "subscribe id to add to memory: {0}", sid);
-
-        // Set the track handler for pub/sub using _sub_pub_id, which is the subscribe Id in MOQT
-        conn_it->second.tracks_by_sub_id[sid] = track_handler;
-
-        track_handler->SetSubscribeId(sid);
-
-        SendSubscribe(conn_it->second, sid, tfn, th);
-
-        return;
-    }
-
-    void Transport::BindPublisherTrack(TransportConnId conn_id,
-                                       uint64_t subscribe_id,
-                                       std::shared_ptr<PublishTrackHandler> track_handler)
-    {
-        // Generate track alias
-        const auto& tfn = track_handler->GetFullTrackName();
-
-        // Track hash is the track alias for now.
-        auto th = TrackHash(tfn);
-
-        track_handler->SetTrackAlias(th.track_fullname_hash);
-
-        LOGGER_INFO(logger_, "Bind subscribe track handler conn_id: {0} hash: {1}", conn_id, th.track_fullname_hash);
-
-        std::lock_guard<std::mutex> _(state_mutex_);
-        auto conn_it = connections_.find(conn_id);
-        if (conn_it == connections_.end()) {
-            LOGGER_ERROR(logger_, "Subscribe track conn_id: {0} does not exist.", conn_id);
-            return;
-        }
-
-        // Set the track handler for pub/sub using _sub_pub_id, which is the subscribe Id in MOQT
-        // TODO(tievens) - revisit -- conn_it->second.tracks_by_sub_id[subscribe_id] = track_handler;
-
-        track_handler->SetSubscribeId(subscribe_id);
-
-        track_handler->connection_handle_ = conn_id;
-
-        track_handler->publish_data_ctx_id_ =
-          quic_transport_->CreateDataContext(conn_id,
-                                             track_handler->default_track_mode_ == TrackMode::kDatagram ? false : true,
-                                             track_handler->default_priority_,
-                                             false);
-
-        // Setup the function for the track handler to use to send objects with thread safety
-        track_handler->publish_object_func_ =
-          [&, track_handler = track_handler, subscribe_id = track_handler->GetSubscribeId()](
-            uint8_t priority,
-            uint32_t ttl,
-            bool stream_header_needed,
-            uint64_t group_id,
-            uint64_t object_id,
-            Span<uint8_t const> data) -> PublishTrackHandler::PublishObjectStatus {
-            return SendObject(track_handler, priority, ttl, stream_header_needed, group_id, object_id, data);
-        };
-    }
-
-    void Transport::UnsubscribeTrack(qtransport::TransportConnId conn_id,
-                                     std::shared_ptr<SubscribeTrackHandler> track_handler)
-    {
-        auto& conn_ctx = connections_[conn_id];
-        if (track_handler->GetSubscribeId().has_value()) {
-            SendUnsubscribe(conn_ctx, *track_handler->GetSubscribeId());
-        }
-        RemoveSubscribeTrack(conn_ctx, *track_handler);
-    }
-
-    void Transport::RemoveSubscribeTrack(ConnectionContext& conn_ctx,
-                                         SubscribeTrackHandler& handler,
-                                         bool remove_handler)
-    {
-        handler.SetStatus(SubscribeTrackHandler::Status::kNotSubscribed);
-        handler.SetSubscribeId(std::nullopt);
-
-        auto subscribe_id = handler.GetSubscribeId();
-        if (subscribe_id.has_value()) {
-
-            SendUnsubscribe(conn_ctx, *subscribe_id);
-
-            LOGGER_DEBUG(logger_, "remove subscribe id: {0}", *subscribe_id);
-
-            quic_transport_->DeleteDataContext(conn_ctx.connection_handle, handler.data_context_id_);
-
-            handler.data_context_id_ = 0;
-
-            if (remove_handler) {
-                std::lock_guard<std::mutex> _(state_mutex_);
-                conn_ctx.tracks_by_sub_id.erase(*subscribe_id);
-            }
-        }
-    }
-
-    void Transport::UnpublishTrack(TransportConnId conn_id, std::shared_ptr<PublishTrackHandler> track_handler)
-    {
-        // Generate track alias
-        auto tfn = track_handler->GetFullTrackName();
-        auto th = TrackHash(tfn);
-
-        LOGGER_INFO(logger_, "Unpublish track conn_id: {0} hash: {1}", conn_id, th.track_fullname_hash);
-
-        std::lock_guard<std::mutex> _(state_mutex_);
-
-        auto conn_it = connections_.find(conn_id);
-        if (conn_it == connections_.end()) {
-            LOGGER_ERROR(logger_, "Unpublish track conn_id: {0} does not exist.", conn_id);
-            return;
-        }
-
-        // Check if this published track is a new namespace or existing.
-        auto pub_ns_it = conn_it->second.pub_tracks_by_name.find(th.track_namespace_hash);
-        if (pub_ns_it != conn_it->second.pub_tracks_by_name.end()) {
-            auto pub_n_it = pub_ns_it->second.find(th.track_name_hash);
-            if (pub_n_it != pub_ns_it->second.end()) {
-
-                // Send subscribe done if track has subscriber and is sending
-                if (pub_n_it->second->GetStatus() == PublishTrackHandler::Status::kOk &&
-                    pub_n_it->second->GetSubscribeId().has_value()) {
-                    LOGGER_INFO(logger_,
-                                "Unpublish track namespace hash: {0} track_name_hash: {1} track_alias: {2}, sending "
-                                "subscribe_done",
-                                th.track_namespace_hash,
-                                th.track_name_hash,
-                                th.track_fullname_hash);
-                    SendSubscribeDone(conn_it->second, *pub_n_it->second->GetSubscribeId(), "Unpublish track");
-                } else {
-                    LOGGER_INFO(logger_,
-                                "Unpublish track namespace hash: {0} track_name_hash: {1} track_alias: {2}",
-                                th.track_namespace_hash,
-                                th.track_name_hash,
-                                th.track_fullname_hash);
-                }
-
-                pub_n_it->second->data_context_id_ = 0;
-
-                pub_n_it->second->SetStatus(PublishTrackHandler::Status::kNotAnnounced);
-                pub_ns_it->second.erase(pub_n_it);
-            }
-
-            if (!pub_ns_it->second.size()) {
-                LOGGER_INFO(
-                  logger_, "Unpublish namespace hash: {0}, has no tracks, sending unannounce", th.track_namespace_hash);
-                SendUnannounce(conn_it->second, tfn.name_space);
-                conn_it->second.pub_tracks_by_name.erase(pub_ns_it);
-            }
-        }
-    }
-
-    void Transport::PublishTrack(TransportConnId conn_id, std::shared_ptr<PublishTrackHandler> track_handler)
-    {
-        // Generate track alias
-        auto tfn = track_handler->GetFullTrackName();
-
-        // Track hash is the track alias for now.
-        // TODO(tievens): Evaluate; change hash to be more than 62 bits to avoid collisions
-        auto th = TrackHash(tfn);
-
-        track_handler->SetTrackAlias(th.track_fullname_hash);
-
-        LOGGER_INFO(logger_, "Publish track conn_id: {0} hash: {1}", conn_id, th.track_fullname_hash);
-
-        std::lock_guard<std::mutex> _(state_mutex_);
-
-        auto conn_it = connections_.find(conn_id);
-        if (conn_it == connections_.end()) {
-            LOGGER_ERROR(logger_, "Publish track conn_id: {0} does not exist.", conn_id);
-            return;
-        }
-
-        // Check if this published track is a new namespace or existing.
-        auto pub_ns_it = conn_it->second.pub_tracks_by_name.find(th.track_namespace_hash);
-        if (pub_ns_it == conn_it->second.pub_tracks_by_name.end()) {
-            LOGGER_INFO(
-              logger_, "Publish track has new namespace hash: {0} sending ANNOUNCE message", th.track_namespace_hash);
-
-            track_handler->SetStatus(PublishTrackHandler::Status::kPendingAnnounceResponse);
-            SendAnnounce(conn_it->second, tfn.name_space);
-
-        } else {
-            auto pub_n_it = pub_ns_it->second.find(th.track_name_hash);
-            if (pub_n_it == pub_ns_it->second.end()) {
-                LOGGER_INFO(logger_,
-                            "Publish track has new track namespace hash: {0} name hash: {1}",
-                            th.track_namespace_hash,
-                            th.track_name_hash);
-            }
-        }
-
-        // Set the track handler for pub/sub
-        conn_it->second.pub_tracks_by_name[th.track_namespace_hash][th.track_name_hash] = track_handler;
-
-        track_handler->connection_handle_ = conn_id;
-        track_handler->data_context_id_ =
-          quic_transport_->CreateDataContext(conn_id,
-                                             track_handler->default_track_mode_ == TrackMode::kDatagram ? false : true,
-                                             track_handler->default_priority_,
-                                             false);
-
-        // Setup the function for the track handler to use to send objects with thread safety
-        track_handler->publish_object_func_ =
-          [&, track_handler = track_handler, subscribe_id = track_handler->GetSubscribeId()](
-            uint8_t priority,
-            uint32_t ttl,
-            bool stream_header_needed,
-            uint64_t group_id,
-            uint64_t object_id,
-            Span<const uint8_t> data) -> PublishTrackHandler::PublishObjectStatus {
-            return SendObject(track_handler, priority, ttl, stream_header_needed, group_id, object_id, data);
-        };
-    }
-
-    PublishTrackHandler::PublishObjectStatus Transport::SendObject(std::weak_ptr<PublishTrackHandler> track_handler,
-                                                                   uint8_t priority,
-                                                                   uint32_t ttl,
-                                                                   bool stream_header_needed,
-                                                                   uint64_t group_id,
-                                                                   uint64_t object_id,
-                                                                   BytesSpan data)
-    {
-
-        auto td = track_handler.lock();
-
-        if (!td->GetTrackAlias().has_value()) {
-            return PublishTrackHandler::PublishObjectStatus::kNotAnnounced;
-        }
-
-        if (!td->GetSubscribeId().has_value()) {
-            return PublishTrackHandler::PublishObjectStatus::kNoSubscribers;
-        }
-
-        ITransport::EnqueueFlags eflags;
-
-        StreamBuffer<uint8_t> buffer;
-
-        switch (td->default_track_mode_) {
-            case TrackMode::kDatagram: {
-                MoqObjectDatagram object;
-                object.group_id = group_id;
-                object.object_id = object_id;
-                object.priority = priority;
-                object.subscribe_id = *td->GetSubscribeId();
-                object.track_alias = *td->GetTrackAlias();
-                object.payload.assign(data.begin(), data.end());
-                buffer << object;
-                break;
-            }
-            case TrackMode::kStreamPerObject: {
-                eflags.use_reliable = true;
-                eflags.new_stream = true;
-
-                MoqObjectStream object;
-                object.group_id = group_id;
-                object.object_id = object_id;
-                object.priority = priority;
-                object.subscribe_id = *td->GetSubscribeId();
-                object.track_alias = *td->GetTrackAlias();
-                object.payload.assign(data.begin(), data.end());
-                buffer << object;
-
-                break;
-            }
-
-            case TrackMode::kStreamPerGroup: {
-                eflags.use_reliable = true;
-
-                if (stream_header_needed) {
-                    eflags.new_stream = true;
-                    eflags.clear_tx_queue = true;
-                    eflags.use_reset = true;
-
-                    MoqStreamHeaderGroup group_hdr;
-                    group_hdr.group_id = group_id;
-                    group_hdr.priority = priority;
-                    group_hdr.subscribe_id = *td->GetSubscribeId();
-                    group_hdr.track_alias = *td->GetTrackAlias();
-                    buffer << group_hdr;
-                }
-
-                MoqStreamGroupObject object;
-                object.object_id = object_id;
-                object.payload.assign(data.begin(), data.end());
-                buffer << object;
-
-                break;
-            }
-            case TrackMode::kStreamPerTrack: {
-                eflags.use_reliable = true;
-
-                if (stream_header_needed) {
-                    eflags.new_stream = true;
-
-                    MoqStreamHeaderTrack track_hdr;
-                    track_hdr.priority = priority;
-                    track_hdr.subscribe_id = *td->GetSubscribeId();
-                    track_hdr.track_alias = *td->GetTrackAlias();
-                    buffer << track_hdr;
-                }
-
-                MoqStreamTrackObject object;
-                object.group_id = group_id;
-                object.object_id = object_id;
-                object.payload.assign(data.begin(), data.end());
-                buffer << object;
-
-                break;
-            }
-        }
-
-        // TODO(tievens): Add M10x specific chunking... lacking in the draft
-        std::vector<uint8_t> serialized_data = buffer.Front(buffer.Size());
-
-        quic_transport_->Enqueue(td->connection_handle_,
-                                 td->publish_data_ctx_id_,
-                                 std::move(serialized_data),
-                                 { MethodTraceItem{} },
-                                 priority,
-                                 ttl,
-                                 0,
-                                 eflags);
-
-        return PublishTrackHandler::PublishObjectStatus::kOk;
-    }
-
-    std::optional<std::weak_ptr<PublishTrackHandler>> Transport::GetPubTrackHandler(ConnectionContext& conn_ctx,
-                                                                                    TrackHash& th)
-    {
-        auto pub_ns_it = conn_ctx.pub_tracks_by_name.find(th.track_namespace_hash);
-        if (pub_ns_it == conn_ctx.pub_tracks_by_name.end()) {
-            return std::nullopt;
-        } else {
-            auto pub_n_it = pub_ns_it->second.find(th.track_name_hash);
-            if (pub_n_it == pub_ns_it->second.end()) {
-                return std::nullopt;
-            }
-
-            return pub_n_it->second;
-        }
-    }
-
-    // ---------------------------------------------------------------------------------------
-    // Transport handler callbacks
-    // ---------------------------------------------------------------------------------------
-
-    void Transport::OnConnectionStatus(const TransportConnId& conn_id, const TransportStatus status)
-    {
-        LOGGER_DEBUG(logger_, "Connection status conn_id: {0} status: {1}", conn_id, static_cast<int>(status));
-
-        switch (status) {
-            case TransportStatus::kReady: {
-                if (client_mode_) {
-                    auto& conn_ctx = connections_[conn_id];
-                    LOGGER_INFO(logger_, "Connection established, creating bi-dir stream and sending CLIENT_SETUP");
-
-                    conn_ctx.ctrl_data_ctx_id = quic_transport_->CreateDataContext(conn_id, true, 0, true);
-
-                    SendClientSetup();
-
-                    status_ = Status::kReady;
-                }
-                break;
-            }
-
-            case TransportStatus::kConnecting:
-                status_ = Status::kConnecting;
-                break;
-            case TransportStatus::kRemoteRequestClose:
-                [[fallthrough]];
-
-            case TransportStatus::kDisconnected: {
-
-                // Clean up publish and subscribe tracks
-                std::lock_guard<std::mutex> _(state_mutex_);
-                auto conn_it = connections_.find(conn_id);
-
-                if (conn_it == connections_.end()) {
-                    return;
-                }
-
-                // Notify the subscriber handlers of disconnect
-                for (const auto& [sub_id, handler] : conn_it->second.tracks_by_sub_id) {
-                    ConnectionStatusChanged(conn_id, ConnectionStatus::kClosedByRemote);
-                    RemoveSubscribeTrack(conn_it->second, *handler);
-                    handler->SetStatus(
-                      SubscribeTrackHandler::Status::kNotConnected); // Set after remove subscribe track
-                }
-
-                // Notify publish handlers of disconnect
-                for (const auto& [name_space, track] : conn_it->second.recv_sub_id) {
-                    TrackHash th(track.first, track.second);
-                    if (auto pdt = GetPubTrackHandler(conn_it->second, th)) {
-                        pdt->lock()->SetStatus(PublishTrackHandler::Status::kNotConnected);
-                    }
-                }
-
-                conn_it->second.recv_sub_id.clear();
-                conn_it->second.tracks_by_sub_id.clear();
-
-                // TODO(tievens): Clean up publish tracks
-
-                connections_.erase(conn_it);
-
-                break;
-            }
-            case TransportStatus::kShutdown:
-                status_ = Status::kNotReady;
-                break;
-        }
-    }
-
-    void Transport::OnNewConnection(const TransportConnId& conn_id, const TransportRemote& remote)
-    {
-        auto [conn_ctx, is_new] = connections_.try_emplace(conn_id, ConnectionContext{});
-
-        conn_ctx->second.connection_handle = conn_id;
-        NewConnectionAccepted(conn_id, { remote.host_or_ip, remote.port });
-    }
-
-    void Transport::OnRecvStream(const TransportConnId& conn_id,
-                                 uint64_t stream_id,
-                                 std::optional<DataContextId> data_ctx_id,
-                                 const bool is_bidir)
-    {
-        auto stream_buf = quic_transport_->GetStreamBuffer(conn_id, stream_id);
-
-        // TODO(tievens): Considering moving lock to here... std::lock_guard<std::mutex> _(state_mutex_);
-
-        auto& conn_ctx = connections_[conn_id];
-
-        if (stream_buf == nullptr) {
-            return;
-        }
-
-        if (is_bidir && not conn_ctx.ctrl_data_ctx_id) {
-            if (not data_ctx_id) {
-                CloseConnection(
-                  conn_id, MoqTerminationReason::INTERNAL_ERROR, "Received bidir is missing data context");
-                return;
-            }
-            conn_ctx.ctrl_data_ctx_id = data_ctx_id;
-        }
-
-        for (int i = 0; i < kReadLoopMaxPerStream; i++) { // don't loop forever, especially on bad stream
-            // bidir is Control stream, data streams are unidirectional
-            if (is_bidir) {
-                if (not conn_ctx.ctrl_msg_type_received) {
-                    auto msg_type = stream_buf->DecodeUintV();
-
-                    if (msg_type) {
-                        conn_ctx.ctrl_msg_type_received = static_cast<MoqMessageType>(*msg_type);
-                    } else {
-                        break;
-                    }
-                }
-
-                if (conn_ctx.ctrl_msg_type_received) {
-                    if (ProcessCtrlMessage(conn_ctx, stream_buf)) {
-                        conn_ctx.ctrl_msg_type_received = std::nullopt;
-                        break;
-                    }
-                }
-            }
-
-            // Data stream, unidirectional
-            else {
-                if (ProcessStreamDataMessage(conn_ctx, stream_buf)) {
-                    break;
-                }
-            }
-
-            if (!stream_buf->Size()) { // done
-                break;
-            }
-        }
-    }
-
-    void Transport::OnRecvDgram(const TransportConnId& conn_id, std::optional<DataContextId> data_ctx_id)
-    {
-        MoqObjectStream object_datagram_out;
-        for (int i = 0; i < kReadLoopMaxPerStream; i++) {
-            auto data = quic_transport_->Dequeue(conn_id, data_ctx_id);
-            if (data && !data->empty()) {
-                StreamBuffer<uint8_t> buffer;
-                buffer.Push(*data);
-
-                auto msg_type = buffer.DecodeUintV();
-                if (!msg_type || static_cast<MoqMessageType>(*msg_type) != MoqMessageType::OBJECT_DATAGRAM) {
-                    LOGGER_WARN(logger_, "Received datagram that is not message type OBJECT_DATAGRAM, dropping");
-                    continue;
-                }
-
-                MoqObjectDatagram msg;
-                if (buffer >> msg) {
-
-                    ////TODO(tievens): Considering moving lock to here... std::lock_guard<std::mutex> _(state_mutex_);
-
-                    auto& conn_ctx = connections_[conn_id];
-                    auto sub_it = conn_ctx.tracks_by_sub_id.find(msg.subscribe_id);
-                    if (sub_it == conn_ctx.tracks_by_sub_id.end()) {
-                        LOGGER_WARN(logger_,
-                                    "Received datagram to unknown subscribe track subscribe_id: {0}, ignored",
-                                    msg.subscribe_id);
-
-                        // TODO(tievens): Should close/reset stream in this case but draft leaves this case hanging
-
-                        continue;
-                    }
-
-                    LOGGER_DEBUG(logger_,
-                                 "Received object datagram conn_id: {0} data_ctx_id: {1} subscriber_id: {2} "
-                                 "track_alias: {3} group_id: {4} object_id: {5} data size: {6}",
-                                 conn_id,
-                                 (data_ctx_id ? *data_ctx_id : 0),
-                                 msg.subscribe_id,
-                                 msg.track_alias,
-                                 msg.group_id,
-                                 msg.object_id,
-                                 msg.payload.size());
-
-                    sub_it->second->ObjectReceived({ msg.group_id,
-                                                     msg.object_id,
-                                                     msg.payload.size(),
-                                                     msg.priority,
-                                                     std::nullopt,
-                                                     TrackMode::kDatagram,
-                                                     std::nullopt },
-                                                   msg.payload);
-
-                } else {
-                    LOGGER_WARN(logger_,
-                                "Failed to decode datagram conn_id: {0} data_ctx_id: {1}",
-                                conn_id,
-                                (data_ctx_id ? *data_ctx_id : 0));
-                }
-            }
-        }
-    }
-
-    void Transport::CloseConnection(TransportConnId conn_id,
-                                    messages::MoqTerminationReason reason,
-                                    const std::string& reason_str)
-    {
-        std::ostringstream log_msg;
-        log_msg << "Closing conn_id: " << conn_id;
-        switch (reason) {
-            case MoqTerminationReason::NO_ERROR:
-                log_msg << " no error";
-                break;
-            case MoqTerminationReason::INTERNAL_ERROR:
-                log_msg << " internal error: " << reason_str;
-                break;
-            case MoqTerminationReason::UNAUTHORIZED:
-                log_msg << " unauthorized: " << reason_str;
-                break;
-            case MoqTerminationReason::PROTOCOL_VIOLATION:
-                log_msg << " protocol violation: " << reason_str;
-                break;
-            case MoqTerminationReason::DUP_TRACK_ALIAS:
-                log_msg << " duplicate track alias: " << reason_str;
-                break;
-            case MoqTerminationReason::PARAM_LEN_MISMATCH:
-                log_msg << " param length mismatch: " << reason_str;
-                break;
-            case MoqTerminationReason::GOAWAY_TIMEOUT:
-                log_msg << " goaway timeout: " << reason_str;
-                break;
-        }
-
-        LOGGER_INFO(logger_, log_msg.str());
-
-        quic_transport_->Close(conn_id, static_cast<uint64_t>(reason));
-
-        if (client_mode_) {
-            LOGGER_INFO(logger_, "Client connection closed, stopping client");
-            stop_ = true;
-        }
-    }
-
-    bool Transport::ProcessCtrlMessage(Transport::ConnectionContext&, std::shared_ptr<StreamBuffer<uint8_t>>&)
-    {
-        return false;
-    }
-
-    bool Transport::ProcessStreamDataMessage(ConnectionContext&, std::shared_ptr<StreamBuffer<uint8_t>>&)
-    {
-        return false;
-    }
-
-    template<class MessageType>
-    std::pair<MessageType&, bool> Transport::ParseControlMessage(std::shared_ptr<StreamBuffer<uint8_t>>& stream_buffer)
-    {
-        if (!stream_buffer->AnyHasValue()) {
-            SPDLOG_LOGGER_DEBUG(logger_, "Received control message, init stream buffer");
-            stream_buffer->InitAny<MessageType>();
-        }
-
-        auto& msg = stream_buffer->GetAny<MessageType>();
-        if (*stream_buffer >> msg) {
-            return { msg, true };
-        }
-
-        return { msg, false };
-    }
-
-    template<class MessageType>
-    std::pair<MessageType&, bool> Transport::ParseDataMessage(std::shared_ptr<StreamBuffer<uint8_t>>& stream_buffer,
-                                                              MoqMessageType msg_type)
-    {
-        if (!stream_buffer->AnyHasValue()) {
-            SPDLOG_LOGGER_INFO(logger_,
-                               "Received stream message (type = {0}), init stream buffer",
-                               static_cast<std::uint64_t>(msg_type));
-            stream_buffer->InitAny<MessageType>(static_cast<uint64_t>(msg_type));
-        }
-
-        auto& msg = stream_buffer->GetAny<MessageType>();
-        if (*stream_buffer >> msg) {
-            return { msg, true };
-        }
-
-        return { msg, false };
-    }
-
-    template<class HeaderType, class MessageType>
-    std::pair<HeaderType&, bool> Transport::ParseStreamData(std::shared_ptr<StreamBuffer<uint8_t>>& stream_buffer,
-                                                            MoqMessageType msg_type,
-                                                            const ConnectionContext& conn_ctx)
-    {
-        if (!stream_buffer->AnyHasValue()) {
-            LOGGER_DEBUG(
-              logger_, "Received stream header (type = {0}), init stream buffer", static_cast<std::uint64_t>(msg_type));
-            stream_buffer->InitAny<HeaderType>(static_cast<uint64_t>(msg_type));
-        }
-
-        auto& msg = stream_buffer->GetAny<HeaderType>();
-        if (!stream_buffer->AnyHasValueB() && *stream_buffer >> msg) {
-            auto sub_it = conn_ctx.tracks_by_sub_id.find(msg.subscribe_id);
-            if (sub_it == conn_ctx.tracks_by_sub_id.end()) {
-                SPDLOG_LOGGER_WARN(logger_,
-                                   "Received stream_header_group to unknown subscribe track subscribe_id: {0}, ignored",
-                                   msg.subscribe_id);
-                return { msg, true };
-            }
-
-            // Init second working buffer to read data object
-            stream_buffer->InitAnyB<MessageType>();
-            return { msg, true };
-        }
-
-        return { msg, false };
-    }
-
-    template std::pair<messages::MoqSubscribe&, bool> Transport::ParseControlMessage<messages::MoqSubscribe>(
-      std::shared_ptr<StreamBuffer<uint8_t>>&);
-    template std::pair<messages::MoqSubscribeOk&, bool> Transport::ParseControlMessage<messages::MoqSubscribeOk>(
-      std::shared_ptr<StreamBuffer<uint8_t>>&);
-    template std::pair<messages::MoqSubscribeError&, bool> Transport::ParseControlMessage<messages::MoqSubscribeError>(
-      std::shared_ptr<StreamBuffer<uint8_t>>&);
-    template std::pair<messages::MoqUnsubscribe&, bool> Transport::ParseControlMessage<messages::MoqUnsubscribe>(
-      std::shared_ptr<StreamBuffer<uint8_t>>&);
-    template std::pair<messages::MoqSubscribeDone&, bool> Transport::ParseControlMessage<messages::MoqSubscribeDone>(
-      std::shared_ptr<StreamBuffer<uint8_t>>&);
-    template std::pair<messages::MoqTrackStatusRequest&, bool>
-    Transport::ParseControlMessage<messages::MoqTrackStatusRequest>(std::shared_ptr<StreamBuffer<uint8_t>>&);
-    template std::pair<messages::MoqTrackStatus&, bool> Transport::ParseControlMessage<messages::MoqTrackStatus>(
-      std::shared_ptr<StreamBuffer<uint8_t>>&);
-    template std::pair<messages::MoqAnnounce&, bool> Transport::ParseControlMessage<messages::MoqAnnounce>(
-      std::shared_ptr<StreamBuffer<uint8_t>>&);
-    template std::pair<messages::MoqAnnounceOk&, bool> Transport::ParseControlMessage<messages::MoqAnnounceOk>(
-      std::shared_ptr<StreamBuffer<uint8_t>>&);
-    template std::pair<messages::MoqAnnounceError&, bool> Transport::ParseControlMessage<messages::MoqAnnounceError>(
-      std::shared_ptr<StreamBuffer<uint8_t>>&);
-    template std::pair<messages::MoqUnannounce&, bool> Transport::ParseControlMessage<messages::MoqUnannounce>(
-      std::shared_ptr<StreamBuffer<uint8_t>>&);
-    template std::pair<messages::MoqAnnounceCancel&, bool> Transport::ParseControlMessage<messages::MoqAnnounceCancel>(
-      std::shared_ptr<StreamBuffer<uint8_t>>&);
-    template std::pair<messages::MoqGoaway&, bool> Transport::ParseControlMessage<messages::MoqGoaway>(
-      std::shared_ptr<StreamBuffer<uint8_t>>&);
-    template std::pair<messages::MoqClientSetup&, bool> Transport::ParseControlMessage<messages::MoqClientSetup>(
-      std::shared_ptr<StreamBuffer<uint8_t>>&);
-    template std::pair<messages::MoqObjectStream&, bool> Transport::ParseControlMessage<messages::MoqObjectStream>(
-      std::shared_ptr<StreamBuffer<uint8_t>>&);
-    template std::pair<messages::MoqObjectDatagram&, bool> Transport::ParseControlMessage<messages::MoqObjectDatagram>(
-      std::shared_ptr<StreamBuffer<uint8_t>>&);
-    template std::pair<messages::MoqStreamHeaderTrack&, bool>
-    Transport::ParseControlMessage<messages::MoqStreamHeaderTrack>(std::shared_ptr<StreamBuffer<uint8_t>>&);
-    template std::pair<messages::MoqStreamHeaderGroup&, bool>
-    Transport::ParseControlMessage<messages::MoqStreamHeaderGroup>(std::shared_ptr<StreamBuffer<uint8_t>>&);
-    template std::pair<messages::MoqStreamGroupObject&, bool>
-    Transport::ParseControlMessage<messages::MoqStreamGroupObject>(std::shared_ptr<StreamBuffer<uint8_t>>&);
-    template std::pair<messages::MoqServerSetup&, bool> Transport::ParseControlMessage<messages::MoqServerSetup>(
-      std::shared_ptr<StreamBuffer<uint8_t>>&);
-
-    template std::pair<messages::MoqObjectStream&, bool> Transport::ParseDataMessage<messages::MoqObjectStream>(
-      std::shared_ptr<StreamBuffer<uint8_t>>& stream_buffer,
-      MoqMessageType msg_type);
-
-    template std::pair<messages::MoqStreamHeaderTrack&, bool>
-    Transport::ParseStreamData<messages::MoqStreamHeaderTrack, messages::MoqStreamTrackObject>(
-      std::shared_ptr<StreamBuffer<uint8_t>>& stream_buffer,
-      MoqMessageType msg_type,
-      const ConnectionContext& conn_ctx);
-    template std::pair<messages::MoqStreamHeaderGroup&, bool>
-    Transport::ParseStreamData<messages::MoqStreamHeaderGroup, messages::MoqStreamGroupObject>(
-      std::shared_ptr<StreamBuffer<uint8_t>>& stream_buffer,
-      MoqMessageType msg_type,
-      const ConnectionContext& conn_ctx);
+                                msg.track_alias,
+                                msg.group_id,
+                                msg.object_id,
+                                msg.payload.size());
+
+                   sub_it->second->ObjectReceived({ msg.group_id,
+                                                    msg.object_id,
+                                                    msg.payload.size(),
+                                                    msg.priority,
+                                                    std::nullopt,
+                                                    TrackMode::kDatagram,
+                                                    std::nullopt },
+                                                  msg.payload);
+
+               } else {
+                   LOGGER_WARN(logger_,
+                               "Failed to decode datagram conn_id: {0} data_ctx_id: {1}",
+                               conn_id,
+                               (data_ctx_id ? *data_ctx_id : 0));
+               }
+           }
+       }
+   }
+
+   void Transport::CloseConnection(TransportConnId conn_id,
+                                   messages::MoqTerminationReason reason,
+                                   const std::string& reason_str)
+   {
+       std::ostringstream log_msg;
+       log_msg << "Closing conn_id: " << conn_id;
+       switch (reason) {
+           case MoqTerminationReason::NO_ERROR:
+               log_msg << " no error";
+               break;
+           case MoqTerminationReason::INTERNAL_ERROR:
+               log_msg << " internal error: " << reason_str;
+               break;
+           case MoqTerminationReason::UNAUTHORIZED:
+               log_msg << " unauthorized: " << reason_str;
+               break;
+           case MoqTerminationReason::PROTOCOL_VIOLATION:
+               log_msg << " protocol violation: " << reason_str;
+               break;
+           case MoqTerminationReason::DUP_TRACK_ALIAS:
+               log_msg << " duplicate track alias: " << reason_str;
+               break;
+           case MoqTerminationReason::PARAM_LEN_MISMATCH:
+               log_msg << " param length mismatch: " << reason_str;
+               break;
+           case MoqTerminationReason::GOAWAY_TIMEOUT:
+               log_msg << " goaway timeout: " << reason_str;
+               break;
+       }
+
+       LOGGER_INFO(logger_, log_msg.str());
+
+       quic_transport_->Close(conn_id, static_cast<uint64_t>(reason));
+
+       if (client_mode_) {
+           LOGGER_INFO(logger_, "Client connection closed, stopping client");
+           stop_ = true;
+       }
+   }
+
+   bool Transport::ProcessCtrlMessage(Transport::ConnectionContext&, std::shared_ptr<StreamBuffer<uint8_t>>&)
+   {
+       return false;
+   }
+
+   bool Transport::ProcessStreamDataMessage(ConnectionContext&, std::shared_ptr<StreamBuffer<uint8_t>>&)
+   {
+       return false;
+   }
+
+   template<class MessageType>
+   std::pair<MessageType&, bool> Transport::ParseControlMessage(std::shared_ptr<StreamBuffer<uint8_t>>& stream_buffer)
+   {
+       if (!stream_buffer->AnyHasValue()) {
+           SPDLOG_LOGGER_DEBUG(logger_, "Received control message, init stream buffer");
+           stream_buffer->InitAny<MessageType>();
+       }
+
+       auto& msg = stream_buffer->GetAny<MessageType>();
+       if (*stream_buffer >> msg) {
+           return { msg, true };
+       }
+
+       return { msg, false };
+   }
+
+   template<class MessageType>
+   std::pair<MessageType&, bool> Transport::ParseDataMessage(std::shared_ptr<StreamBuffer<uint8_t>>& stream_buffer,
+                                                             MoqMessageType msg_type)
+   {
+       if (!stream_buffer->AnyHasValue()) {
+           SPDLOG_LOGGER_INFO(logger_,
+                              "Received stream message (type = {0}), init stream buffer",
+                              static_cast<std::uint64_t>(msg_type));
+           stream_buffer->InitAny<MessageType>(static_cast<uint64_t>(msg_type));
+       }
+
+       auto& msg = stream_buffer->GetAny<MessageType>();
+       if (*stream_buffer >> msg) {
+           return { msg, true };
+       }
+
+       return { msg, false };
+   }
+
+   template<class HeaderType, class MessageType>
+   std::pair<HeaderType&, bool> Transport::ParseStreamData(std::shared_ptr<StreamBuffer<uint8_t>>& stream_buffer,
+                                                           MoqMessageType msg_type,
+                                                           const ConnectionContext& conn_ctx)
+   {
+       if (!stream_buffer->AnyHasValue()) {
+           LOGGER_DEBUG(
+             logger_, "Received stream header (type = {0}), init stream buffer", static_cast<std::uint64_t>(msg_type));
+           stream_buffer->InitAny<HeaderType>(static_cast<uint64_t>(msg_type));
+       }
+
+       auto& msg = stream_buffer->GetAny<HeaderType>();
+       if (!stream_buffer->AnyHasValueB() && *stream_buffer >> msg) {
+           auto sub_it = conn_ctx.tracks_by_sub_id.find(msg.subscribe_id);
+           if (sub_it == conn_ctx.tracks_by_sub_id.end()) {
+               SPDLOG_LOGGER_WARN(logger_,
+                                  "Received stream_header_group to unknown subscribe track subscribe_id: {0}, ignored",
+                                  msg.subscribe_id);
+               return { msg, true };
+           }
+
+           // Init second working buffer to read data object
+           stream_buffer->InitAnyB<MessageType>();
+           return { msg, true };
+       }
+
+       return { msg, false };
+   }
+
+   template std::pair<messages::MoqSubscribe&, bool> Transport::ParseControlMessage<messages::MoqSubscribe>(
+     std::shared_ptr<StreamBuffer<uint8_t>>&);
+   template std::pair<messages::MoqSubscribeOk&, bool> Transport::ParseControlMessage<messages::MoqSubscribeOk>(
+     std::shared_ptr<StreamBuffer<uint8_t>>&);
+   template std::pair<messages::MoqSubscribeError&, bool> Transport::ParseControlMessage<messages::MoqSubscribeError>(
+     std::shared_ptr<StreamBuffer<uint8_t>>&);
+   template std::pair<messages::MoqUnsubscribe&, bool> Transport::ParseControlMessage<messages::MoqUnsubscribe>(
+     std::shared_ptr<StreamBuffer<uint8_t>>&);
+   template std::pair<messages::MoqSubscribeDone&, bool> Transport::ParseControlMessage<messages::MoqSubscribeDone>(
+     std::shared_ptr<StreamBuffer<uint8_t>>&);
+   template std::pair<messages::MoqTrackStatusRequest&, bool>
+   Transport::ParseControlMessage<messages::MoqTrackStatusRequest>(std::shared_ptr<StreamBuffer<uint8_t>>&);
+   template std::pair<messages::MoqTrackStatus&, bool> Transport::ParseControlMessage<messages::MoqTrackStatus>(
+     std::shared_ptr<StreamBuffer<uint8_t>>&);
+   template std::pair<messages::MoqAnnounce&, bool> Transport::ParseControlMessage<messages::MoqAnnounce>(
+     std::shared_ptr<StreamBuffer<uint8_t>>&);
+   template std::pair<messages::MoqAnnounceOk&, bool> Transport::ParseControlMessage<messages::MoqAnnounceOk>(
+     std::shared_ptr<StreamBuffer<uint8_t>>&);
+   template std::pair<messages::MoqAnnounceError&, bool> Transport::ParseControlMessage<messages::MoqAnnounceError>(
+     std::shared_ptr<StreamBuffer<uint8_t>>&);
+   template std::pair<messages::MoqUnannounce&, bool> Transport::ParseControlMessage<messages::MoqUnannounce>(
+     std::shared_ptr<StreamBuffer<uint8_t>>&);
+   template std::pair<messages::MoqAnnounceCancel&, bool> Transport::ParseControlMessage<messages::MoqAnnounceCancel>(
+     std::shared_ptr<StreamBuffer<uint8_t>>&);
+   template std::pair<messages::MoqGoaway&, bool> Transport::ParseControlMessage<messages::MoqGoaway>(
+     std::shared_ptr<StreamBuffer<uint8_t>>&);
+   template std::pair<messages::MoqClientSetup&, bool> Transport::ParseControlMessage<messages::MoqClientSetup>(
+     std::shared_ptr<StreamBuffer<uint8_t>>&);
+   template std::pair<messages::MoqObjectStream&, bool> Transport::ParseControlMessage<messages::MoqObjectStream>(
+     std::shared_ptr<StreamBuffer<uint8_t>>&);
+   template std::pair<messages::MoqObjectDatagram&, bool> Transport::ParseControlMessage<messages::MoqObjectDatagram>(
+     std::shared_ptr<StreamBuffer<uint8_t>>&);
+   template std::pair<messages::MoqStreamHeaderTrack&, bool>
+   Transport::ParseControlMessage<messages::MoqStreamHeaderTrack>(std::shared_ptr<StreamBuffer<uint8_t>>&);
+   template std::pair<messages::MoqStreamHeaderGroup&, bool>
+   Transport::ParseControlMessage<messages::MoqStreamHeaderGroup>(std::shared_ptr<StreamBuffer<uint8_t>>&);
+   template std::pair<messages::MoqStreamGroupObject&, bool>
+   Transport::ParseControlMessage<messages::MoqStreamGroupObject>(std::shared_ptr<StreamBuffer<uint8_t>>&);
+   template std::pair<messages::MoqServerSetup&, bool> Transport::ParseControlMessage<messages::MoqServerSetup>(
+     std::shared_ptr<StreamBuffer<uint8_t>>&);
+
+   template std::pair<messages::MoqObjectStream&, bool> Transport::ParseDataMessage<messages::MoqObjectStream>(
+     std::shared_ptr<StreamBuffer<uint8_t>>& stream_buffer,
+     MoqMessageType msg_type);
+
+   template std::pair<messages::MoqStreamHeaderTrack&, bool>
+   Transport::ParseStreamData<messages::MoqStreamHeaderTrack, messages::MoqStreamTrackObject>(
+     std::shared_ptr<StreamBuffer<uint8_t>>& stream_buffer,
+     MoqMessageType msg_type,
+     const ConnectionContext& conn_ctx);
+   template std::pair<messages::MoqStreamHeaderGroup&, bool>
+   Transport::ParseStreamData<messages::MoqStreamHeaderGroup, messages::MoqStreamGroupObject>(
+     std::shared_ptr<StreamBuffer<uint8_t>>& stream_buffer,
+     MoqMessageType msg_type,
+     const ConnectionContext& conn_ctx);
 
 } // namespace moq