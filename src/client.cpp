// SPDX-FileCopyrightText: Copyright (c) 2024 Cisco Systems
// SPDX-License-Identifier: BSD-2-Clause

#include <optional>
#include <quicr/client.h>

namespace quicr {

    Client::Status Client::Connect()
    {
        return Transport::Start();
    }

    Client::Status Client::Disconnect()
    {
        Transport::Stop();
        return Status::kDisconnecting;
    }

    void Client::ServerSetupReceived(const ServerSetupAttributes&) {}

    void Client::AnnounceStatusChanged(const TrackNamespace&, const PublishAnnounceStatus) {}
    void Client::AnnounceReceived(const TrackNamespace&, const PublishAnnounceAttributes&) {}
    void Client::UnannounceReceived(const TrackNamespace&) {}

    void Client::SubscribeAnnouncesStatusChanged(const TrackNamespace&,
                                                 std::optional<messages::SubscribeAnnouncesErrorCode>,
                                                 std::optional<messages::ReasonPhrase>)
    {
    }

    void Client::UnpublishedSubscribeReceived(const FullTrackName&, const messages::SubscribeAttributes&)
    {
        // TODO: add the default response
    }

    void Client::ResolveSubscribe(ConnectionHandle connection_handle,
                                  uint64_t request_id,
                                  uint64_t track_alias,
                                  const SubscribeResponse& subscribe_response)
    {
        auto conn_it = connections_.find(connection_handle);
        if (conn_it == connections_.end()) {
            return;
        }

        switch (subscribe_response.reason_code) {
            case SubscribeResponse::ReasonCode::kOk: {
                SendSubscribeOk(conn_it->second,
                                request_id,
                                track_alias,
                                kSubscribeExpires,
                                subscribe_response.largest_location.has_value(),
                                subscribe_response.largest_location.has_value()
                                  ? subscribe_response.largest_location.value()
                                  : messages::Location());
                break;
            }

            default:
                SendSubscribeError(
                  conn_it->second, request_id, messages::SubscribeErrorCode::kInternalError, "Internal error");
                break;
        }
    }

    bool Client::FetchReceived([[maybe_unused]] quicr::ConnectionHandle connection_handle,
                               [[maybe_unused]] uint64_t request_id,
                               [[maybe_unused]] const quicr::FullTrackName& track_full_name,
                               [[maybe_unused]] const quicr::messages::FetchAttributes& attributes)
    {
        return false;
    }

    void Client::BindFetchTrack(TransportConnId conn_id, std::shared_ptr<PublishFetchHandler> track_handler)
    {
        // const std::uint64_t request_id = *track_handler->GetRequestId();
        const std::uint64_t request_id = 1;

        SPDLOG_LOGGER_INFO(logger_, "Publish fetch track conn_id: {0} subscribe: {1}", conn_id, request_id);

        std::lock_guard lock(state_mutex_);

        auto conn_it = connections_.find(conn_id);
        if (conn_it == connections_.end()) {
            SPDLOG_LOGGER_ERROR(logger_, "Publish fetch track conn_id: {0} does not exist.", conn_id);
            return;
        }

        track_handler->connection_handle_ = conn_id;
        track_handler->publish_data_ctx_id_ =
          quic_transport_->CreateDataContext(conn_id, true, track_handler->GetDefaultPriority(), false);

        // Setup the function for the track handler to use to send objects with thread safety
        std::weak_ptr weak_handler(track_handler);
        track_handler->publish_object_func_ =
          [&, weak_handler](uint8_t priority,
                            uint32_t ttl,
                            bool stream_header_needed,
                            uint64_t group_id,
                            uint64_t subgroup_id,
                            uint64_t object_id,
                            std::optional<Extensions> extensions,
                            std::span<const uint8_t> data) -> PublishTrackHandler::PublishObjectStatus {
            const auto handler = weak_handler.lock();
            if (!handler) {
                return PublishTrackHandler::PublishObjectStatus::kInternalError;
            }

            return SendFetchObject(
              *handler, priority, ttl, stream_header_needed, group_id, subgroup_id, object_id, extensions, data);
        };

        // Hold ref to track handler
        conn_it->second.pub_fetch_tracks_by_sub_id[request_id] = std::move(track_handler);
    }

    PublishTrackHandler::PublishObjectStatus Client::SendFetchObject(PublishFetchHandler& track_handler,
                                                                     uint8_t priority,
                                                                     uint32_t ttl,
                                                                     bool stream_header_needed,
                                                                     uint64_t group_id,
                                                                     uint64_t subgroup_id,
                                                                     uint64_t object_id,
                                                                     std::optional<Extensions> extensions,
                                                                     BytesSpan data) const
    {
        const auto request_id = *track_handler.GetRequestId();

        ITransport::EnqueueFlags eflags;

        track_handler.object_msg_buffer_.clear();

        // use stream per subgroup, group change
        eflags.use_reliable = true;

        if (stream_header_needed) {
            eflags.new_stream = true;
            eflags.clear_tx_queue = true;
            eflags.use_reset = true;

            messages::FetchHeader fetch_header{};
            fetch_header.subscribe_id = request_id;
            track_handler.object_msg_buffer_ << fetch_header;

            quic_transport_->Enqueue(track_handler.connection_handle_,
                                     track_handler.publish_data_ctx_id_,
                                     std::make_shared<std::vector<uint8_t>>(track_handler.object_msg_buffer_.begin(),
                                                                            track_handler.object_msg_buffer_.end()),
                                     priority,
                                     ttl,
                                     0,
                                     eflags);

            track_handler.object_msg_buffer_.clear();
            eflags.new_stream = false;
            eflags.clear_tx_queue = false;
            eflags.use_reset = false;
        }

        messages::FetchObject object{};
        object.group_id = group_id;
        object.subgroup_id = subgroup_id;
        object.object_id = object_id;
        object.publisher_priority = priority;
        object.extensions = extensions;
        object.payload.assign(data.begin(), data.end());
        track_handler.object_msg_buffer_ << object;

        quic_transport_->Enqueue(track_handler.connection_handle_,
                                 track_handler.publish_data_ctx_id_,
                                 std::make_shared<std::vector<uint8_t>>(track_handler.object_msg_buffer_.begin(),
                                                                        track_handler.object_msg_buffer_.end()),
                                 priority,
                                 ttl,
                                 0,
                                 eflags);
        return PublishTrackHandler::PublishObjectStatus::kOk;
    }

    void Client::MetricsSampled(const ConnectionMetrics&) {}

    PublishAnnounceStatus Client::GetAnnounceStatus(const TrackNamespace&)
    {
        return PublishAnnounceStatus();
    }

    void Client::PublishAnnounce(const TrackNamespace&) {}

    void Client::PublishUnannounce(const TrackNamespace&) {}

    bool Client::ProcessCtrlMessage(ConnectionContext& conn_ctx, BytesSpan msg_bytes)
    try {
        switch (*conn_ctx.ctrl_msg_type_received) {
            case messages::ControlMessageType::kSubscribe: {
                messages::Subscribe msg(
                  [](messages::Subscribe& msg) {
                      if (msg.filter_type == messages::FilterType::kAbsoluteStart ||
                          msg.filter_type == messages::FilterType::kAbsoluteRange) {
                          msg.group_0 =
                            std::make_optional<messages::Subscribe::Group_0>(messages::Subscribe::Group_0{ 0, 0 });
                      }
                  },
                  [](messages::Subscribe& msg) {
                      if (msg.filter_type == messages::FilterType::kAbsoluteRange) {
                          msg.group_1 =
                            std::make_optional<messages::Subscribe::Group_1>(messages::Subscribe::Group_1{ 0 });
                      }
                  });

                msg_bytes >> msg;

                auto tfn = FullTrackName{ msg.track_namespace, msg.track_name };
                auto th = TrackHash(tfn);

                if (msg.request_id > conn_ctx.next_request_id) {
                    conn_ctx.next_request_id = msg.request_id + 1;
                }

                conn_ctx.recv_req_id[msg.request_id] = { .track_full_name = tfn };

                // For client/publisher, notify track that there is a subscriber
                auto ptd = GetPubTrackHandler(conn_ctx, th);
                if (ptd == nullptr) {
                    SPDLOG_LOGGER_WARN(logger_,
                                       "Received subscribe unknown publish track conn_id: {} namespace hash: {} "
                                       "name hash: {} request_id: {}",
                                       conn_ctx.connection_handle,
                                       th.track_namespace_hash,
                                       th.track_name_hash,
                                       msg.request_id);

                    SendSubscribeError(conn_ctx,
                                       msg.request_id,
                                       messages::SubscribeErrorCode::kTrackNotExist,
                                       "Published track not found");
                    return true;
                }

                ResolveSubscribe(conn_ctx.connection_handle,
                                 msg.request_id,
                                 ptd->GetTrackAlias(msg.request_id),
                                 { SubscribeResponse::ReasonCode::kOk });

                SPDLOG_LOGGER_DEBUG(logger_,
                                    "Received subscribe to announced track alias: {0} recv request_id: {1}, setting "
                                    "send state to ready",
                                    ptd->GetTrackAlias(msg.request_id),
                                    msg.request_id);

                // Indicate send is ready upon subscribe
                // TODO(tievens): Maybe needs a delay as subscriber may have not received ok before data is sent
                ptd->SetRequestId(msg.request_id);
                ptd->SetStatus(PublishTrackHandler::Status::kOk);

                conn_ctx.recv_req_id[msg.request_id] = { tfn };
                return true;
            }
            case messages::ControlMessageType::kSubscribeUpdate: {
                messages::SubscribeUpdate msg;
                msg_bytes >> msg;

                if (conn_ctx.recv_req_id.count(msg.request_id) == 0) {
                    // update for invalid subscription
                    SPDLOG_LOGGER_WARN(logger_,
                                       "Received subscribe_update request_id: {} for unknown subscription conn_id: {}",
                                       msg.request_id,
                                       conn_ctx.connection_handle);

                    SendSubscribeError(
                      conn_ctx, msg.request_id, messages::SubscribeErrorCode::kTrackNotExist, "Subscription not found");
                    return true;
                }

                auto tfn = conn_ctx.recv_req_id[msg.request_id].track_full_name;
                auto th = TrackHash(tfn);

                // For client/publisher, notify track that there is a subscriber
                auto ptd = GetPubTrackHandler(conn_ctx, th);
                if (ptd == nullptr) {
                    SPDLOG_LOGGER_WARN(logger_,
                                       "Received subscribe unknown publish track conn_id: {0} namespace hash: {1} "
                                       "name hash: {2}",
                                       conn_ctx.connection_handle,
                                       th.track_namespace_hash,
                                       th.track_name_hash);

                    SendSubscribeError(conn_ctx,
                                       msg.request_id,
                                       messages::SubscribeErrorCode::kTrackNotExist,
                                       "Published track not found");
                    return true;
                }

                // SendSubscribeOk(
                //   conn_ctx, msg.request_id, ptd->GetTrackAlias(msg.request_id), kSubscribeExpires, false, { 0, 0 });

                SPDLOG_LOGGER_DEBUG(logger_,
                                    "Received subscribe_update to track alias: {0} recv request_id: {1}",
                                    th.track_fullname_hash,
                                    msg.request_id);

                if (msg.forward) {
                    ptd->SetStatus(PublishTrackHandler::Status::kPaused);
                } else {
                    ptd->SetStatus(PublishTrackHandler::Status::kSubscriptionUpdated);
                }

                return true;
            }
            case messages::ControlMessageType::kSubscribeOk: {
                messages::SubscribeOk msg([](messages::SubscribeOk& msg) {
                    if (msg.content_exists == 1) {
                        msg.group_0 = std::make_optional<messages::SubscribeOk::Group_0>();
                    }
                });
                msg_bytes >> msg;

                auto sub_it = conn_ctx.tracks_by_request_id.find(msg.request_id);

                if (sub_it == conn_ctx.tracks_by_request_id.end()) {
                    SPDLOG_LOGGER_WARN(
                      logger_,
                      "Received subscribe ok to unknown subscribe track conn_id: {0} request_id: {1}, ignored",
                      conn_ctx.connection_handle,
                      msg.request_id);

                    // TODO(tievens): Draft doesn't indicate what to do in this case, which can happen due to race
                    // condition
                    return true;
                }

                if (msg.group_0.has_value()) {
                    SPDLOG_LOGGER_DEBUG(
                      logger_,
                      "Received subscribe ok conn_id: {} request_id: {} latest_group: {} latest_object: {}",
                      conn_ctx.connection_handle,
                      msg.request_id,
                      msg.group_0->largest_location.group,
                      msg.group_0->largest_location.object);

                    sub_it->second.get()->SetLatestLocation(msg.group_0->largest_location);
                }
                sub_it->second.get()->SetStatus(SubscribeTrackHandler::Status::kOk);
                return true;
            }
            case messages::ControlMessageType::kSubscribeError: {
                messages::SubscribeError msg;
                msg_bytes >> msg;

                auto sub_it = conn_ctx.tracks_by_request_id.find(msg.request_id);

                if (sub_it == conn_ctx.tracks_by_request_id.end()) {
                    SPDLOG_LOGGER_WARN(
                      logger_,
                      "Received subscribe error to unknown request_id conn_id: {0} request_id: {1}, ignored",
                      conn_ctx.connection_handle,
                      msg.request_id);

                    // TODO(tievens): Draft doesn't indicate what to do in this case, which can happen due to race
                    // condition
                    return true;
                }

                SPDLOG_LOGGER_INFO(logger_,
                                   "Received subscribe error conn_id: {} request_id: {} reason: {} code: {}",
                                   conn_ctx.connection_handle,
                                   msg.request_id,
                                   std::string(msg.error_reason.begin(), msg.error_reason.end()),
                                   static_cast<std::uint64_t>(msg.error_code));

                sub_it->second.get()->SetStatus(SubscribeTrackHandler::Status::kError);
                RemoveSubscribeTrack(conn_ctx, *sub_it->second);
                return true;
            }

            case messages::ControlMessageType::kAnnounce: {
                messages::Announce msg;
                msg_bytes >> msg;

                auto tfn = FullTrackName{ msg.track_namespace, {} };

                AnnounceReceived(tfn.name_space, {});
                return true;
            }

            case messages::ControlMessageType::kUnannounce: {
                messages::Unannounce msg;
                msg_bytes >> msg;

                auto tfn = FullTrackName{ msg.track_namespace, {} };
                UnannounceReceived(tfn.name_space);

                return true;
            }

            case messages::ControlMessageType::kAnnounceOk: {
                messages::AnnounceOk msg;
                msg_bytes >> msg;

                SPDLOG_LOGGER_DEBUG(logger_,
                                    "Received announce ok, conn_id: {} request_id: {}",
                                    conn_ctx.connection_handle,
                                    msg.request_id);

                // Update each track to indicate status is okay to publish
                auto pub_ns_it = conn_ctx.pub_tracks_ns_by_request_id.find(msg.request_id);
                if (pub_ns_it == conn_ctx.pub_tracks_ns_by_request_id.end()) {
                    break;
                }

                auto pub_it = conn_ctx.pub_tracks_by_name.find(pub_ns_it->second);
                for (const auto& td : pub_it->second) {
                    if (td.second.get()->GetStatus() != PublishTrackHandler::Status::kOk)
                        td.second.get()->SetStatus(PublishTrackHandler::Status::kNoSubscribers);
                }
                return true;
            }
            case messages::ControlMessageType::kAnnounceError: {
                messages::AnnounceError msg;
                msg_bytes >> msg;

                std::string reason = "unknown";
                reason.assign(msg.error_reason.begin(), msg.error_reason.end());

                SPDLOG_LOGGER_INFO(logger_,
                                   "Received announce error for request_id: {} error code: {} reason: {}",
                                   msg.request_id,
                                   static_cast<std::uint64_t>(msg.error_code),
                                   reason);

                return true;
            }
            case messages::ControlMessageType::kSubscribeAnnouncesOk: {
                messages::SubscribeAnnouncesOk msg;
                msg_bytes >> msg;

                const auto it = conn_ctx.sub_announces_by_request_id.find(msg.request_id);
                if (it != conn_ctx.sub_announces_by_request_id.end()) {
                    SubscribeAnnouncesStatusChanged(it->second, std::nullopt, std::nullopt);
                }

                return true;
            }
            case messages::ControlMessageType::kSubscribeAnnouncesError: {
                messages::SubscribeAnnouncesError msg;
                msg_bytes >> msg;

                const auto it = conn_ctx.sub_announces_by_request_id.find(msg.request_id);
                if (it != conn_ctx.sub_announces_by_request_id.end()) {
                    SubscribeAnnouncesStatusChanged(it->second, std::nullopt, std::nullopt);

                    auto error_code = static_cast<messages::SubscribeAnnouncesErrorCode>(msg.error_code);
                    SubscribeAnnouncesStatusChanged(
                      it->second, error_code, std::make_optional<messages::ReasonPhrase>(msg.error_reason));
                }

                return true;
            }

            case messages::ControlMessageType::kUnsubscribe: {
                messages::Unsubscribe msg;
                msg_bytes >> msg;

                const auto& th_it = conn_ctx.recv_req_id.find(msg.request_id);

                if (th_it == conn_ctx.recv_req_id.end()) {
                    SPDLOG_LOGGER_WARN(
                      logger_,
                      "Received unsubscribe to unknown request_id conn_id: {0} request_id: {1}, ignored",
                      conn_ctx.connection_handle,
                      msg.request_id);

                    // TODO(tievens): Draft doesn't indicate what to do in this case, which can happen due to
                    // race condition
                    return true;
                }

                const auto& th = TrackHash(th_it->second.track_full_name);
                const auto& ns_hash = th.track_namespace_hash;
                const auto& name_hash = th.track_name_hash;
                SPDLOG_LOGGER_DEBUG(logger_,
                                    "Received unsubscribe conn_id: {0} request_id: {1}",
                                    conn_ctx.connection_handle,
                                    msg.request_id);

                const auto pub_track_ns_it = conn_ctx.pub_tracks_by_name.find(ns_hash); // Find namespace
                if (pub_track_ns_it != conn_ctx.pub_tracks_by_name.end()) {
                    const auto& [_, handlers] = *pub_track_ns_it;
                    const auto pub_track_n_it = handlers.find(name_hash); // Find name
                    if (pub_track_n_it != handlers.end()) {
                        const auto& [_, handler] = *pub_track_n_it;
                        handler->SetStatus(PublishTrackHandler::Status::kNoSubscribers);
                    }
                }
                return true;
            }
            case messages::ControlMessageType::kSubscribeDone: {
                messages::SubscribeDone msg;
                msg_bytes >> msg;

                auto sub_it = conn_ctx.tracks_by_request_id.find(msg.request_id);
                if (sub_it == conn_ctx.tracks_by_request_id.end()) {
                    SPDLOG_LOGGER_WARN(logger_,
                                       "Received subscribe done to unknown request_id conn_id: {0} request_id: {1}",
                                       conn_ctx.connection_handle,
                                       msg.request_id);

                    // TODO(tievens): Draft doesn't indicate what to do in this case, which can happen due to race
                    // condition
                    return true;
                }
                auto tfn = sub_it->second->GetFullTrackName();

                SPDLOG_LOGGER_DEBUG(logger_,
                                    "Received subscribe done conn_id: {0} request_id: {1} track namespace hash: {2} "
                                    "name hash: {3} track alias: {4}",
                                    conn_ctx.connection_handle,
                                    msg.request_id,
                                    TrackHash(tfn).track_namespace_hash,
                                    TrackHash(tfn).track_name_hash,
                                    TrackHash(tfn).track_fullname_hash);

                sub_it->second.get()->SetStatus(SubscribeTrackHandler::Status::kNotSubscribed);
                return true;
            }
            case messages::ControlMessageType::kRequestsBlocked: {
                messages::RequestsBlocked msg;
                msg_bytes >> msg;

                SPDLOG_LOGGER_WARN(logger_, "Subscribe was blocked, maximum_request_id: {}", msg.maximum_request_id);

                // TODO: React to this somehow.
                // See https://www.ietf.org/archive/id/draft-ietf-moq-transport-08.html#section-7.21
                // A publisher MAY send a MAX_REQUEST_ID upon receipt of SUBSCRIBES_BLOCKED, but it MUST NOT rely on
                // SUBSCRIBES_BLOCKED to trigger sending a MAX_REQUEST_ID, because sending SUBSCRIBES_BLOCKED is not
                // required.

                return true;
            }
            case messages::ControlMessageType::kAnnounceCancel: {
                messages::AnnounceCancel msg;
                msg_bytes >> msg;

                auto tfn = FullTrackName{ msg.track_namespace, {} };
                auto th = TrackHash(tfn);

                SPDLOG_LOGGER_INFO(
                  logger_, "Received announce cancel for namespace_hash: {0}", th.track_namespace_hash);
                AnnounceStatusChanged(tfn.name_space, PublishAnnounceStatus::kNotAnnounced);
                return true;
            }
            case messages::ControlMessageType::kTrackStatusRequest: {
                messages::TrackStatusRequest msg;
                msg_bytes >> msg;

                auto tfn = FullTrackName{ msg.track_namespace, msg.track_name };
                auto th = TrackHash(tfn);

                SPDLOG_LOGGER_INFO(logger_,
                                   "Received track status request for namespace_hash: {0} name_hash: {1}",
                                   th.track_namespace_hash,
                                   th.track_name_hash);
                return true;
            }
            case messages::ControlMessageType::kTrackStatus: {
                messages::TrackStatus msg;
                msg_bytes >> msg;

                SPDLOG_LOGGER_INFO(logger_, "Received track status for request_id: {}", msg.request_id);
                return true;
            }
            case messages::ControlMessageType::kGoaway: {
                messages::Goaway msg;
                msg_bytes >> msg;

                std::string new_sess_uri(msg.new_session_uri.begin(), msg.new_session_uri.end());
                SPDLOG_LOGGER_INFO(logger_, "Received goaway new session uri: {0}", new_sess_uri);
                return true;
            }
            case messages::ControlMessageType::kServerSetup: {
                messages::ServerSetup msg;
                msg_bytes >> msg;

                std::string endpoint_id = "Unknown Endpoint ID";
                for (const auto& param : msg.setup_parameters) {
                    if (param.type == messages::SetupParameterType::kEndpointId) {
                        endpoint_id = std::string(param.value.begin(), param.value.end());
                        break; // only looking for 1 endpoint ID
                    }
                }

                ServerSetupReceived({ msg.selected_version, endpoint_id });
                SetStatus(Status::kReady);

                SPDLOG_LOGGER_INFO(logger_,
                                   "Server setup received conn_id: {} from: {} selected_version: {}",
                                   conn_ctx.connection_handle,
                                   endpoint_id,
                                   msg.selected_version);

                conn_ctx.setup_complete = true;
                return true;
            }
            case messages::ControlMessageType::kFetchOk: {
                messages::FetchError msg;
                msg_bytes >> msg;

                auto fetch_it = conn_ctx.tracks_by_request_id.find(msg.request_id);
                if (fetch_it == conn_ctx.tracks_by_request_id.end()) {
                    SPDLOG_LOGGER_WARN(
                      logger_,
                      "Received fetch ok for unknown fetch track conn_id: {0} request_id: {1}, ignored",
                      conn_ctx.connection_handle,
                      msg.request_id);
                    return true;
                }

                fetch_it->second.get()->SetStatus(FetchTrackHandler::Status::kOk);

                return true;
            }
            case messages::ControlMessageType::kFetchError: {
                messages::FetchError msg;
                msg_bytes >> msg;

                auto fetch_it = conn_ctx.tracks_by_request_id.find(msg.request_id);
                if (fetch_it == conn_ctx.tracks_by_request_id.end()) {
                    SPDLOG_LOGGER_WARN(logger_,
                                       "Received fetch error for unknown fetch track conn_id: {} request_id: {} "
                                       "error code: {}, ignored",
                                       conn_ctx.connection_handle,
                                       msg.request_id,
                                       static_cast<std::uint64_t>(msg.error_code));
                    return true;
                }

                SPDLOG_LOGGER_WARN(logger_,
                                   "Received fetch error conn_id: {} request_id: {} "
                                   "error code: {} reason: {}",
                                   conn_ctx.connection_handle,
                                   msg.request_id,
                                   static_cast<std::uint64_t>(msg.error_code),
                                   std::string(msg.error_reason.begin(), msg.error_reason.end()));

                fetch_it->second.get()->SetStatus(FetchTrackHandler::Status::kError);
                conn_ctx.tracks_by_request_id.erase(fetch_it);

                return true;
            }
            case messages::ControlMessageType::kNewGroupRequest: {
                messages::NewGroupRequest msg;
                msg_bytes >> msg;

                try {
                    if (auto handler = conn_ctx.pub_tracks_by_track_alias.at(msg.track_alias)) {
                        handler->SetStatus(PublishTrackHandler::Status::kNewGroupRequested);
                    }
                } catch (const std::exception& e) {
                    SPDLOG_LOGGER_ERROR(
                      logger_, "Failed to fins publisher by alias: {} error: {}", msg.track_alias, e.what());
                }

                return true;
            }
<<<<<<< HEAD

            case messages::ControlMessageType::kPublishOk: {
                messages::PublishOk msg(
                  [](messages::PublishOk& msg) {
                      if (msg.filter_type == messages::FilterType::kAbsoluteStart ||
                          msg.filter_type == messages::FilterType::kAbsoluteRange) {
                          msg.group_0 =
                            std::make_optional<messages::PublishOk::Group_0>(messages::PublishOk::Group_0{ 0, 0 });
                      }
                  },
                  [](messages::PublishOk& msg) {
                      if (msg.filter_type == messages::FilterType::kAbsoluteRange) {
                          msg.group_1 =
                            std::make_optional<messages::PublishOk::Group_1>(messages::PublishOk::Group_1{ 0 });
                      }
                  });
                msg_bytes >> msg;

                auto pub_it = conn_ctx.pub_tracks_by_request_id.find(msg.request_id);

                if (pub_it == conn_ctx.pub_tracks_by_request_id.end()) {
                    SPDLOG_LOGGER_WARN(
                      logger_,
                      "Received publish ok to unknown publish track conn_id: {0} request_id: {1}, ignored",
                      conn_ctx.connection_handle,
                      msg.request_id);

                    return true;
                }

                if (msg.group_0.has_value()) {
                    SPDLOG_LOGGER_DEBUG(
                      logger_,
                      "Received publish ok conn_id: {} request_id: {} start_group: {} start_object: {} endgroup: {}",
                      conn_ctx.connection_handle,
                      msg.request_id,
                      msg.group_0->start.group,
                      msg.group_0->start.object,
                      msg.group_1->endgroup);
                }
                pub_it->second.get()->SetStatus(PublishTrackHandler::Status::kOk);
                return true;
            }

            default:
                SPDLOG_LOGGER_ERROR(logger_,
                                    "Unsupported MOQT message type: {0}, bad stream",
                                    static_cast<uint64_t>(*conn_ctx.ctrl_msg_type_received));
                return false;
=======
            case messages::ControlMessageType::kFetch: {
                auto msg = messages::Fetch(
                  [](messages::Fetch& msg) {
                      if (msg.fetch_type == messages::FetchType::kStandalone) {
                          msg.group_0 = std::make_optional<messages::Fetch::Group_0>();
                      }
                  },
                  [](messages::Fetch& msg) {
                      if (msg.fetch_type == messages::FetchType::kJoiningFetch) {
                          msg.group_1 = std::make_optional<messages::Fetch::Group_1>();
                      }
                  });
                msg_bytes >> msg;
>>>>>>> b943cded

                FullTrackName tfn;
                messages::FetchAttributes attrs = { msg.subscriber_priority, msg.group_order, 0, 0, 0, std::nullopt };

                switch (msg.fetch_type) {
                    case messages::FetchType::kStandalone: {
                        // Forward FETCH to a Publisher and bind to this request
                        attrs.start_location.group = msg.group_0->start_location.group;
                        attrs.start_location.object = msg.group_0->start_location.object;
                        attrs.end_group = msg.group_0->end_location.group;
                        attrs.end_object = msg.group_0->end_location.object;
                        FetchReceived(conn_ctx.connection_handle, msg.request_id, tfn, attrs);
                        return true;
                    }

                    default:
                        SPDLOG_LOGGER_ERROR(logger_,
                                            "Unsupported MOQT message type: {0}, bad stream",
                                            static_cast<uint64_t>(*conn_ctx.ctrl_msg_type_received));
                        return false;
                }

            } // End of switch(msg type)
            case messages::ControlMessageType::kPublish:
                [[fallthrough]];
            case messages::ControlMessageType::kPublishOk:
                [[fallthrough]];
            case messages::ControlMessageType::kPublishError:
                [[fallthrough]];
            case messages::ControlMessageType::kSubscribeAnnounces:
                [[fallthrough]];
            case messages::ControlMessageType::kUnsubscribeAnnounces:
                [[fallthrough]];
            case messages::ControlMessageType::kMaxRequestId:
                [[fallthrough]];
            case messages::ControlMessageType::kFetchCancel:
                [[fallthrough]];
            case messages::ControlMessageType::kClientSetup:
                break;
        }
        return false;

    } catch (const std::exception& e) {
        SPDLOG_LOGGER_ERROR(logger_, "Caught exception trying to process control message. (error={})", e.what());
        return false;
    }
} // namespace quicr<|MERGE_RESOLUTION|>--- conflicted
+++ resolved
@@ -663,8 +663,41 @@
 
                 return true;
             }
-<<<<<<< HEAD
-
+            case messages::ControlMessageType::kFetch: {
+                auto msg = messages::Fetch(
+                  [](messages::Fetch& msg) {
+                      if (msg.fetch_type == messages::FetchType::kStandalone) {
+                          msg.group_0 = std::make_optional<messages::Fetch::Group_0>();
+                      }
+                  },
+                  [](messages::Fetch& msg) {
+                      if (msg.fetch_type == messages::FetchType::kJoiningFetch) {
+                          msg.group_1 = std::make_optional<messages::Fetch::Group_1>();
+                      }
+                  });
+                msg_bytes >> msg;
+
+                FullTrackName tfn;
+                messages::FetchAttributes attrs = { msg.subscriber_priority, msg.group_order, 0, 0, 0, std::nullopt };
+
+                switch (msg.fetch_type) {
+                    case messages::FetchType::kStandalone: {
+                        // Forward FETCH to a Publisher and bind to this request
+                        attrs.start_location.group = msg.group_0->start_location.group;
+                        attrs.start_location.object = msg.group_0->start_location.object;
+                        attrs.end_group = msg.group_0->end_location.group;
+                        attrs.end_object = msg.group_0->end_location.object;
+                        FetchReceived(conn_ctx.connection_handle, msg.request_id, tfn, attrs);
+                        return true;
+                    }
+
+                    default:
+                        SPDLOG_LOGGER_ERROR(logger_,
+                                            "Unsupported MOQT message type: {0}, bad stream",
+                                            static_cast<uint64_t>(*conn_ctx.ctrl_msg_type_received));
+                        return false;
+                }
+            }
             case messages::ControlMessageType::kPublishOk: {
                 messages::PublishOk msg(
                   [](messages::PublishOk& msg) {
@@ -713,61 +746,9 @@
                                     "Unsupported MOQT message type: {0}, bad stream",
                                     static_cast<uint64_t>(*conn_ctx.ctrl_msg_type_received));
                 return false;
-=======
-            case messages::ControlMessageType::kFetch: {
-                auto msg = messages::Fetch(
-                  [](messages::Fetch& msg) {
-                      if (msg.fetch_type == messages::FetchType::kStandalone) {
-                          msg.group_0 = std::make_optional<messages::Fetch::Group_0>();
-                      }
-                  },
-                  [](messages::Fetch& msg) {
-                      if (msg.fetch_type == messages::FetchType::kJoiningFetch) {
-                          msg.group_1 = std::make_optional<messages::Fetch::Group_1>();
-                      }
-                  });
-                msg_bytes >> msg;
->>>>>>> b943cded
-
-                FullTrackName tfn;
-                messages::FetchAttributes attrs = { msg.subscriber_priority, msg.group_order, 0, 0, 0, std::nullopt };
-
-                switch (msg.fetch_type) {
-                    case messages::FetchType::kStandalone: {
-                        // Forward FETCH to a Publisher and bind to this request
-                        attrs.start_location.group = msg.group_0->start_location.group;
-                        attrs.start_location.object = msg.group_0->start_location.object;
-                        attrs.end_group = msg.group_0->end_location.group;
-                        attrs.end_object = msg.group_0->end_location.object;
-                        FetchReceived(conn_ctx.connection_handle, msg.request_id, tfn, attrs);
-                        return true;
-                    }
-
-                    default:
-                        SPDLOG_LOGGER_ERROR(logger_,
-                                            "Unsupported MOQT message type: {0}, bad stream",
-                                            static_cast<uint64_t>(*conn_ctx.ctrl_msg_type_received));
-                        return false;
-                }
-
-            } // End of switch(msg type)
-            case messages::ControlMessageType::kPublish:
-                [[fallthrough]];
-            case messages::ControlMessageType::kPublishOk:
-                [[fallthrough]];
-            case messages::ControlMessageType::kPublishError:
-                [[fallthrough]];
-            case messages::ControlMessageType::kSubscribeAnnounces:
-                [[fallthrough]];
-            case messages::ControlMessageType::kUnsubscribeAnnounces:
-                [[fallthrough]];
-            case messages::ControlMessageType::kMaxRequestId:
-                [[fallthrough]];
-            case messages::ControlMessageType::kFetchCancel:
-                [[fallthrough]];
-            case messages::ControlMessageType::kClientSetup:
-                break;
-        }
+
+        } // End of switch(msg type)
+
         return false;
 
     } catch (const std::exception& e) {
