// SPDX-FileCopyrightText: Copyright (c) 2024 Cisco Systems
// SPDX-License-Identifier: BSD-2-Clause

#include <optional>
#include <quicr/client.h>

namespace quicr {

    Client::Status Client::Connect()
    {
        return Transport::Start();
    }

    Client::Status Client::Disconnect()
    {
        Transport::Stop();
        return Status::kDisconnecting;
    }

    void Client::ServerSetupReceived(const ServerSetupAttributes&) {}

    void Client::AnnounceStatusChanged(const TrackNamespace&, const PublishAnnounceStatus) {}
    void Client::AnnounceReceived(const TrackNamespace&, const PublishAnnounceAttributes&) {}
    void Client::UnannounceReceived(const TrackNamespace&) {}

    void Client::SubscribeAnnouncesStatusChanged(const TrackNamespace&,
                                                 std::optional<messages::SubscribeAnnouncesErrorCode>,
                                                 std::optional<messages::ReasonPhrase>)
    {
    }

    void Client::UnpublishedSubscribeReceived(const FullTrackName&, const messages::SubscribeAttributes&)
    {
        // TODO: add the default response
    }

    void Client::ResolveSubscribe(ConnectionHandle connection_handle,
                                  uint64_t request_id,
                                  const SubscribeResponse& subscribe_response)
    {
        auto conn_it = connections_.find(connection_handle);
        if (conn_it == connections_.end()) {
            return;
        }

        switch (subscribe_response.reason_code) {
            case SubscribeResponse::ReasonCode::kOk: {
                SendSubscribeOk(
                  conn_it->second,
                  request_id,
                  kSubscribeExpires,
                  subscribe_response.largest_location.has_value(),
                  subscribe_response.largest_location.has_value() ? subscribe_response.largest_location.value() : messages::Location());
                break;
            }

            default:
                SendSubscribeError(
                  conn_it->second, request_id, {}, messages::SubscribeErrorCode::kInternalError, "Internal error");
                break;
        }
    }

    void Client::MetricsSampled(const ConnectionMetrics&) {}

    PublishAnnounceStatus Client::GetAnnounceStatus(const TrackNamespace&)
    {
        return PublishAnnounceStatus();
    }

    void Client::PublishAnnounce(const TrackNamespace&) {}

    void Client::PublishUnannounce(const TrackNamespace&) {}

    bool Client::ProcessCtrlMessage(ConnectionContext& conn_ctx, BytesSpan msg_bytes)
    {
        switch (*conn_ctx.ctrl_msg_type_received) {
            case messages::ControlMessageType::kSubscribe: {
                messages::Subscribe msg(
                  [](messages::Subscribe& msg) {
                      if (msg.filter_type == messages::FilterType::kAbsoluteStart ||
                          msg.filter_type == messages::FilterType::kAbsoluteRange) {
                          msg.group_0 =
                            std::make_optional<messages::Subscribe::Group_0>(messages::Subscribe::Group_0{ 0, 0 });
                      }
                  },
                  [](messages::Subscribe& msg) {
                      if (msg.filter_type == messages::FilterType::kAbsoluteRange) {
                          msg.group_1 =
                            std::make_optional<messages::Subscribe::Group_1>(messages::Subscribe::Group_1{ 0 });
                      }
                  });

                msg_bytes >> msg;

                auto tfn = FullTrackName{ msg.track_namespace, msg.track_name, std::nullopt };
                auto th = TrackHash(tfn);

                if (msg.request_id > conn_ctx.next_request_id) {
                    conn_ctx.next_request_id = msg.request_id + 1;
                }

                conn_ctx.recv_sub_id[msg.request_id] = { .track_full_name = tfn };

                // For client/publisher, notify track that there is a subscriber
                auto ptd = GetPubTrackHandler(conn_ctx, th);
                if (ptd == nullptr) {
                    SPDLOG_LOGGER_WARN(logger_,
                                       "Received subscribe unknown publish track conn_id: {0} namespace hash: {1} "
                                       "name hash: {2}",
                                       conn_ctx.connection_handle,
                                       th.track_namespace_hash,
                                       th.track_name_hash);

                    SendSubscribeError(conn_ctx,
                                       msg.request_id,
                                       msg.track_alias,
                                       messages::SubscribeErrorCode::kTrackNotExist,
                                       "Published track not found");
                    return true;
                }

                ResolveSubscribe(conn_ctx.connection_handle, msg.request_id, { SubscribeResponse::ReasonCode::kOk });

                SPDLOG_LOGGER_DEBUG(logger_,
                                    "Received subscribe to announced track alias: {0} recv request_id: {1}, setting "
                                    "send state to ready",
                                    msg.track_alias,
                                    msg.request_id);

                // Indicate send is ready upon subscribe
                // TODO(tievens): Maybe needs a delay as subscriber may have not received ok before data is sent
                ptd->SetRequestId(msg.request_id);
                ptd->SetTrackAlias(msg.track_alias);
                ptd->SetStatus(PublishTrackHandler::Status::kOk);

                conn_ctx.recv_sub_id[msg.request_id] = { tfn };
                return true;
            }
            case messages::ControlMessageType::kSubscribeUpdate: {
                messages::SubscribeUpdate msg;
                msg_bytes >> msg;

                if (conn_ctx.recv_sub_id.count(msg.request_id) == 0) {
                    // update for invalid subscription
                    SPDLOG_LOGGER_WARN(logger_,
                                       "Received subscribe_update {0} for unknown subscription conn_id: {1}",
                                       msg.request_id,
                                       conn_ctx.connection_handle);

                    SendSubscribeError(conn_ctx,
                                       msg.request_id,
                                       0x0,
                                       messages::SubscribeErrorCode::kTrackNotExist,
                                       "Subscription not found");
                    return true;
                }

                auto tfn = conn_ctx.recv_sub_id[msg.request_id].track_full_name;
                auto th = TrackHash(tfn);

                // For client/publisher, notify track that there is a subscriber
                auto ptd = GetPubTrackHandler(conn_ctx, th);
                if (ptd == nullptr) {
                    SPDLOG_LOGGER_WARN(logger_,
                                       "Received subscribe unknown publish track conn_id: {0} namespace hash: {1} "
                                       "name hash: {2}",
                                       conn_ctx.connection_handle,
                                       th.track_namespace_hash,
                                       th.track_name_hash);

                    SendSubscribeError(conn_ctx,
                                       msg.request_id,
                                       th.track_fullname_hash,
                                       messages::SubscribeErrorCode::kTrackNotExist,
                                       "Published track not found");
                    return true;
                }

                SendSubscribeOk(conn_ctx, msg.request_id, kSubscribeExpires, false, 0, 0);

                SPDLOG_LOGGER_DEBUG(logger_,
                                    "Received subscribe_update to track alias: {0} recv request_id: {1}",
                                    th.track_fullname_hash,
                                    msg.request_id);

                ptd->SetStatus(PublishTrackHandler::Status::kSubscriptionUpdated);
                return true;
            }
            case messages::ControlMessageType::kSubscribeOk: {
                messages::SubscribeOk msg([](messages::SubscribeOk& msg) {
                    if (msg.content_exists == 1) {
                        msg.group_0 = std::make_optional<messages::SubscribeOk::Group_0>();
                    }
                });
                msg_bytes >> msg;

                auto sub_it = conn_ctx.tracks_by_request_id.find(msg.request_id);

                if (sub_it == conn_ctx.tracks_by_request_id.end()) {
                    SPDLOG_LOGGER_WARN(
                      logger_,
                      "Received subscribe ok to unknown subscribe track conn_id: {0} request_id: {1}, ignored",
                      conn_ctx.connection_handle,
                      msg.request_id);

                    // TODO(tievens): Draft doesn't indicate what to do in this case, which can happen due to race
                    // condition
                    return true;
                }

                if (msg.group_0.has_value()) {
                    SPDLOG_LOGGER_DEBUG(
                      logger_,
                      "Received subscribe ok conn_id: {} request_id: {} latest_group: {} latest_object: {}",
                      conn_ctx.connection_handle,
<<<<<<< HEAD
                      msg.request_id,
                      msg.group_0->largest_group_id,
                      msg.group_0->largest_object_id);
=======
                      msg.subscribe_id,
                      msg.group_0->largest_location);
>>>>>>> b7cc114c

                    sub_it->second.get()->SetLargestLocation(msg.group_0->largest_location);
                }
                sub_it->second.get()->SetStatus(SubscribeTrackHandler::Status::kOk);
                return true;
            }
            case messages::ControlMessageType::kSubscribeError: {
                messages::SubscribeError msg;
                msg_bytes >> msg;

                auto sub_it = conn_ctx.tracks_by_request_id.find(msg.request_id);

                if (sub_it == conn_ctx.tracks_by_request_id.end()) {
                    SPDLOG_LOGGER_WARN(
                      logger_,
                      "Received subscribe error to unknown request_id conn_id: {0} request_id: {1}, ignored",
                      conn_ctx.connection_handle,
                      msg.request_id);

                    // TODO(tievens): Draft doesn't indicate what to do in this case, which can happen due to race
                    // condition
                    return true;
                }

                SPDLOG_LOGGER_INFO(
                  logger_,
                  "Received subscribe error conn_id: {} request_id: {} reason: {} code: {} requested track_alias: {}",
                  conn_ctx.connection_handle,
                  msg.request_id,
                  std::string(msg.error_reason.begin(), msg.error_reason.end()),
                  static_cast<std::uint64_t>(msg.error_code),
                  msg.track_alias);

                sub_it->second.get()->SetStatus(SubscribeTrackHandler::Status::kError);
                RemoveSubscribeTrack(conn_ctx, *sub_it->second);
                return true;
            }

            case messages::ControlMessageType::kAnnounce: {
                messages::Announce msg;
                msg_bytes >> msg;

                auto tfn = FullTrackName{ msg.track_namespace, {}, std::nullopt };

                AnnounceReceived(tfn.name_space, {});
                return true;
            }

            case messages::ControlMessageType::kUnannounce: {
                messages::Unannounce msg;
                msg_bytes >> msg;

                auto tfn = FullTrackName{ msg.track_namespace, {}, std::nullopt };
                UnannounceReceived(tfn.name_space);

                return true;
            }

            case messages::ControlMessageType::kAnnounceOk: {
                messages::AnnounceOk msg;
                msg_bytes >> msg;


                auto tfn = FullTrackName{ msg.track_namespace, {}, std::nullopt };
                auto th = TrackHash(tfn);
                SPDLOG_LOGGER_DEBUG(logger_,
                                    "Received announce ok, conn_id: {0} request_id: {1}",
                                    conn_ctx.connection_handle,
                                    msg.request_id);

                // Update each track to indicate status is okay to publish
                auto pub_it = conn_ctx.pub_tracks_by_name.find(th.track_namespace_hash);
                for (const auto& td : pub_it->second) {
                    if (td.second.get()->GetStatus() != PublishTrackHandler::Status::kOk)
                        td.second.get()->SetStatus(PublishTrackHandler::Status::kNoSubscribers);
                }
                return true;
            }
            case messages::ControlMessageType::kAnnounceError: {
                messages::AnnounceError msg;
                msg_bytes >> msg;

                std::string reason = "unknown";
                auto tfn = FullTrackName{ msg.track_namespace, {}, std::nullopt };
                auto th = TrackHash(tfn);
                reason.assign(msg.reason_phrase.begin(), msg.reason_phrase.end());

                SPDLOG_LOGGER_INFO(logger_,
                                   "Received announce error for namespace_hash: {0} error code: {1} reason: {2}",
                                   th.track_namespace_hash,
                                   static_cast<std::uint64_t>(msg.error_code),
                                   reason);

                return true;
            }
            case messages::ControlMessageType::kSubscribeAnnouncesOk: {
                messages::SubscribeAnnouncesOk msg;
                msg_bytes >> msg;

                SubscribeAnnouncesStatusChanged(msg.track_namespace_prefix, std::nullopt, std::nullopt);

                return true;
            }
            case messages::ControlMessageType::kSubscribeAnnouncesError: {
                messages::SubscribeAnnouncesError msg;
                msg_bytes >> msg;

                auto error_code = static_cast<messages::SubscribeAnnouncesErrorCode>(msg.error_code);
                SubscribeAnnouncesStatusChanged(msg.track_namespace_prefix,
                                                error_code,
                                                std::make_optional<messages::ReasonPhrase>(msg.reason_phrase));

                return true;
            }

            case messages::ControlMessageType::kUnsubscribe: {
                messages::Unsubscribe msg;
                msg_bytes >> msg;

                const auto& th_it = conn_ctx.recv_sub_id.find(msg.request_id);

                if (th_it == conn_ctx.recv_sub_id.end()) {
                    SPDLOG_LOGGER_WARN(
                      logger_,
                      "Received unsubscribe to unknown request_id conn_id: {0} request_id: {1}, ignored",
                      conn_ctx.connection_handle,
                      msg.request_id);

                    // TODO(tievens): Draft doesn't indicate what to do in this case, which can happen due to
                    // race condition
                    return true;
                }

                const auto& th = TrackHash(th_it->second.track_full_name);
                const auto& ns_hash = th.track_namespace_hash;
                const auto& name_hash = th.track_name_hash;
                SPDLOG_LOGGER_DEBUG(logger_,
                                    "Received unsubscribe conn_id: {0} request_id: {1}",
                                    conn_ctx.connection_handle,
                                    msg.request_id);

                const auto pub_track_ns_it = conn_ctx.pub_tracks_by_name.find(ns_hash); // Find namespace
                if (pub_track_ns_it != conn_ctx.pub_tracks_by_name.end()) {
                    const auto& [_, handlers] = *pub_track_ns_it;
                    const auto pub_track_n_it = handlers.find(name_hash); // Find name
                    if (pub_track_n_it != handlers.end()) {
                        const auto& [_, handler] = *pub_track_n_it;
                        handler->SetStatus(PublishTrackHandler::Status::kNoSubscribers);
                    }
                }
                return true;
            }
            case messages::ControlMessageType::kSubscribeDone: {
                messages::SubscribeDone msg;
                msg_bytes >> msg;

                auto sub_it = conn_ctx.tracks_by_request_id.find(msg.request_id);
                if (sub_it == conn_ctx.tracks_by_request_id.end()) {
                    SPDLOG_LOGGER_WARN(logger_,
                                       "Received subscribe done to unknown request_id conn_id: {0} request_id: {1}",
                                       conn_ctx.connection_handle,
                                       msg.request_id);

                    // TODO(tievens): Draft doesn't indicate what to do in this case, which can happen due to race
                    // condition
                    return true;
                }
                auto tfn = sub_it->second->GetFullTrackName();

                SPDLOG_LOGGER_DEBUG(logger_,
                                    "Received subscribe done conn_id: {0} request_id: {1} track namespace hash: {2} "
                                    "name hash: {3} track alias: {4}",
                                    conn_ctx.connection_handle,
                                    msg.request_id,
                                    TrackHash(tfn).track_namespace_hash,
                                    TrackHash(tfn).track_name_hash,
                                    TrackHash(tfn).track_fullname_hash);

                sub_it->second.get()->SetStatus(SubscribeTrackHandler::Status::kNotSubscribed);
                return true;
            }
            case messages::ControlMessageType::kSubscribesBlocked: {
                messages::SubscribesBlocked msg;
                msg_bytes >> msg;

                SPDLOG_LOGGER_WARN(
                  logger_, "Subscribe was blocked, maximum_request_id: {}", msg.maximum_request_id);

                // TODO: React to this somehow.
                // See https://www.ietf.org/archive/id/draft-ietf-moq-transport-08.html#section-7.21
                // A publisher MAY send a MAX_REQUEST_ID upon receipt of SUBSCRIBES_BLOCKED, but it MUST NOT rely on
                // SUBSCRIBES_BLOCKED to trigger sending a MAX_REQUEST_ID, because sending SUBSCRIBES_BLOCKED is not
                // required.

                return true;
            }
            case messages::ControlMessageType::kAnnounceCancel: {
                messages::AnnounceCancel msg;
                msg_bytes >> msg;

                auto tfn = FullTrackName{ msg.track_namespace, {}, std::nullopt };
                auto th = TrackHash(tfn);

                SPDLOG_LOGGER_INFO(
                  logger_, "Received announce cancel for namespace_hash: {0}", th.track_namespace_hash);
                AnnounceStatusChanged(tfn.name_space, PublishAnnounceStatus::kNotAnnounced);
                return true;
            }
            case messages::ControlMessageType::kTrackStatusRequest: {
                messages::TrackStatusRequest msg;
                msg_bytes >> msg;

                auto tfn = FullTrackName{ msg.track_namespace, msg.track_name, std::nullopt };
                auto th = TrackHash(tfn);

                SPDLOG_LOGGER_INFO(logger_,
                                   "Received track status request for namespace_hash: {0} name_hash: {1}",
                                   th.track_namespace_hash,
                                   th.track_name_hash);
                return true;
            }
            case messages::ControlMessageType::kTrackStatus: {
                messages::TrackStatus msg;
                msg_bytes >> msg;

                auto tfn = FullTrackName{ msg.track_namespace, msg.track_name, std::nullopt };
                auto th = TrackHash(tfn);

                SPDLOG_LOGGER_INFO(logger_,
                                   "Received track status for namespace_hash: {0} name_hash: {1}",
                                   th.track_namespace_hash,
                                   th.track_name_hash);
                return true;
            }
            case messages::ControlMessageType::kGoaway: {
                messages::Goaway msg;
                msg_bytes >> msg;

                std::string new_sess_uri(msg.new_session_uri.begin(), msg.new_session_uri.end());
                SPDLOG_LOGGER_INFO(logger_, "Received goaway new session uri: {0}", new_sess_uri);
                return true;
            }
            case messages::ControlMessageType::kServerSetup: {
                messages::ServerSetup msg;
                msg_bytes >> msg;

                std::string endpoint_id = "Unknown Endpoint ID";
                for (const auto& param : msg.setup_parameters) {
                    if (param.type == messages::ParameterType::kEndpointId) {
                        endpoint_id = std::string(param.value.begin(), param.value.end());
                        break; // only looking for 1 endpoint ID
                    }
                }

                ServerSetupReceived({ msg.selected_version, endpoint_id });
                SetStatus(Status::kReady);

                SPDLOG_LOGGER_INFO(logger_,
                                   "Server setup received conn_id: {} from: {} selected_version: {}",
                                   conn_ctx.connection_handle,
                                   endpoint_id,
                                   msg.selected_version);

                conn_ctx.setup_complete = true;
                return true;
            }
            case messages::ControlMessageType::kFetchOk: {
                messages::FetchError msg;
                msg_bytes >> msg;

                auto fetch_it = conn_ctx.tracks_by_request_id.find(msg.request_id);
                if (fetch_it == conn_ctx.tracks_by_request_id.end()) {
                    SPDLOG_LOGGER_WARN(
                      logger_,
                      "Received fetch ok for unknown fetch track conn_id: {0} request_id: {1}, ignored",
                      conn_ctx.connection_handle,
                      msg.request_id);
                    return true;
                }

                fetch_it->second.get()->SetStatus(FetchTrackHandler::Status::kOk);

                return true;
            }
            case messages::ControlMessageType::kFetchError: {
                messages::FetchError msg;
                msg_bytes >> msg;

                auto fetch_it = conn_ctx.tracks_by_request_id.find(msg.request_id);
                if (fetch_it == conn_ctx.tracks_by_request_id.end()) {
                    SPDLOG_LOGGER_WARN(logger_,
                                       "Received fetch error for unknown fetch track conn_id: {} request_id: {} "
                                       "error code: {}, ignored",
                                       conn_ctx.connection_handle,
                                       msg.request_id,
                                       static_cast<std::uint64_t>(msg.error_code));
                    return true;
                }

                SPDLOG_LOGGER_WARN(logger_,
                                   "Received fetch error conn_id: {} request_id: {} "
                                   "error code: {} reason: {}",
                                   conn_ctx.connection_handle,
                                   msg.request_id,
                                   static_cast<std::uint64_t>(msg.error_code),
                                   std::string(msg.reason_phrase.begin(), msg.reason_phrase.end()));

                fetch_it->second.get()->SetStatus(FetchTrackHandler::Status::kError);
                conn_ctx.tracks_by_request_id.erase(fetch_it);

                return true;
            }
            case messages::ControlMessageType::kNewGroupRequest: {
                messages::NewGroupRequest msg;
                msg_bytes >> msg;

                try {
                    if (auto handler = conn_ctx.pub_tracks_by_track_alias.at(msg.track_alias)) {
                        handler->SetStatus(PublishTrackHandler::Status::kNewGroupRequested);
                    }
                } catch (const std::exception& e) {
                    SPDLOG_LOGGER_ERROR(
                      logger_, "Failed to fins publisher by alias: {} error: {}", msg.track_alias, e.what());
                }

                return true;
            }
            default:
                SPDLOG_LOGGER_ERROR(logger_,
                                    "Unsupported MOQT message type: {0}, bad stream",
                                    static_cast<uint64_t>(*conn_ctx.ctrl_msg_type_received));
                return false;

        } // End of switch(msg type)

        return false;
    }

} // namespace quicr<|MERGE_RESOLUTION|>--- conflicted
+++ resolved
@@ -126,7 +126,7 @@
                                     "Received subscribe to announced track alias: {0} recv request_id: {1}, setting "
                                     "send state to ready",
                                     msg.track_alias,
-                                    msg.request_id);
+                                    msg.subscribe_id);
 
                 // Indicate send is ready upon subscribe
                 // TODO(tievens): Maybe needs a delay as subscriber may have not received ok before data is sent
@@ -214,14 +214,8 @@
                       logger_,
                       "Received subscribe ok conn_id: {} request_id: {} latest_group: {} latest_object: {}",
                       conn_ctx.connection_handle,
-<<<<<<< HEAD
                       msg.request_id,
-                      msg.group_0->largest_group_id,
-                      msg.group_0->largest_object_id);
-=======
-                      msg.subscribe_id,
                       msg.group_0->largest_location);
->>>>>>> b7cc114c
 
                     sub_it->second.get()->SetLargestLocation(msg.group_0->largest_location);
                 }
