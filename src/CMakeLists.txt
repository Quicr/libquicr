
add_library(quicr)
target_sources (quicr PRIVATE
        message_buffer.cpp
<<<<<<< HEAD
        quic/transport.cpp
        quic/transport_picoquic.cpp
        moq/messages.cpp
        moq/publish_track_handler_base.cpp
        moq/server_publish_track_handler_base.cpp
=======
        moq/messages.cpp
        moq/publish_track_handler.cpp
>>>>>>> 54931754
        moq/transport.cpp
        moq/server.cpp
        moq/client.cpp
)

# Suppress external lib warnings
set_property(GLOBAL PROPERTY RULE_MESSAGES OFF)
#target_compile_options(quicr-transport PRIVATE -w)

target_compile_options(quicr
    PRIVATE
        $<$<OR:$<CXX_COMPILER_ID:Clang>,$<CXX_COMPILER_ID:AppleClang>,$<CXX_COMPILER_ID:GNU>>: -Wpedantic -Wextra -Wall>
        $<$<CXX_COMPILER_ID:MSVC>: >)
set_target_properties(quicr
    PROPERTIES
        CXX_STANDARD 17
        CXX_STANDARD_REQUIRED YES
        CXX_EXTENSIONS OFF)

if (CMAKE_CXX_COMPILER_ID MATCHES "Clang" OR CMAKE_CXX_COMPILER_ID MATCHES "GNU")
    target_compile_options(quicr PRIVATE -Wall -pedantic -Wextra  -Wmissing-declarations)
endif()

if(MSVC)
    target_compile_options(quicr PRIVATE /W4 /WX)
    target_compile_definitions(quicr _CRT_SECURE_NO_WARNINGS)
endif()

if(LINT)
    include(Lint)
    lint(quicr)
endif()

target_link_libraries(quicr
    PUBLIC
        spdlog)

if (NOT PLATFORM_ESP_IDF)
    target_link_libraries(quicr
            PUBLIC
            picoquic-core picoquic-log)
endif()
if (PLATFORM_ESP_IDF)
    add_compile_definitions(${LIB_NAME} PLATFORM_ESP)
endif()

target_include_directories(quicr PUBLIC ${PROJECT_SOURCE_DIR}/include ${PROJECT_SOURCE_DIR}/src)
<|MERGE_RESOLUTION|>--- conflicted
+++ resolved
@@ -2,16 +2,13 @@
 add_library(quicr)
 target_sources (quicr PRIVATE
         message_buffer.cpp
-<<<<<<< HEAD
         quic/transport.cpp
         quic/transport_picoquic.cpp
         moq/messages.cpp
         moq/publish_track_handler_base.cpp
         moq/server_publish_track_handler_base.cpp
-=======
         moq/messages.cpp
         moq/publish_track_handler.cpp
->>>>>>> 54931754
         moq/transport.cpp
         moq/server.cpp
         moq/client.cpp
