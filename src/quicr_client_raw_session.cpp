/*
 *  quicr_client_raw_session.cpp
 *
 *  Copyright (C) 2023
 *  Cisco Systems, Inc.
 *  All Rights Reserved
 *
 *  Description:
 *      This file implements a session layer between the client APIs and the
 *      transport that uses raw data packets (either UDP or QUIC).
 *
 *  Portability Issues:
 *      None.
 */

#include "quicr_client_raw_session.h"

#include "quicr/encode.h"
#include "quicr/message_buffer.h"
#include "quicr/quicr_client.h"
#include "quicr/quicr_client_delegate.h"
#include "quicr/quicr_common.h"
#include "quicr/gap_check.h"

#include <chrono>
#include <iomanip>
#include <iostream>
#include <sstream>
#include <string>
#include <thread>

namespace quicr {

namespace {
/*
 * Nested map to reassemble message fragments
 *
 *    Structure:
 *       fragments[<circular index>] = map[quicr_name] = map[offset] = data
 *
 *    Circular index is a small int value that increments from 1 to max. It
 *    wraps to 1 after reaching max size.  In this sense, it's a circular
 *    buffer. Upon moving to a new index the new index data will be purged (if
 *    any exists).
 *
 *    Fragment reassembly avoids timers and time interval based checks. It
 *    instead is based on received data. Every message quicr_name is checked to
 *    see if it's complete. If so, the published object callback will be
 *    executed. If not, it'll only update the map with the new offset value.
 *    Incomplete messages can exist in the cache for as long as the circular
 *    index hasn't wrapped to the same point in cache.  Under high load/volume,
 *    this can wrap within a minute or two.  Under very little load, this could
 *    linger for hours. This is okay considering the only harm is a little extra
 *    memory being used. Extra memory is a trade-off for being event/message
 *    driven instead of timer based with threading/locking/...
 */
std::map<int, std::map<quicr::Name, std::map<int, bytes>>> fragments;

qtransport::TransportRemote
to_TransportRemote(const RelayInfo& info) noexcept
{
  return {
    .host_or_ip = info.hostname,
    .port = info.port,
    .proto = info.proto == RelayInfo::Protocol::UDP
               ? qtransport::TransportProtocol::UDP
               : qtransport::TransportProtocol::QUIC,
  };
}
}

/*===========================================================================*/
// QuicRClientRawSession
/*===========================================================================*/

QuicRClientRawSession::QuicRClientRawSession(
  RelayInfo& relay_info,
  qtransport::TransportConfig tconfig,
  qtransport::LogHandler& logger)
  : log_handler(logger)
{
  log_handler.log(qtransport::LogLevel::info, "Initialize QuicRClient");

  if (relay_info.proto == RelayInfo::Protocol::UDP) {
    // For plain UDP, pacing is needed. For QUIC it's not needed.
    need_pacing = true;
  }

  qtransport::TransportRemote server = to_TransportRemote(relay_info);
  transport = qtransport::ITransport::make_client_transport(
    server, std::move(tconfig), *this, logger);
}

QuicRClientRawSession::QuicRClientRawSession(
  std::shared_ptr<qtransport::ITransport> transport_in,
  qtransport::LogHandler& logger)
  : has_shared_transport{ true }
  , log_handler(logger)
  , transport(transport_in)
{
}

QuicRClientRawSession::~QuicRClientRawSession()
{
  if (!has_shared_transport &&
      transport->status() != qtransport::TransportStatus::Disconnected) {
    disconnect();
  }
}

bool
QuicRClientRawSession::connect()
{
  client_status = ClientStatus::CONNECTING;

  transport_context_id = transport->start();

  log_handler.log(qtransport::LogLevel::info,
                  (std::ostringstream()
                   << "Connecting session " << transport_context_id << "...")
                    .str());

  while (!stopping && client_status == ClientStatus::CONNECTING) {
    log_handler.log(qtransport::LogLevel::info,
                    (std::ostringstream() << " ... connecting:  "
                                          << static_cast<uint32_t>(client_status))
                      .str());

    std::this_thread::sleep_for(std::chrono::milliseconds(100));
  }

  if (stopping) {
    log_handler.log(qtransport::LogLevel::info,
                    (std::ostringstream() << "Cancelling connecting session "
                                          << transport_context_id)
                      .str());
    return false;
  }

  if (client_status != ClientStatus::READY) {
    std::ostringstream msg;
    msg << "Session " << transport_context_id
        << " failed to connect to server, transport status: "
        << int(transport->status());
    log_handler.log(qtransport::LogLevel::fatal, msg.str());

    throw std::runtime_error(msg.str());
  }

  transport_dgram_stream_id = transport->createStream(transport_context_id, false);

  return true;
}

bool
QuicRClientRawSession::disconnect()
{
  log_handler.log(qtransport::LogLevel::debug,
                  (std::ostringstream()
                   << "Disconnecting session " << transport_context_id << "...")
                    .str());

  stopping = true;
  try {
    transport->close(transport_context_id);
  } catch (const std::exception& e) {
    log_handler.log(qtransport::LogLevel::error,
                    (std::ostringstream()
                     << "Error disconnecting session " << transport_context_id
                     << ": " << e.what())
                      .str());
    return false;
  } catch (...) {
    log_handler.log(qtransport::LogLevel::error,
                    (std::ostringstream()
                     << "Unknown error disconnecting session "
                     << transport_context_id)
                      .str());
    return false;
  }

  log_handler.log(qtransport::LogLevel::info,
                  (std::ostringstream() << "Successfully disconnected session: "
                                        << transport_context_id)
                    .str());

  client_status = ClientStatus::TERMINATED;
  return true;
}

/*===========================================================================*/
// Transport Delegate Events
/*===========================================================================*/

void
QuicRClientRawSession::on_connection_status(
  const qtransport::TransportContextId& context_id,
  const qtransport::TransportStatus status)
{
  {
    std::ostringstream log_msg;
    log_msg << "connection_status: cid: " << context_id
            << " status: " << int(status);
    log_handler.log(qtransport::LogLevel::debug, log_msg.str());
  }

  switch (status) {
    case qtransport::TransportStatus::Connecting:
      client_status = ClientStatus::CONNECTING;
      stopping = false;
      break;
    case qtransport::TransportStatus::Ready:
      client_status = ClientStatus::READY;
      stopping = false;
      break;
    case qtransport::TransportStatus::Disconnected: {
      client_status = ClientStatus::RELAY_NOT_CONNECTED;
      stopping = true;

      log_handler.log(qtransport::LogLevel::info,
                      (std::ostringstream()
                       << "Removing state for context_id: " << context_id)
                        .str());
      break;
    }
    case qtransport::TransportStatus::Shutdown:
      [[fallthrough]];
    case qtransport::TransportStatus::RemoteRequestClose:
      client_status = ClientStatus::TERMINATED;
      stopping = true;
      break;
  }
}

void
QuicRClientRawSession::on_new_connection(
  const qtransport::TransportContextId& /* context_id */,
  const qtransport::TransportRemote& /* remote */)
{
}

void
QuicRClientRawSession::on_new_stream(
  const qtransport::TransportContextId& /* context_id */,
  const qtransport::StreamId& /* mStreamId */)
{
}

void
QuicRClientRawSession::on_recv_notify(
  const qtransport::TransportContextId& context_id,
  const qtransport::StreamId& streamId)
{
  if (!transport)
    return;

  for (int i = 0; i < 150; i++) {
    auto data = transport->dequeue(context_id, streamId);

    if (!data.has_value()) {
      return;
    }

    //      std::cout << "on_recv_notify: context_id: " << context_id
    //                << " stream_id: " << streamId
    //                << " data sz: " << data.value().size() << std::endl;

    messages::MessageBuffer msg_buffer{ data.value() };

    try {
      handle(std::move(msg_buffer));
    } catch (const messages::MessageBuffer::ReadException& e) {
      log_handler.log(qtransport::LogLevel::info,
                      "Dropping malformed message: " + std::string(e.what()));
      return;
    } catch (const std::exception& e) {
      log_handler.log(qtransport::LogLevel::info,
                      "Dropping malformed message: " + std::string(e.what()));
      return;
    } catch (...) {
      log_handler.log(qtransport::LogLevel::fatal,
                      "Received malformed message with unknown fatal error");
      throw;
    }
  }
}

/*===========================================================================*/
// QuicrClientSession API Methods
/*===========================================================================*/

bool
QuicRClientRawSession::publishIntent(
  std::shared_ptr<PublisherDelegate> pub_delegate,
  const quicr::Namespace& quicr_namespace,
  const std::string& /* origin_url */,
  const std::string& /* auth_token */,
  bytes&& payload,
  bool use_reliable_transport)
{

  if (pub_delegates.count(quicr_namespace)) {
    return true;
  }

  pub_delegates[quicr_namespace] = pub_delegate;

  qtransport::StreamId stream_id = transport_dgram_stream_id;

  if (use_reliable_transport) {
      stream_id = transport->createStream(transport_context_id, true);

  }
  publish_state[quicr_namespace] = {.state = PublishContext::State::Pending,
          .transport_context_id = transport_context_id,
          .transport_stream_id = stream_id};

  messages::PublishIntent intent{messages::MessageType::PublishIntent,
                                 messages::create_transaction_id(),
                                 quicr_namespace,
                                 std::move(payload),
                                 stream_id,
                                 1};

  messages::MessageBuffer msg{sizeof(messages::PublishIntent) +
                              intent.payload.size()};
  msg << intent;

  auto error =
          transport->enqueue(transport_context_id, stream_id, msg.take());

  return error == qtransport::TransportError::None;
}

void
QuicRClientRawSession::publishIntentEnd(
  const quicr::Namespace& quicr_namespace,
  [[maybe_unused]] const std::string& auth_token)
{
  // TODO: Authenticate token.

  if (!pub_delegates.count(quicr_namespace)) {
    return;
  }

  pub_delegates.erase(quicr_namespace);

  auto ps_it = publish_state.find(quicr_namespace);
  if (ps_it != publish_state.end()) {
      messages::PublishIntentEnd intent_end{
              messages::MessageType::PublishIntentEnd,
              quicr_namespace,
              {} // TODO: Figure out payload.
      };

      messages::MessageBuffer msg;
      msg << intent_end;

      transport->enqueue(transport_context_id, ps_it->second.transport_stream_id, msg.take());

      publish_state.erase(ps_it);
  }
}

void
QuicRClientRawSession::subscribe(
  std::shared_ptr<SubscriberDelegate> subscriber_delegate,
  const quicr::Namespace& quicr_namespace,
  const SubscribeIntent& intent,
  [[maybe_unused]] const std::string& origin_url,
  bool use_reliable_transport,
  [[maybe_unused]] const std::string& auth_token,
  [[maybe_unused]] bytes&& e2e_token)
{
  std::lock_guard<std::mutex> _(session_mutex);

  auto transaction_id = messages::create_transaction_id();

  if (!sub_delegates.count(quicr_namespace)) {
    sub_delegates[quicr_namespace] = subscriber_delegate;

    qtransport::StreamId stream_id = transport_dgram_stream_id;

    if (use_reliable_transport) {
      stream_id = transport->createStream(transport_context_id, true);
    }

    subscribe_state[quicr_namespace] =
      SubscribeContext{ .state =SubscribeContext::State::Pending,
                        .transport_context_id = transport_context_id,
                        .transport_stream_id = stream_id,
                        .transaction_id = transaction_id};
  }

  // We allow duplicate subscriptions, so we always send it even if it exists already
  auto sub_it = subscribe_state.find(quicr_namespace);
  if (sub_it != subscribe_state.end()) {

      // encode subscribe
      messages::MessageBuffer msg{};
      messages::Subscribe subscribe{0x1, transaction_id, quicr_namespace, intent};
      msg << subscribe;

      transport->enqueue(transport_context_id, sub_it->second.transport_stream_id, msg.take());
  }
}

void
<<<<<<< HEAD
QuicRClientRawSession::removeSubscribeState(
  const quicr::Namespace& quicr_namespace,
  const SubscribeResult::SubscribeStatus& reason)
{
  std::lock_guard<std::mutex> _(session_mutex);

  auto state_it = subscribe_state.find(quicr_namespace);
  if (state_it != subscribe_state.end()) {
    if (state_it->second.transport_stream_id > 1) {
      transport->closeStream(transport_context_id, state_it->second.transport_stream_id);
    }

    subscribe_state.erase(state_it);
  }

  if (!!sub_delegates.count(quicr_namespace)) {
    if (auto sub_delegate = sub_delegates[quicr_namespace].lock())
      sub_delegate->onSubscriptionEnded(quicr_namespace, reason);

    sub_delegates.erase(quicr_namespace);
  }
}

void
=======
>>>>>>> f60c98d3
QuicRClientRawSession::unsubscribe(const quicr::Namespace& quicr_namespace,
                                   const std::string& /* origin_url */,
                                   const std::string& /* auth_token */)
{
  messages::MessageBuffer msg{};
  messages::Unsubscribe unsub{ 0x1, quicr_namespace };
  msg << unsub;

<<<<<<< HEAD
  auto state_it = subscribe_state.find(quicr_namespace);
  if (state_it != subscribe_state.end()) {
      transport->enqueue(transport_context_id,
                         state_it->second.transport_stream_id, msg.take());
  }

  removeSubscribeState(quicr_namespace,
                       SubscribeResult::SubscribeStatus::ConnectionClosed);
=======
  std::lock_guard<std::mutex> _(session_mutex);
  removeSubscription(quicr_namespace,
                     SubscribeResult::SubscribeStatus::ConnectionClosed);
  transport->enqueue(transport_context_id, transport_stream_id, msg.take());
>>>>>>> f60c98d3
}

void
QuicRClientRawSession::publishNamedObject(
  const quicr::Name& quicr_name,
  uint8_t priority,
  uint16_t expiry_age_ms,
  bool use_reliable_transport,
  bytes&& data)
{
  // start populating message to encode
  messages::PublishDatagram datagram;

  auto found = publish_state.find(quicr_name);

  if (found == publish_state.end()) {
    std::ostringstream log_msg;
    log_msg << "No publish intent for '" << quicr_name << "' missing, dropping";

    log_handler.log(qtransport::LogLevel::info, log_msg.str());
    return;
  }

  auto& [ns, context] = *found;

  if (context.transport_stream_id == transport_dgram_stream_id)
    use_reliable_transport = false;

  if (context.state != PublishContext::State::Ready) {
    context.transport_context_id = transport_context_id;
    context.state = PublishContext::State::Ready;

    std::ostringstream log_msg;
    log_msg << "Adding new context for published ns: " << ns;
    log_handler.log(qtransport::LogLevel::info, log_msg.str());

  } else {
    auto gap_log = gap_check(true, quicr_name,
                             context.last_group_id, context.last_object_id);

    if (!gap_log.empty()) {
        log_handler.log(qtransport::LogLevel::info, gap_log);
    }
  }

  datagram.header.name = quicr_name;
  datagram.header.media_id =context.transport_stream_id;
  datagram.header.group_id = context.last_group_id;
  datagram.header.object_id = context.last_object_id;
  datagram.header.flags = 0x0;
  datagram.header.offset_and_fin = 1ULL;
  datagram.media_type = messages::MediaType::RealtimeMedia;

  qtransport::StreamId stream_id = use_reliable_transport ? context.transport_stream_id : transport_dgram_stream_id;

  // Fragment the payload if needed
  if (data.size() <= quicr::MAX_TRANSPORT_DATA_SIZE || use_reliable_transport ) {
    messages::MessageBuffer msg;

    datagram.media_data_length = data.size();
    datagram.media_data = std::move(data);

    msg << datagram;

    // No fragmenting needed
    transport->enqueue(transport_context_id,
                       stream_id,
                       msg.take(),
                       priority,
                       expiry_age_ms);

  } else {
    // Fragments required. At this point this only counts whole blocks
    int frag_num = data.size() / quicr::MAX_TRANSPORT_DATA_SIZE;
    int frag_remaining_bytes = data.size() % quicr::MAX_TRANSPORT_DATA_SIZE;

    int offset = 0;

    while (frag_num-- > 0) {
      messages::MessageBuffer msg;

      if (frag_num == 0 && !frag_remaining_bytes) {
        datagram.header.offset_and_fin = (offset << 1) + 1;
      } else {
        datagram.header.offset_and_fin = offset << 1;
      }

      bytes frag_data(data.begin() + offset,
                      data.begin() + offset + quicr::MAX_TRANSPORT_DATA_SIZE);

      datagram.media_data_length = frag_data.size();
      datagram.media_data = std::move(frag_data);

      msg << datagram;

      offset += quicr::MAX_TRANSPORT_DATA_SIZE;

      /*
       * For UDP based transports, some level of pacing is required to prevent
       * buffer overruns throughput the network path and with the remote end.
       *  TODO: Fix... This is set a bit high because the server code is running
       * too slow
       */
      if (need_pacing && (frag_num % 30) == 0)
        std::this_thread::sleep_for(std::chrono::milliseconds(1));

      if (transport->enqueue(transport_context_id,
                             stream_id,
                             msg.take(),
                             priority,
                             expiry_age_ms) !=
          qtransport::TransportError::None) {
        std::this_thread::sleep_for(std::chrono::microseconds(100));
        // No point in finishing fragment if one is dropped
        return;
      }
    }

    // Send last fragment, which will be less than MAX_TRANSPORT_DATA_SIZE
    if (frag_remaining_bytes) {
      messages::MessageBuffer msg;
      datagram.header.offset_and_fin = uintVar_t((offset << 1) + 1);

      bytes frag_data(data.begin() + offset, data.end());
      datagram.media_data_length = static_cast<uintVar_t>(frag_data.size());
      datagram.media_data = std::move(frag_data);

      msg << datagram;

      if (auto err = transport->enqueue(transport_context_id,
                                        stream_id,
                                        msg.take(),
                                        priority,
                                        expiry_age_ms);
          err != qtransport::TransportError::None) {
        log_handler.log(qtransport::LogLevel::warn,
                        "Published object delayed due to enqueue error " +
                          std::to_string((int)err));
        std::this_thread::sleep_for(std::chrono::microseconds(100));
      }
    }
  }
}

void
QuicRClientRawSession::publishNamedObjectFragment(
  const quicr::Name& /* quicr_name */,
  uint8_t /* priority */,
  uint16_t /* expiry_age_ms */,
  bool /* use_reliable_transport */,
  const uint64_t& /* offset */,
  bool /* is_last_fragment */,
  bytes&& /* data */)
{
  throw std::runtime_error("UnImplemented");
}

/*===========================================================================*/
// Internal Helper Methods
/*===========================================================================*/

void
QuicRClientRawSession::removeSubscription(
  const quicr::Namespace& quicr_namespace,
  const SubscribeResult::SubscribeStatus& reason)
{
  if (!!sub_delegates.count(quicr_namespace)) {
    if (auto sub_delegate = sub_delegates[quicr_namespace].lock())
      sub_delegate->onSubscriptionEnded(quicr_namespace, reason);

    sub_delegates.erase(quicr_namespace);
  }

  if (!!subscribe_state.count(quicr_namespace))
    subscribe_state.erase(quicr_namespace);
}

bool
QuicRClientRawSession::notify_pub_fragment(
  const messages::PublishDatagram& datagram,
  const std::weak_ptr<SubscriberDelegate>& delegate,
  const std::map<int, bytes>& buffer)
{
  if ((buffer.rbegin()->first & 0x1) != 0x1) {
    return false; // Not complete, return false that this can NOT be deleted
  }

  bytes reassembled;
  int seq_bytes = 0;
  for (const auto& [sequence_num, data] : buffer) {
    if ((sequence_num >> 1) - seq_bytes != 0) {
      // Gap in offsets, missing data, return false that this can NOT be deleted
      return false;
    }

    reassembled.insert(reassembled.end(),
                       std::make_move_iterator(data.begin()),
                       std::make_move_iterator(data.end()));

    seq_bytes += data.size();
  }

  if (auto sub_delegate = delegate.lock())
    sub_delegate->onSubscribedObject(
      datagram.header.name, 0x0, 0x0, false, std::move(reassembled));

  return true;
}

void
QuicRClientRawSession::handle_pub_fragment(
  messages::PublishDatagram&& datagram,
  const std::weak_ptr<SubscriberDelegate>& delegate)
{
  static unsigned int cindex = 1;

  // Check the current index first considering it's likely in the current buffer
  const auto& msg_iter = fragments[cindex].find(datagram.header.name);
  if (msg_iter != fragments[cindex].end()) {
    // Found
    auto& [_, buffer] = *msg_iter;
    buffer.emplace(datagram.header.offset_and_fin,
                   std::move(datagram.media_data));
    if (notify_pub_fragment(datagram, delegate, buffer))
      fragments[cindex].erase(msg_iter);

  } else {
    // Not in current buffer, search all buffers
    for (auto& buf : fragments) {
      const auto& msg_iter = buf.second.find(datagram.header.name);
      if (msg_iter == buf.second.end()) {
        // If not found in any buffer, then add to current buffer
        fragments[cindex][datagram.header.name].emplace(
          datagram.header.offset_and_fin, std::move(datagram.media_data));
        continue;
      }

      // Found
      msg_iter->second.emplace(datagram.header.offset_and_fin,
                               std::move(datagram.media_data));
      if (notify_pub_fragment(datagram, delegate, msg_iter->second)) {
        buf.second.erase(msg_iter);
      }
      break;
    }
  }

  // Move to next buffer if reached max
  if (fragments[cindex].size() >= MAX_FRAGMENT_NAMES_PENDING_PER_BUFFER) {
    if (cindex < MAX_FRAGMENT_BUFFERS)
      ++cindex;
    else
      cindex = 1;

    fragments.erase(cindex);
  }
}

void
QuicRClientRawSession::handle(messages::MessageBuffer&& msg)
{
  if (msg.empty()) {
    std::cout << "Transport Reported Empty Data" << std::endl;
    return;
  }

  auto msg_type = static_cast<messages::MessageType>(msg.front());
  switch (msg_type) {
    case messages::MessageType::SubscribeResponse: {
      messages::SubscribeResponse response;
      msg >> response;

      SubscribeResult result{ .status = response.response };

      if (sub_delegates.count(response.quicr_namespace)) {
        auto& context = subscribe_state[response.quicr_namespace];
        context.state = SubscribeContext::State::Ready;

        if (auto sub_delegate = sub_delegates[response.quicr_namespace].lock())
          sub_delegate->onSubscribeResponse(response.quicr_namespace, result);
      } else {
        std::cout << "Got SubscribeResponse: No delegate found for namespace"
                  << response.quicr_namespace << std::endl;
      }

      break;
    }

    case messages::MessageType::SubscribeEnd: {
      messages::SubscribeEnd subEnd;
      msg >> subEnd;

      std::lock_guard<std::mutex> _(session_mutex);
      removeSubscription(subEnd.quicr_namespace, subEnd.reason);
      break;
    }

    case messages::MessageType::Publish: {
      messages::PublishDatagram datagram;
      msg >> datagram;

      if (auto found = sub_delegates.find(datagram.header.name);
          found != sub_delegates.end()) {
        const auto& [ns, delegate] = *found;

        auto& context = subscribe_state[ns];

        auto gap_log = gap_check(false, datagram.header.name,
                                 context.last_group_id, context.last_object_id);

        if (!gap_log.empty()) {
          log_handler.log(qtransport::LogLevel::info, gap_log);
        }

        if (datagram.header.offset_and_fin == uintVar_t(0x1)) {
          // No-fragment, process as single object

          if (auto sub_delegate = delegate.lock()) {
            sub_delegate->onSubscribedObject(datagram.header.name,
                                             0x0,
                                             0x0,
                                             false,
                                             std::move(datagram.media_data));
          }
        } else { // is a fragment
          handle_pub_fragment(std::move(datagram), delegate);
        }
      }
      break;
    }

    case messages::MessageType::PublishIntentResponse: {
      messages::PublishIntentResponse response;
      msg >> response;

      if (!pub_delegates.count(response.quicr_namespace)) {
        std::cout
          << "Got PublishIntentResponse: No delegate found for namespace "
          << response.quicr_namespace << std::endl;
        return;
      }

      if (auto delegate = pub_delegates[response.quicr_namespace].lock()) {
        PublishIntentResult result{ .status = response.response };
        delegate->onPublishIntentResponse(response.quicr_namespace, result);
      }

      break;
    }

    default:
      break;
  }
}
} // namespace quicr<|MERGE_RESOLUTION|>--- conflicted
+++ resolved
@@ -372,6 +372,7 @@
   [[maybe_unused]] const std::string& auth_token,
   [[maybe_unused]] bytes&& e2e_token)
 {
+
   std::lock_guard<std::mutex> _(session_mutex);
 
   auto transaction_id = messages::create_transaction_id();
@@ -406,56 +407,24 @@
 }
 
 void
-<<<<<<< HEAD
-QuicRClientRawSession::removeSubscribeState(
-  const quicr::Namespace& quicr_namespace,
-  const SubscribeResult::SubscribeStatus& reason)
-{
-  std::lock_guard<std::mutex> _(session_mutex);
-
-  auto state_it = subscribe_state.find(quicr_namespace);
-  if (state_it != subscribe_state.end()) {
-    if (state_it->second.transport_stream_id > 1) {
-      transport->closeStream(transport_context_id, state_it->second.transport_stream_id);
-    }
-
-    subscribe_state.erase(state_it);
-  }
-
-  if (!!sub_delegates.count(quicr_namespace)) {
-    if (auto sub_delegate = sub_delegates[quicr_namespace].lock())
-      sub_delegate->onSubscriptionEnded(quicr_namespace, reason);
-
-    sub_delegates.erase(quicr_namespace);
-  }
-}
-
-void
-=======
->>>>>>> f60c98d3
 QuicRClientRawSession::unsubscribe(const quicr::Namespace& quicr_namespace,
                                    const std::string& /* origin_url */,
                                    const std::string& /* auth_token */)
 {
+  // The removal of the delegate is done on receive of subscription ended
   messages::MessageBuffer msg{};
   messages::Unsubscribe unsub{ 0x1, quicr_namespace };
   msg << unsub;
 
-<<<<<<< HEAD
   auto state_it = subscribe_state.find(quicr_namespace);
   if (state_it != subscribe_state.end()) {
       transport->enqueue(transport_context_id,
                          state_it->second.transport_stream_id, msg.take());
   }
 
-  removeSubscribeState(quicr_namespace,
-                       SubscribeResult::SubscribeStatus::ConnectionClosed);
-=======
-  std::lock_guard<std::mutex> _(session_mutex);
+   std::lock_guard<std::mutex> _(session_mutex);
   removeSubscription(quicr_namespace,
                      SubscribeResult::SubscribeStatus::ConnectionClosed);
-  transport->enqueue(transport_context_id, transport_stream_id, msg.take());
->>>>>>> f60c98d3
 }
 
 void
@@ -622,15 +591,21 @@
   const quicr::Namespace& quicr_namespace,
   const SubscribeResult::SubscribeStatus& reason)
 {
+  auto state_it = subscribe_state.find(quicr_namespace);
+  if (state_it != subscribe_state.end()) {
+    if (state_it->second.transport_stream_id > 1) {
+      transport->closeStream(transport_context_id, state_it->second.transport_stream_id);
+    }
+
+    subscribe_state.erase(state_it);
+  }
+
   if (!!sub_delegates.count(quicr_namespace)) {
     if (auto sub_delegate = sub_delegates[quicr_namespace].lock())
       sub_delegate->onSubscriptionEnded(quicr_namespace, reason);
 
     sub_delegates.erase(quicr_namespace);
   }
-
-  if (!!subscribe_state.count(quicr_namespace))
-    subscribe_state.erase(quicr_namespace);
 }
 
 bool
