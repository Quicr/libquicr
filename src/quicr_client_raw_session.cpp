/*
 *  quicr_client_raw_session.cpp
 *
 *  Copyright (C) 2023
 *  Cisco Systems, Inc.
 *  All Rights Reserved
 *
 *  Description:
 *      This file implements a session layer between the client APIs and the
 *      transport that uses raw data packets (either UDP or QUIC).
 *
 *  Portability Issues:
 *      None.
 */

#include "quicr_client_raw_session.h"

#include "quicr/encode.h"
#include "quicr/gap_check.h"
#include "quicr/message_buffer.h"
#include "quicr/quicr_client.h"
#include "quicr/quicr_client_delegate.h"
#include "quicr/quicr_common.h"

#include <chrono>
#include <iomanip>
#include <iostream>
#include <sstream>
#include <string>
#include <thread>

namespace quicr {

namespace {

qtransport::TransportRemote
to_TransportRemote(const RelayInfo& info) noexcept
{
  return {
    .host_or_ip = info.hostname,
    .port = info.port,
    .proto = info.proto == RelayInfo::Protocol::UDP
               ? qtransport::TransportProtocol::UDP
               : qtransport::TransportProtocol::QUIC,
  };
}

} // namespace

/*===========================================================================*/
// ClientRawSession
/*===========================================================================*/

ClientRawSession::ClientRawSession(const RelayInfo& relay_info,
                                   const qtransport::TransportConfig& tconfig,
                                   const cantina::LoggerPointer& logger)
  : logger(std::make_shared<cantina::Logger>("QSES", logger))
{
  this->logger->Log("Initialize Client");

  if (relay_info.proto == RelayInfo::Protocol::UDP) {
    // For plain UDP, pacing is needed. For QUIC it's not needed.
    need_pacing = true;
  }

  const auto server =
    qtransport::TransportRemote{ to_TransportRemote(relay_info) };
  transport = qtransport::ITransport::make_client_transport(
    server, tconfig, *this, this->logger);
}

ClientRawSession::ClientRawSession(
  std::shared_ptr<qtransport::ITransport> transport_in,
  const cantina::LoggerPointer& logger)
  : has_shared_transport{ true }
  , logger(std::make_shared<cantina::Logger>("QSES", logger))
  , transport(std::move(transport_in))
{
}

ClientRawSession::~ClientRawSession()
{
  if (!has_shared_transport &&
      transport->status() != qtransport::TransportStatus::Disconnected) {
    // NOLINTNEXTLINE(clang-analyzer-optin.cplusplus.VirtualCall)
    disconnect();
  }
}

bool
ClientRawSession::connect()
{
<<<<<<< HEAD
  client_status = ClientStatus::CONNECTING;

  const auto context_id = transport->start();
=======
  transport_context_id = transport->start();
>>>>>>> ff673e53

  LOGGER_INFO(logger, "Connecting session " << context_id << "...");

  while (transport->status() == qtransport::TransportStatus::Connecting) {
    if (stopping) {
      LOGGER_INFO(logger,
                  "Cancelling connecting session " << context_id);

      return false;
    }

    std::this_thread::sleep_for(std::chrono::milliseconds(100));
  }

  if (!connected()) {
    std::ostringstream msg;
    msg << "Session " << context_id
        << " failed to connect to server, transport status: "
        << int(transport->status());
    logger->Log(cantina::LogLevel::Critical, msg.str());

    throw std::runtime_error(msg.str());
  }

  transport_context_id = context_id;
  transport_dgram_stream_id =
    transport->createStream(context_id, false);

  return true;
}

bool
ClientRawSession::disconnect()
{
  if (client_status != ClientStatus::READY) {
    // Not connected
    return true;
  }

  const auto& context_id = transport_context_id.value();
  LOGGER_DEBUG(logger,
               "Disconnecting session " << context_id << "...");

  stopping = true;
  try {
    transport->close(context_id);
  } catch (const std::exception& e) {
    LOGGER_ERROR(logger,
                 "Error disconnecting session " << context_id << ": "
                                                << e.what());
    return false;
  } catch (...) {
    LOGGER_ERROR(
      logger, "Unknown error disconnecting session " << context_id);
    return false;
  }

  LOGGER_INFO(logger, "Disconnected session " << context_id << "!");

<<<<<<< HEAD
  client_status = ClientStatus::TERMINATED;
  transport_dgram_stream_id = std::nullopt;
  transport_context_id = std::nullopt;

=======
>>>>>>> ff673e53
  return true;
}

bool
ClientRawSession::connected() const
{
  return transport->status() == qtransport::TransportStatus::Ready;
}

/*===========================================================================*/
// Transport Delegate Events
/*===========================================================================*/

void
ClientRawSession::on_connection_status(
  const qtransport::TransportContextId& context_id,
  const qtransport::TransportStatus status)
{
  {
    LOGGER_DEBUG(logger,
                 "connection_status: cid: " << context_id
                                            << " status: " << int(status));
  }

  switch (status) {
    case qtransport::TransportStatus::Connecting:
      [[fallthrough]];
    case qtransport::TransportStatus::Ready:
      stopping = false;
      break;
    case qtransport::TransportStatus::Disconnected:
      LOGGER_INFO(logger,
                  "Received disconnect from transport for" << context_id);
      [[fallthrough]];
    case qtransport::TransportStatus::Shutdown:
      [[fallthrough]];
    case qtransport::TransportStatus::RemoteRequestClose:
      stopping = true;
      break;
  }
}

void
ClientRawSession::on_new_connection(
  const qtransport::TransportContextId& /* context_id */,
  const qtransport::TransportRemote& /* remote */)
{
}

void
ClientRawSession::on_new_stream(
  const qtransport::TransportContextId& /* context_id */,
  const qtransport::StreamId& /* mStreamId */)
{
}

void
ClientRawSession::on_recv_notify(
  const qtransport::TransportContextId& context_id,
  const qtransport::StreamId& streamId)
{
  if (!transport) {
    return;
  }

  for (int i = 0; i < 150; i++) {
    auto data = transport->dequeue(context_id, streamId);

    if (!data.has_value()) {
      return;
    }

    //      std::cout << "on_recv_notify: context_id: " << context_id
    //                << " stream_id: " << streamId
    //                << " data sz: " << data.value().size() << std::endl;

    messages::MessageBuffer msg_buffer{ data.value() };

    try {
      handle(std::move(msg_buffer));
    } catch (const std::exception& e) {
      LOGGER_DEBUG(logger, "Dropping malformed message: " << e.what());
      return;
    } catch (...) {
      LOGGER_CRITICAL(logger,
                      "Received malformed message with unknown fatal error");
      throw;
    }
  }
}

/*===========================================================================*/
// QuicrClientSession API Methods
/*===========================================================================*/

bool
ClientRawSession::publishIntent(std::shared_ptr<PublisherDelegate> pub_delegate,
                                const quicr::Namespace& quicr_namespace,
                                const std::string& /* origin_url */,
                                const std::string& /* auth_token */,
                                bytes&& payload,
                                bool use_reliable_transport)
{
  if (pub_delegates.contains(quicr_namespace)) {
    return true;
  }

  pub_delegates[quicr_namespace] = std::move(pub_delegate);

  const auto& context_id = transport_context_id.value();
  auto stream_id = transport_dgram_stream_id.value();
  if (use_reliable_transport) {
    stream_id = transport->createStream(context_id, true);
  }

  publish_state[quicr_namespace] = {
    .state = PublishContext::State::Pending,
    .transport_context_id = context_id,
    .transport_stream_id = stream_id,
  };

  const auto intent = messages::PublishIntent{
    messages::MessageType::PublishIntent,
    messages::create_transaction_id(),
    quicr_namespace,
    std::move(payload),
    stream_id,
    1,
  };

  messages::MessageBuffer msg{ sizeof(messages::PublishIntent) +
                               intent.payload.size() };
  msg << intent;

  auto error = transport->enqueue(context_id, stream_id, msg.take());

  return error == qtransport::TransportError::None;
}

void
ClientRawSession::publishIntentEnd(
  const quicr::Namespace& quicr_namespace,
  [[maybe_unused]] const std::string& auth_token)
{
  // TODO(trigaux): Authenticate token.

  if (!pub_delegates.contains(quicr_namespace)) {
    return;
  }

  pub_delegates.erase(quicr_namespace);

  const auto ps_it = publish_state.find(quicr_namespace);
  if (ps_it != publish_state.end()) {
    const auto intent_end = messages::PublishIntentEnd{
      messages::MessageType::PublishIntentEnd,
      quicr_namespace,
      {} // TODO(trigaux): Figure out payload.
    };

    messages::MessageBuffer msg;
    msg << intent_end;

    transport->enqueue(
      transport_context_id.value(), ps_it->second.transport_stream_id, msg.take());

    publish_state.erase(ps_it);
  }
}

void
ClientRawSession::subscribe(
  std::shared_ptr<SubscriberDelegate> subscriber_delegate,
  const quicr::Namespace& quicr_namespace,
  const SubscribeIntent& intent,
  [[maybe_unused]] const std::string& origin_url,
  bool use_reliable_transport,
  [[maybe_unused]] const std::string& auth_token,
  [[maybe_unused]] bytes&& e2e_token)
{
  const auto _ = std::lock_guard<std::mutex>(session_mutex);

  const auto& context_id = transport_context_id.value();
  auto transaction_id = messages::create_transaction_id();

  if (!sub_delegates.contains(quicr_namespace)) {
    sub_delegates[quicr_namespace] = std::move(subscriber_delegate);

    auto stream_id = transport_dgram_stream_id.value();
    if (use_reliable_transport) {
      stream_id = transport->createStream(context_id, true);
    }

    subscribe_state[quicr_namespace] = SubscribeContext{
      .state = SubscribeContext::State::Pending,
      .transport_context_id = context_id,
      .transport_stream_id = stream_id,
      .transaction_id = transaction_id,
    };
  }

  // We allow duplicate subscriptions, so we always send
  const auto sub_it = subscribe_state.find(quicr_namespace);
  if (sub_it == subscribe_state.end()) {
    return;
  }

  auto msg = messages::MessageBuffer{ sizeof(messages::Subscribe) };
  const auto subscribe =
    messages::Subscribe{ 0x1, transaction_id, quicr_namespace, intent };
  msg << subscribe;

  transport->enqueue(
    context_id, sub_it->second.transport_stream_id, msg.take());
}

void
ClientRawSession::unsubscribe(const quicr::Namespace& quicr_namespace,
                              const std::string& /* origin_url */,
                              const std::string& /* auth_token */)
{
  // The removal of the delegate is done on receive of subscription ended
  auto msg = messages::MessageBuffer{};
  const auto unsub = messages::Unsubscribe{ 0x1, quicr_namespace };
  msg << unsub;

  const auto& context_id = transport_context_id.value();
  const auto state_it = subscribe_state.find(quicr_namespace);
  if (state_it != subscribe_state.end()) {
    transport->enqueue(
      context_id, state_it->second.transport_stream_id, msg.take());
  }

  const auto _ = std::lock_guard<std::mutex>(session_mutex);
  removeSubscription(quicr_namespace,
                     SubscribeResult::SubscribeStatus::ConnectionClosed);
}

void
ClientRawSession::publishNamedObject(const quicr::Name& quicr_name,
                                     uint8_t priority,
                                     uint16_t expiry_age_ms,
                                     bool use_reliable_transport,
                                     bytes&& data)
{
  // start populating message to encode
  auto datagram = messages::PublishDatagram{};

  auto found = publish_state.find(quicr_name);

  if (found == publish_state.end()) {
    LOGGER_INFO(
      logger, "No publish intent for '" << quicr_name << "' missing, dropping");

    return;
  }

  auto& [ns, context] = *found;

  const auto& context_id = transport_context_id.value();
  if (context.transport_stream_id == transport_dgram_stream_id.value()) {
    use_reliable_transport = false;
  }

  if (context.state != PublishContext::State::Ready) {
    context.transport_context_id = context_id;
    context.state = PublishContext::State::Ready;

    LOGGER_INFO(logger, "Adding new context for published ns: " << ns);

  } else {
    auto gap_log = gap_check(
      true, quicr_name, context.last_group_id, context.last_object_id);

    if (!gap_log.empty()) {
      logger->Log(gap_log);
    }
  }

  datagram.header.name = quicr_name;
  datagram.header.media_id = context.transport_stream_id;
  datagram.header.group_id = context.last_group_id;
  datagram.header.object_id = context.last_object_id;
  datagram.header.flags = 0x0;
  datagram.header.offset_and_fin = 1ULL;
  datagram.media_type = messages::MediaType::RealtimeMedia;

  const auto stream_id = use_reliable_transport ? context.transport_stream_id
                                                : transport_dgram_stream_id.value();

  // Fragment the payload if needed
  if (data.size() <= quicr::max_transport_data_size || use_reliable_transport) {
    messages::MessageBuffer msg;

    datagram.media_data_length = data.size();
    datagram.media_data = std::move(data);

    msg << datagram;

    // No fragmenting needed
    transport->enqueue(
      context_id, stream_id, msg.take(), priority, expiry_age_ms);

  } else {
    // Fragments required. At this point this only counts whole blocks
    auto frag_num = data.size() / quicr::max_transport_data_size;
    const auto frag_remaining_bytes =
      data.size() % quicr::max_transport_data_size;

    auto offset = size_t(0);

    while (frag_num-- > 0) {
      auto msg = messages::MessageBuffer{};

      if (frag_num == 0 && frag_remaining_bytes == 0) {
        datagram.header.offset_and_fin =
          (offset << 1) + 1; // NOLINT(hicpp-signed-bitwise)
      } else {
        datagram.header.offset_and_fin = offset
                                         << 1; // NOLINT(hicpp-signed-bitwise)
      }

      const auto ptr_offset = static_cast<ptrdiff_t>(offset);
      bytes frag_data(data.begin() + ptr_offset,
                      data.begin() + ptr_offset +
                        quicr::max_transport_data_size);

      datagram.media_data_length = frag_data.size();
      datagram.media_data = std::move(frag_data);

      msg << datagram;

      offset += quicr::max_transport_data_size;

      /*
       * For UDP based transports, some level of pacing is required to prevent
       * buffer overruns throughput the network path and with the remote end.
       *  TODO(paulej): Fix... This is set a bit high because the server code is
       * running too slow
       */
      if (need_pacing && (frag_num % 30) == 0) {
        std::this_thread::sleep_for(std::chrono::milliseconds(1));
      }

      if (transport->enqueue(context_id,
                             stream_id,
                             msg.take(),
                             priority,
                             expiry_age_ms) !=
          qtransport::TransportError::None) {
        std::this_thread::sleep_for(std::chrono::microseconds(100));
        // No point in finishing fragment if one is dropped
        return;
      }
    }

    // Send last fragment, which will be less than max_transport_data_size
    if (frag_remaining_bytes > 0) {
      messages::MessageBuffer msg;
      datagram.header.offset_and_fin = uintVar_t((offset << 1U) + 1U);

      const auto ptr_offset = static_cast<ptrdiff_t>(offset);
      bytes frag_data(data.begin() + ptr_offset, data.end());
      datagram.media_data_length = static_cast<uintVar_t>(frag_data.size());
      datagram.media_data = std::move(frag_data);

      msg << datagram;

      if (auto err = transport->enqueue(context_id,
                                        stream_id,
                                        msg.take(),
                                        priority,
                                        expiry_age_ms);
          err != qtransport::TransportError::None) {
        LOGGER_WARNING(logger,
                       "Published object delayed due to enqueue error "
                         << static_cast<unsigned>(err));
        std::this_thread::sleep_for(std::chrono::microseconds(100));
      }
    }
  }
}

void
ClientRawSession::publishNamedObjectFragment(
  const quicr::Name& /* quicr_name */,
  uint8_t /* priority */,
  uint16_t /* expiry_age_ms */,
  bool /* use_reliable_transport */,
  const uint64_t& /* offset */,
  bool /* is_last_fragment */,
  bytes&& /* data */)
{
  throw std::runtime_error("UnImplemented");
}

/*===========================================================================*/
// Internal Helper Methods
/*===========================================================================*/

void
ClientRawSession::removeSubscription(
  const quicr::Namespace& quicr_namespace,
  const SubscribeResult::SubscribeStatus& reason)
{
  const auto& context_id = transport_context_id.value();
  auto state_it = subscribe_state.find(quicr_namespace);
  if (state_it != subscribe_state.end()) {
    if (state_it->second.transport_stream_id > 1) {
      transport->closeStream(context_id,
                             state_it->second.transport_stream_id);
    }

    subscribe_state.erase(state_it);
  }

  if (sub_delegates.contains(quicr_namespace)) {
    if (const auto& sub_delegate = sub_delegates[quicr_namespace]) {
      sub_delegate->onSubscriptionEnded(quicr_namespace, reason);
    }

    sub_delegates.erase(quicr_namespace);
  }
}

bool
ClientRawSession::notify_pub_fragment(
  const messages::PublishDatagram& datagram,
  const std::shared_ptr<SubscriberDelegate>& delegate,
  const std::map<uint32_t, bytes>& frag_map)
{
  if ((frag_map.rbegin()->first & 1U) != 0x1) {
    return false; // Not complete, return false that this can NOT be deleted
  }

  auto reassembled = bytes{};
  auto seq_bytes = size_t(0);
  for (const auto& [sequence_num, data] : frag_map) {
    if ((sequence_num >> 1U) - seq_bytes != 0) {
      // Gap in offsets, missing data, return false that this can NOT be deleted
      return false;
    }

    reassembled.insert(reassembled.end(),
                       std::make_move_iterator(data.begin()),
                       std::make_move_iterator(data.end()));

    seq_bytes += data.size();
  }

  delegate->onSubscribedObject(
    datagram.header.name, 0x0, 0x0, false, std::move(reassembled));

  return true;
}

void
ClientRawSession::handle_pub_fragment(
  messages::PublishDatagram&& datagram,
  const std::shared_ptr<SubscriberDelegate>& delegate)
{
  // TODO(richbarn): This is dangerous shared mutable state.  `cindex` is shared
  // across instances of ClientRawSessions, so when it is modified by one
  // instance, others will be affected.  Amazingly, this is true even if the
  // method is `const`!  This should be converted to a member variable on
  // ClientRawSession.
  static uint32_t cindex = 1;

  // Check the current index first considering it's likely in the current buffer
  auto& curr_fragments = fragments[cindex];
  const auto& msg_iter = curr_fragments.find(datagram.header.name);
  if (msg_iter != curr_fragments.end()) {
    // Found
    auto& [_, buffer] = *msg_iter;
    buffer.emplace(datagram.header.offset_and_fin,
                   std::move(datagram.media_data));
    if (notify_pub_fragment(datagram, delegate, buffer)) {
      curr_fragments.erase(msg_iter);
    }

  } else {
    // Not in current buffer, search all buffers
    for (auto& buf : fragments) {
      const auto& msg_iter = buf.second.find(datagram.header.name);
      if (msg_iter == buf.second.end()) {
        // If not found in any buffer, then add to current buffer
        curr_fragments[datagram.header.name].emplace(
          datagram.header.offset_and_fin, std::move(datagram.media_data));
        continue;
      }

      // Found
      msg_iter->second.emplace(datagram.header.offset_and_fin,
                               std::move(datagram.media_data));
      if (notify_pub_fragment(datagram, delegate, msg_iter->second)) {
        buf.second.erase(msg_iter);
      }
      break;
    }
  }

  // Move to next buffer if reached max
  if (curr_fragments.size() >= MAX_FRAGMENT_NAMES_PENDING_PER_BUFFER) {
    if (cindex < MAX_FRAGMENT_BUFFERS) {
      ++cindex;
    } else {
      cindex = 1;
    }

    fragments.erase(cindex);
  }
}

void
ClientRawSession::handle(messages::MessageBuffer&& msg)
{
  if (msg.empty()) {
    std::cout << "Transport Reported Empty Data" << std::endl;
    return;
  }

  auto msg_type = static_cast<messages::MessageType>(msg.front());
  switch (msg_type) {
    case messages::MessageType::SubscribeResponse: {
      auto response = messages::SubscribeResponse{};
      msg >> response;

      const auto result = SubscribeResult{ .status = response.response };

      if (sub_delegates.contains(response.quicr_namespace)) {
        auto& context = subscribe_state[response.quicr_namespace];
        context.state = SubscribeContext::State::Ready;

        if (const auto& sub_delegate =
              sub_delegates[response.quicr_namespace]) {
          sub_delegate->onSubscribeResponse(response.quicr_namespace, result);
        }
      } else {
        std::cout << "Got SubscribeResponse: No delegate found for namespace"
                  << response.quicr_namespace << std::endl;
      }

      break;
    }

    case messages::MessageType::SubscribeEnd: {
      auto subEnd = messages::SubscribeEnd{};
      msg >> subEnd;

      const auto _ = std::lock_guard<std::mutex>(session_mutex);
      removeSubscription(subEnd.quicr_namespace, subEnd.reason);
      break;
    }

    case messages::MessageType::Publish: {
      auto datagram = messages::PublishDatagram{};
      msg >> datagram;

      if (auto found = sub_delegates.find(datagram.header.name);
          found != sub_delegates.end()) {
        const auto& [ns, delegate] = *found;

        auto& context = subscribe_state[ns];

        auto gap_log = gap_check(false,
                                 datagram.header.name,
                                 context.last_group_id,
                                 context.last_object_id);

        if (!gap_log.empty()) {
          logger->Log(gap_log);
        }

        if (datagram.header.offset_and_fin != uintVar_t(0x1)) {
          handle_pub_fragment(std::move(datagram), delegate);
          break;
        }

        // No-fragment, process as single object
        delegate->onSubscribedObject(datagram.header.name,
                                     0x0,
                                     0x0,
                                     false,
                                     std::move(datagram.media_data));
      }
      break;
    }

    case messages::MessageType::PublishIntentResponse: {
      auto response = messages::PublishIntentResponse{};
      msg >> response;

      if (!pub_delegates.contains(response.quicr_namespace)) {
        std::cout
          << "Got PublishIntentResponse: No delegate found for namespace "
          << response.quicr_namespace << std::endl;
        return;
      }

      if (const auto& delegate = pub_delegates[response.quicr_namespace]) {
        const auto result = PublishIntentResult{ .status = response.response };
        delegate->onPublishIntentResponse(response.quicr_namespace, result);
      }

      break;
    }

    default:
      break;
  }
}
} // namespace quicr<|MERGE_RESOLUTION|>--- conflicted
+++ resolved
@@ -90,13 +90,7 @@
 bool
 ClientRawSession::connect()
 {
-<<<<<<< HEAD
-  client_status = ClientStatus::CONNECTING;
-
   const auto context_id = transport->start();
-=======
-  transport_context_id = transport->start();
->>>>>>> ff673e53
 
   LOGGER_INFO(logger, "Connecting session " << context_id << "...");
 
@@ -131,7 +125,8 @@
 bool
 ClientRawSession::disconnect()
 {
-  if (client_status != ClientStatus::READY) {
+  // NOLINTNEXTLINE(clang-analyzer-optin.cplusplus.VirtualCall)
+  if (!connected()) {
     // Not connected
     return true;
   }
@@ -156,13 +151,9 @@
 
   LOGGER_INFO(logger, "Disconnected session " << context_id << "!");
 
-<<<<<<< HEAD
-  client_status = ClientStatus::TERMINATED;
   transport_dgram_stream_id = std::nullopt;
   transport_context_id = std::nullopt;
 
-=======
->>>>>>> ff673e53
   return true;
 }
 
