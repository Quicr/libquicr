/*
 *  quicr_server_raw_session.h
 *
 *  Copyright (C) 2023
 *  Cisco Systems, Inc.
 *  All Rights Reserved
 *
 *  Description:
 *      This file implements a session layer between the client APIs and the
 *      transport that uses raw data packets (either UDP or QUIC).
 *
 *  Portability Issues:
 *      None.
 */

#include "quicr_server_raw_session.h"

#include <quicr/quicr_common.h>

#include <algorithm>
#include <iostream>
#include <quicr/encode.h>
#include <quicr/message_buffer.h>
#include <sstream>
#include <thread>

#include <arpa/inet.h>

namespace quicr {
/*
 * Initialize the QUICR server session at the port specified.
 *  @param delegate_in: Callback handlers for QUICR operations
 */
QuicRServerRawSession::QuicRServerRawSession(
  RelayInfo& relayInfo,
  qtransport::TransportConfig tconfig,
  ServerDelegate& delegate_in,
  qtransport::LogHandler& logger)
  : delegate(delegate_in)
  , log_handler(logger)
  , transport_delegate(*this)
{
  t_relay.host_or_ip = relayInfo.hostname;
  t_relay.port = relayInfo.port;
  switch (relayInfo.proto) {
    case RelayInfo::Protocol::UDP:
      t_relay.proto = qtransport::TransportProtocol::UDP;
      break;
    default:
      t_relay.proto = qtransport::TransportProtocol::QUIC;
      break;
  }

  transport = setupTransport(relayInfo, std::move(tconfig));
  transport->start();
}

QuicRServerRawSession::QuicRServerRawSession(
  std::shared_ptr<qtransport::ITransport> transport_in,
  ServerDelegate& delegate_in,
  qtransport::LogHandler& logger)
  : delegate(delegate_in)
  , log_handler(logger)
  , transport_delegate(*this)
  , transport(transport_in)
{
}

std::shared_ptr<qtransport::ITransport>
QuicRServerRawSession::setupTransport([[maybe_unused]] RelayInfo& relayInfo,
                                      qtransport::TransportConfig cfg)
{

  return qtransport::ITransport::make_server_transport(
    t_relay, cfg, transport_delegate, log_handler);
}

// Transport APIs
bool
QuicRServerRawSession::is_transport_ready()
{
  if (transport->status() == qtransport::TransportStatus::Ready)
    return true;
  else
    return false;
}

/**
 * @brief Run Server API event loop
 *
 * @details This method will open listening sockets and run an event loop
 *    for callbacks.
 *
 * @returns true if error, false if no error
 */
bool
QuicRServerRawSession::run()
{
  running = true;

  while (transport->status() == qtransport::TransportStatus::Connecting) {
    log_handler.log(qtransport::LogLevel::info,
                    "Waiting for server to be ready");
    std::this_thread::sleep_for(std::chrono::milliseconds(100));
  }

  return transport->status() == qtransport::TransportStatus::Ready ? true
                                                                   : false;
}

void
QuicRServerRawSession::publishIntentResponse(
  const quicr::Namespace& quicr_namespace,
  const PublishIntentResult& result)
{
  if (!publish_namespaces.count(quicr_namespace))
    return;

  auto& context = publish_namespaces[quicr_namespace];
  messages::PublishIntentResponse response{
    messages::MessageType::PublishIntentResponse,
    quicr_namespace,
    result.status,
    context.transaction_id
  };

  messages::MessageBuffer msg(sizeof(response));
  msg << response;

  context.state = PublishIntentContext::State::Ready;

  transport->enqueue(
    context.transport_context_id, context.transport_stream_id, msg.take());
}

void
QuicRServerRawSession::subscribeResponse(
  const uint64_t& subscriber_id,
  const quicr::Namespace& quicr_namespace,
  const SubscribeResult& result)
{
  // start populating message to encode
  if (subscribe_id_state.count(subscriber_id) == 0) {
    return;
  }

  auto& context = subscribe_id_state[subscriber_id];

  messages::SubscribeResponse response;
  response.transaction_id = subscriber_id;
  response.quicr_namespace = quicr_namespace;
  response.response = result.status;

  messages::MessageBuffer msg;
  msg << response;

  transport->enqueue(
    context.transport_context_id, context.transport_stream_id, msg.take());
}

void
QuicRServerRawSession::subscriptionEnded(
  const uint64_t& subscriber_id,
  const quicr::Namespace& quicr_namespace,
  const SubscribeResult::SubscribeStatus& reason)
{
  // start populating message to encode
  if (subscribe_id_state.count(subscriber_id) == 0) {
    return;
  }

  auto& context = subscribe_id_state[subscriber_id];

  messages::SubscribeEnd subEnd;
  subEnd.quicr_namespace = quicr_namespace;
  subEnd.reason = reason;

  messages::MessageBuffer msg;
  msg << subEnd;

  transport->enqueue(
    context.transport_context_id, context.transport_stream_id, msg.take());
}

void
QuicRServerRawSession::sendNamedObject(
  const uint64_t& subscriber_id,
  [[maybe_unused]] bool use_reliable_transport,
  uint8_t priority,
  uint16_t expiry_age_ms,
  const messages::PublishDatagram& datagram)
{
  // start populating message to encode
  if (subscribe_id_state.count(subscriber_id) == 0) {
    log_handler.log(qtransport::LogLevel::info,
                    "Send Object, missing subscriber_id: " +
                      std::to_string(subscriber_id));
    return;
  }

  auto& context = subscribe_id_state[subscriber_id];
  messages::MessageBuffer msg;

  msg << datagram;

  transport->enqueue(context.transport_context_id,
                     context.transport_stream_id,
                     msg.take(),
                     priority,
                     expiry_age_ms);
}

///
/// Private
///

void
QuicRServerRawSession::handle_subscribe(
  const qtransport::TransportContextId& context_id,
  const qtransport::StreamId& streamId,
  messages::MessageBuffer&& msg)
{
  messages::Subscribe subscribe;
  msg >> subscribe;

  std::lock_guard<std::mutex> lock(session_mutex);

  if (subscribe_state[subscribe.quicr_namespace].count(context_id) == 0) {
<<<<<<< HEAD
=======
    log_handler.log(qtransport::LogLevel::info,
                    "New subscriber_id: " + std::to_string(subscriber_id));
>>>>>>> a15dab79
    SubscribeContext context;
    context.transport_context_id = context_id;
    context.transport_stream_id = streamId;
    context.subscriber_id = subscriber_id;

    subscriber_id++;

    subscribe_state[subscribe.quicr_namespace][context_id] = context;
    subscribe_id_state[context.subscriber_id] = context;
  }

  auto& context = subscribe_state[subscribe.quicr_namespace][context_id];

  delegate.onSubscribe(subscribe.quicr_namespace,
                       context.subscriber_id,
                       context_id,
                       streamId,
                       subscribe.intent,
                       "",
                       false,
                       "",
                       {});
}

void
QuicRServerRawSession::handle_unsubscribe(
  const qtransport::TransportContextId& context_id,
  const qtransport::StreamId& /* streamId */,
  messages::MessageBuffer&& msg)
{
  messages::Unsubscribe unsub;
  msg >> unsub;

  // Remove states if state exists
  if (subscribe_state[unsub.quicr_namespace].count(context_id) != 0) {

    std::lock_guard<std::mutex> lock(session_mutex);

    auto& context = subscribe_state[unsub.quicr_namespace][context_id];

    // Before removing, exec callback
    delegate.onUnsubscribe(unsub.quicr_namespace, context.subscriber_id, {});

    subscribe_id_state.erase(context.subscriber_id);
    subscribe_state[unsub.quicr_namespace].erase(context_id);

    if (subscribe_state[unsub.quicr_namespace].empty()) {
      subscribe_state.erase(unsub.quicr_namespace);
    }
  }
}

void
QuicRServerRawSession::handle_publish(
  const qtransport::TransportContextId& context_id,
  const qtransport::StreamId& streamId,
  messages::MessageBuffer&& msg)
{
  messages::PublishDatagram datagram;
  msg >> datagram;

  auto publish_namespace = publish_namespaces.find(datagram.header.name);

  if (publish_namespace == publish_namespaces.end()) {
    std::ostringstream log_msg;
    log_msg << "Dropping published object, no namespace for "
            << datagram.header.name;
    log_handler.log(qtransport::LogLevel::info, log_msg.str());
    return;
  }

  auto& [ns, context] = *publish_namespace;

  context.group_id = datagram.header.name.bits<uint64_t>(16, 32);
  context.object_id = datagram.header.name.bits<uint64_t>(0, 16);

  if (context.group_id - context.prev_group_id > 1) {
    std::ostringstream log_msg;
    log_msg << "RX Group jump for ns: " << ns << " " << context.group_id
            << " - " << context.prev_group_id << " = "
            << context.group_id - context.prev_group_id - 1;
    log_handler.log(qtransport::LogLevel::info, log_msg.str());
  }

  if (context.group_id == context.prev_group_id &&
      context.object_id - context.prev_object_id > 1) {
    std::ostringstream log_msg;
    log_msg << "RX Object jump for ns: " << ns << " " << context.object_id
            << " - " << context.prev_object_id << " = "
            << context.object_id - context.prev_object_id - 1;
    log_handler.log(qtransport::LogLevel::info, log_msg.str());
  }

  context.prev_group_id = context.group_id;
  context.prev_object_id = context.object_id;

  delegate.onPublisherObject(context_id, streamId, false, std::move(datagram));
}

void
QuicRServerRawSession::handle_publish_intent(
  const qtransport::TransportContextId& context_id,
  const qtransport::StreamId& streamId,
  messages::MessageBuffer&& msg)
{
  messages::PublishIntent intent;
  msg >> intent;

  if (!publish_namespaces.count(intent.quicr_namespace)) {
    PublishIntentContext context;
    context.state = PublishIntentContext::State::Pending;
    context.transport_context_id = context_id;
    context.transport_stream_id = streamId;
    context.transaction_id = intent.transaction_id;

    publish_namespaces[intent.quicr_namespace] = context;

  } else {
    auto state = publish_namespaces[intent.quicr_namespace].state;
    switch (state) {
      case PublishIntentContext::State::Pending:
        // TODO: Resend response?
        break;
      case PublishIntentContext::State::Ready:
        // TODO: Already registered this namespace successfully, do nothing?
        break;
      default:
        break;
    }
  }

  delegate.onPublishIntent(intent.quicr_namespace,
                           "" /* intent.origin_url */,
                           false,
                           "" /* intent.relay_token */,
                           std::move(intent.payload));
}

void
QuicRServerRawSession::handle_publish_intent_end(
  [[maybe_unused]] const qtransport::TransportContextId& context_id,
  [[maybe_unused]] const qtransport::StreamId& streamId,
  messages::MessageBuffer&& msg)
{
  messages::PublishIntentEnd intent_end;
  msg >> intent_end;

  const auto& name = intent_end.quicr_namespace;

  if (!publish_namespaces.count(intent_end.quicr_namespace)) {
    return;
  }

  publish_namespaces.erase(name);

  delegate.onPublishIntentEnd(intent_end.quicr_namespace,
                              "" /* intent_end.relay_token */,
                              std::move(intent_end.payload));
}

/*===========================================================================*/
// Transport Delegate Implementation
/*===========================================================================*/

QuicRServerRawSession::TransportDelegate::TransportDelegate(
  quicr::QuicRServerRawSession& server)
  : server(server)
{
}

void
QuicRServerRawSession::TransportDelegate::on_connection_status(
  const qtransport::TransportContextId& context_id,
  const qtransport::TransportStatus status)
{
  std::stringstream log_msg;
  log_msg << "connection_status: cid: " << context_id
          << " status: " << int(status);
  server.log_handler.log(qtransport::LogLevel::debug, log_msg.str());

  if (status == qtransport::TransportStatus::Disconnected) {
    log_msg.str("");
    log_msg << "Removing state for context_id: " << context_id;
    server.log_handler.log(qtransport::LogLevel::info, log_msg.str());

    std::lock_guard<std::mutex> lock(server.session_mutex);

    std::vector<quicr::Namespace> namespaces_to_remove;
    for (auto& sub : server.subscribe_state) {
      if (sub.second.count(context_id) != 0) {

        const auto& stream_id = sub.second[context_id].subscriber_id;

        // Before removing, exec callback
        server.delegate.onUnsubscribe(sub.first, stream_id, {});

        server.subscribe_id_state.erase(stream_id);
        sub.second.erase(context_id);

        if (sub.second.empty()) {
          namespaces_to_remove.push_back(sub.first);
        }

        break;
      }

      for (const auto& ns : namespaces_to_remove) {
        server.subscribe_state.erase(ns);
      }
    }
  }
}

void
QuicRServerRawSession::TransportDelegate::on_new_connection(
  const qtransport::TransportContextId& context_id,
  const qtransport::TransportRemote& remote)
{
  std::stringstream log_msg;
  log_msg << "new_connection: cid: " << context_id
          << " remote: " << remote.host_or_ip << " port:" << ntohs(remote.port);
  server.log_handler.log(qtransport::LogLevel::debug, log_msg.str());
}

void
QuicRServerRawSession::TransportDelegate::on_new_stream(
  const qtransport::TransportContextId& context_id,
  const qtransport::StreamId& streamId)
{
  std::stringstream log_msg;
  log_msg << "new_stream: cid: " << context_id << " msid: " << streamId;

  server.log_handler.log(qtransport::LogLevel::debug, log_msg.str());
}

void
QuicRServerRawSession::TransportDelegate::on_recv_notify(
  const qtransport::TransportContextId& context_id,
  const qtransport::StreamId& streamId)
{

  // don't starve other queues, read some number of messages at a time
  for (int i = 0; i < 150; i++) {
    auto data = server.transport->dequeue(context_id, streamId);

    if (data.has_value()) {
      server.recv_data_count++;
      try {
        // TODO: Extracting type will change when the message is encoded
        // correctly
        auto msg_type = static_cast<messages::MessageType>(data->front());
        messages::MessageBuffer msg_buffer{ data.value() };

        switch (msg_type) {
          case messages::MessageType::Subscribe:
            server.recv_subscribes++;
            server.handle_subscribe(
              context_id, streamId, std::move(msg_buffer));
            break;
          case messages::MessageType::Publish:
            server.recv_publish++;
            server.handle_publish(context_id, streamId, std::move(msg_buffer));
            break;
          case messages::MessageType::Unsubscribe:
            server.recv_unsubscribes++;
            server.handle_unsubscribe(
              context_id, streamId, std::move(msg_buffer));
            break;
          case messages::MessageType::PublishIntent: {
            server.recv_pub_intents++;
            server.handle_publish_intent(
              context_id, streamId, std::move(msg_buffer));
            break;
          }
          case messages::MessageType::PublishIntentEnd: {
            server.handle_publish_intent_end(
              context_id, streamId, std::move(msg_buffer));
            break;
          }
          default:
            server.log_handler.log(qtransport::LogLevel::info,
                                   "Invalid Message Type");
            break;
        }
      } catch (const messages::MessageBuffer::ReadException& /* ex */) {
        server.log_handler.log(
          qtransport::LogLevel::fatal,
          "Received read exception error while reading from message buffer.");
        continue;

      } catch (const std::exception& /* ex */) {
        server.log_handler.log(qtransport::LogLevel::fatal,
                               "Received standard exception error while "
                               "reading from message buffer.");
        continue;
      } catch (...) {
        server.log_handler.log(
          qtransport::LogLevel::fatal,
          "Received unknown error while reading from message buffer.");
        continue;
      }
    } else {
      break;
    }
  }
}

} /* namespace end */<|MERGE_RESOLUTION|>--- conflicted
+++ resolved
@@ -226,11 +226,6 @@
   std::lock_guard<std::mutex> lock(session_mutex);
 
   if (subscribe_state[subscribe.quicr_namespace].count(context_id) == 0) {
-<<<<<<< HEAD
-=======
-    log_handler.log(qtransport::LogLevel::info,
-                    "New subscriber_id: " + std::to_string(subscriber_id));
->>>>>>> a15dab79
     SubscribeContext context;
     context.transport_context_id = context_id;
     context.transport_stream_id = streamId;
