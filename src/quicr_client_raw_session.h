/*
 *  quicr_client_raw_session.h
 *
 *  Copyright (C) 2023
 *  Cisco Systems, Inc.
 *  All Rights Reserved
 *
 *  Description:
 *      This file defines a session layer between the client APIs and the
 *      transport that uses raw data packets, namely UDP or QUIC.
 *
 *  Portability Issues:
 *      None.
 */

#pragma once

#include "quicr/encode.h"
#include "quicr/message_buffer.h"
#include "quicr/quicr_client.h"
#include "quicr/quicr_client_delegate.h"
#include "quicr/quicr_common.h"

#include <qname>
#include <transport/transport.h>

#include <atomic>
#include <map>
#include <memory>
#include <string>

namespace quicr {

/**
 *   Client Raw Session Interface
 */
class ClientRawSession
  : public ClientSession
  , public qtransport::ITransport::TransportDelegate
{
public:
  /**
   * @brief Setup a QUICR Client Session with publisher and subscriber
   *        functionality.
   *
   * @param relayInfo : Relay Information to be used by the transport
   * @param tconfig   : Transport configuration
   * @param logger    : Shared pointer to a cantina::Logger object
   *
   * @throws std::runtime_error : If transport fails to connect.
   */
  ClientRawSession(const RelayInfo& relay_info,
                   const qtransport::TransportConfig& tconfig,
                   const cantina::LoggerPointer& logger);

  /**
   * @brief Setup a QUICR Client Session with publisher and subscriber
   *        functionality.
   *
   * @param transport : External transport pointer to use.
   * @param logger    : Shared pointer to a cantina::Logger object
   */
  ClientRawSession(std::shared_ptr<qtransport::ITransport> transport,
                   const cantina::LoggerPointer& logger);

  /**
   * @brief Destructor for the raw client session object
   */
  virtual ~ClientRawSession();

  /**
   * @brief Connects the session using the info provided on construction.
   * @returns True if connected, false otherwise.
   */
  bool connect() override;

  /**
   * @brief Disconnects the session from the relay.
   * @returns True if successful, false if some error occurred.
   */
  bool disconnect() override;

  /**
   * @brief Checks if the session is connected.
   * @returns True if transport has started and connection has been made. False
   *          otherwise.
   */
  bool connected() const override;

  /**
   * @brief Publish intent to publish on a QUICR Namespace
   *
   * @param pub_delegate            : Publisher delegate reference
   * @param quicr_namespace         : Identifies QUICR namespace
   * @param origin_url              : Origin serving the QUICR Session
   * @param auth_token              : Auth Token to validate the Subscribe
   * Request
   * @param payload                 : Opaque payload to be forwarded to the
   * Origin
   * @param use_reliable_transport  : Indicates to use reliable for matching
   * published objects
   */
  bool publishIntent(std::shared_ptr<PublisherDelegate> pub_delegate,
                     const quicr::Namespace& quicr_namespace,
                     const std::string& origin_url,
                     const std::string& auth_token,
                     bytes&& payload,
                     bool use_reliable_transport) override;

  /**
   * @brief Stop publishing on the given QUICR namespace
   *
   * @param quicr_namespace        : Identifies QUICR namespace
   * @param origin_url             : Origin serving the QUICR Session
   * @param auth_token             : Auth Token to valiadate the Subscribe
   * Request
   * @param payload                : Opaque payload to be forwarded to the
   * Origin
   */
  void publishIntentEnd(const quicr::Namespace& quicr_namespace,
                        const std::string& auth_token) override;

  /**
   * @brief Perform subscription operation a given QUICR namespace
   *
   * @param subscriber_delegate   : Reference to receive callback for subscriber
   *                                ooperations
   * @param quicr_namespace       : Identifies QUICR namespace
   * @param subscribe_intent      : Subscribe intent to determine the start
   * point for serving the matched objects. The application may choose a
   * different intent mode, but must be aware of the effects.
   * @param origin_url            : Origin serving the QUICR Session
   * @param use_reliable_transport: Reliable or Unreliable transport
   * @param auth_token            : Auth Token to validate the Subscribe Request
   * @param e2e_token              : Opaque token to be forwarded to the Origin
   *
   * @details Entities processing the Subscribe Request MUST validate the
   * request against the token, verify if the Origin specified in the origin_url
   *          is trusted and forward the request to the next hop Relay for that
   *          Origin or to the Origin (if it is the next hop) unless the entity
   *          itself the Origin server.
   *          It is expected for the Relays to store the subscriber state
   * mapping the subscribe context, namespaces and other relation information.
   */
  void subscribe(std::shared_ptr<SubscriberDelegate> subscriber_delegate,
                 const quicr::Namespace& quicr_namespace,
                 const SubscribeIntent& intent,
                 const std::string& origin_url,
                 bool use_reliable_transport,
                 const std::string& auth_token,
                 bytes&& e2e_token) override;

  /**
   * @brief Stop subscription on the given QUICR namespace
   *
   * @param quicr_namespace       : Identifies QUICR namespace
   * @param origin_url            : Origin serving the QUICR Session
   * @param auth_token            : Auth Token to validate the Subscribe
   *                                Request
   */
  void unsubscribe(const quicr::Namespace& quicr_namespace,
                   const std::string& origin_url,
                   const std::string& auth_token) override;

  /**
   * @brief Publish Named object
   *
   * @param quicr_name               : Identifies the QUICR Name for the object
   * @param priority                 : Identifies the relative priority of the
   *                                   current object
   * @param expiry_age_ms            : Time hint for the object to be in cache
   *                                      before being purged after reception
   * @param use_reliable_transport   : Indicates the preference for the object's
   *                                   transport, if forwarded.
   * @param data                     : Opaque payload
   *
   */
  void publishNamedObject(const quicr::Name& quicr_name,
                          uint8_t priority,
                          uint16_t expiry_age_ms,
                          bool use_reliable_transport,
                          bytes&& data) override;

  /**
   * @brief Publish Named object
   *
   * @param quicr_name               : Identifies the QUICR Name for the object
   * @param priority                 : Identifies the relative priority of the
   *                                   current object
   * @param expiry_age_ms            : Time hint for the object to be in cache
                                       before being purged after reception
   * @param use_reliable_transport   : Indicates the preference for the object's
   *                                   transport, if forwarded.
   * @param offset                   : Current fragment offset
   * @param is_last_fragment         : Indicates if the current fragment is the
   * @param data                     : Opaque payload of the fragment
   */
  void publishNamedObjectFragment(const quicr::Name& quicr_name,
                                  uint8_t priority,
                                  uint16_t expiry_age_ms,
                                  bool use_reliable_transport,
                                  const uint64_t& offset,
                                  bool is_last_fragment,
                                  bytes&& data) override;

protected:
  void on_connection_status(const qtransport::TransportContextId& context_id,
                            const qtransport::TransportStatus status) override;

  void on_new_connection(const qtransport::TransportContextId& context_id,
                         const qtransport::TransportRemote& remote) override;

  void on_new_stream(const qtransport::TransportContextId& context_id,
                     const qtransport::StreamId& mStreamId) override;

  void on_recv_notify(const qtransport::TransportContextId& context_id,
                      const qtransport::StreamId& streamId) override;

  static bool notify_pub_fragment(
    const messages::PublishDatagram& datagram,
    const std::shared_ptr<SubscriberDelegate>& delegate,
    const std::map<uint32_t, bytes>& frag_map);

  void handle_pub_fragment(messages::PublishDatagram&& datagram,
                           const std::shared_ptr<SubscriberDelegate>& delegate);

  void handle(messages::MessageBuffer&& msg);

  void removeSubscription(const quicr::Namespace& quicr_namespace,
                          const SubscribeResult::SubscribeStatus& reason);

protected:
  std::mutex session_mutex;

  // State to store per-subscribe context
  struct SubscribeContext
  {
    enum struct State
    {
      Unknown = 0,
      Pending,
      Ready
    };

    State state{ State::Unknown };
    qtransport::TransportContextId transport_context_id{ 0 };
    qtransport::StreamId transport_stream_id{ 0 };
    uint64_t transaction_id{ 0 };
    uint64_t last_group_id{ 0 };
    uint64_t last_object_id{ 0 };
  };

  // State per publish_intent and related publish
  struct PublishContext
  {
    enum struct State
    {
      Unknown = 0,
      Pending,
      Ready
    };

    State state{ State::Unknown };
    qtransport::TransportContextId transport_context_id{ 0 };
    qtransport::StreamId transport_stream_id{ 0 };
    uint64_t last_group_id{ 0 };
    uint64_t last_object_id{ 0 };
    uint64_t offset{ 0 };
  };

  bool need_pacing{ false };
  bool has_shared_transport{ false };
  std::atomic_bool stopping{ false };
<<<<<<< HEAD

  // These parameters are updated on connect() / disconnect().  The optional
  // parameters should be non-null if and only iff client_status == READY.
  ClientStatus client_status{ ClientStatus::TERMINATED };
  std::optional<qtransport::StreamId> transport_dgram_stream_id;
  std::optional<qtransport::TransportContextId> transport_context_id;
=======
  qtransport::StreamId transport_dgram_stream_id{ 0 };
  qtransport::TransportContextId transport_context_id;
>>>>>>> ff673e53

  /*
   * Nested map to reassemble message fragments
   *
   *    Structure:
   *       fragments[<circular index>] = map[quicr_name] = map[offset] = data
   *
   *    Circular index is a small int value that increments from 1 to max. It
   *    wraps to 1 after reaching max size.  In this sense, it's a circular
   *    buffer. Upon moving to a new index the new index data will be purged (if
   *    any exists).
   *
   *    Fragment reassembly avoids timers and time interval based checks. It
   *    instead is based on received data. Every message quicr_name is checked
   * to see if it's complete. If so, the published object callback will be
   *    executed. If not, it'll only update the map with the new offset value.
   *    Incomplete messages can exist in the cache for as long as the circular
   *    index hasn't wrapped to the same point in cache.  Under high
   * load/volume, this can wrap within a minute or two.  Under very little load,
   * this could linger for hours. This is okay considering the only harm is a
   * little extra memory being used. Extra memory is a trade-off for being
   * event/message driven instead of timer based with threading/locking/...
   */
  std::map<uint32_t, std::map<quicr::Name, std::map<uint32_t, bytes>>>
    fragments;

  cantina::LoggerPointer logger;

  namespace_map<std::shared_ptr<PublisherDelegate>> pub_delegates;
  namespace_map<PublishContext> publish_state{};

  namespace_map<std::shared_ptr<SubscriberDelegate>> sub_delegates;
  namespace_map<SubscribeContext> subscribe_state{};

  std::shared_ptr<qtransport::ITransport> transport;
};

}<|MERGE_RESOLUTION|>--- conflicted
+++ resolved
@@ -271,17 +271,11 @@
   bool need_pacing{ false };
   bool has_shared_transport{ false };
   std::atomic_bool stopping{ false };
-<<<<<<< HEAD
 
   // These parameters are updated on connect() / disconnect().  The optional
-  // parameters should be non-null if and only iff client_status == READY.
-  ClientStatus client_status{ ClientStatus::TERMINATED };
+  // parameters should be non-null if and only if connected().
   std::optional<qtransport::StreamId> transport_dgram_stream_id;
   std::optional<qtransport::TransportContextId> transport_context_id;
-=======
-  qtransport::StreamId transport_dgram_stream_id{ 0 };
-  qtransport::TransportContextId transport_context_id;
->>>>>>> ff673e53
 
   /*
    * Nested map to reassemble message fragments
