--- conflicted
+++ resolved
@@ -46,28 +46,6 @@
 #include <netpacket/packet.h>
 #endif
 
-<<<<<<< HEAD
-#define LOGGER_TRACE(logger, ...)                                                                                      \
-    if (logger)                                                                                                        \
-    SPDLOG_LOGGER_TRACE(logger, __VA_ARGS__)
-#define LOGGER_DEBUG(logger, ...)                                                                                      \
-    if (logger)                                                                                                        \
-    SPDLOG_LOGGER_DEBUG(logger, __VA_ARGS__)
-#define LOGGER_INFO(logger, ...)                                                                                       \
-    if (logger)                                                                                                        \
-    SPDLOG_LOGGER_INFO(logger, __VA_ARGS__)
-#define LOGGER_WARN(logger, ...)                                                                                       \
-    if (logger)                                                                                                        \
-    SPDLOG_LOGGER_WARN(logger, __VA_ARGS__)
-#define LOGGER_ERROR(logger, ...)                                                                                      \
-    if (logger)                                                                                                        \
-    SPDLOG_LOGGER_ERROR(logger, __VA_ARGS__)
-#define LOGGER_CRITICAL(logger, ...)                                                                                   \
-    if (logger)                                                                                                        \
-    SPDLOG_LOGGER_CRITICAL(logger, __VA_ARGS__)
-=======
->>>>>>> c301f0ed
-
 using namespace qtransport;
 
 /* ============================================================================
@@ -149,7 +127,8 @@
 
             if (data_ctx == NULL) {
                 // picoquic calls this again even after reset/fin, here we ignore it
-                SPDLOG_LOGGER_INFO(transport->logger, "conn_id: {0} stream_id: {1} context is null", conn_id, stream_id);
+                SPDLOG_LOGGER_INFO(
+                  transport->logger, "conn_id: {0} stream_id: {1} context is null", conn_id, stream_id);
                 break;
             }
 
@@ -190,11 +169,7 @@
                 transport->OnRecvStreamBytes(conn_ctx, data_ctx, stream_id, bytes, length);
 
                 if (is_fin) {
-<<<<<<< HEAD
-                    LOGGER_INFO(transport->logger, "Received FIN for stream {0}", stream_id);
-=======
-                    SPDLOG_LOGGER_INFO(transport->logger, "Received FIN for stream {0}",stream_id);
->>>>>>> c301f0ed
+                    SPDLOG_LOGGER_INFO(transport->logger, "Received FIN for stream {0}", stream_id);
                     picoquic_reset_stream_ctx(pq_cnx, stream_id);
 
                     if (auto conn_ctx = transport->GetConnContext(conn_id)) {
@@ -216,7 +191,8 @@
         }
 
         case picoquic_callback_stream_reset: {
-            SPDLOG_LOGGER_DEBUG(transport->logger, "Received RESET stream conn_id: {0} stream_id: {1}", conn_id, stream_id);
+            SPDLOG_LOGGER_DEBUG(
+              transport->logger, "Received RESET stream conn_id: {0} stream_id: {1}", conn_id, stream_id);
 
             picoquic_reset_stream_ctx(pq_cnx, stream_id);
 
@@ -233,15 +209,11 @@
 
             data_ctx->current_stream_id = std::nullopt;
 
-<<<<<<< HEAD
-            LOGGER_DEBUG(transport->logger,
-                         "Received RESET stream; conn_id: {0} data_ctx_id: {1} stream_id: {2}",
-                         data_ctx->conn_id,
-                         data_ctx->data_ctx_id,
-                         stream_id);
-=======
-            SPDLOG_LOGGER_DEBUG(transport->logger, "Received RESET stream; conn_id: {0} data_ctx_id: {1} stream_id: {2}", data_ctx->conn_id, data_ctx->data_ctx_id, stream_id);
->>>>>>> c301f0ed
+            SPDLOG_LOGGER_DEBUG(transport->logger,
+                                "Received RESET stream; conn_id: {0} data_ctx_id: {1} stream_id: {2}",
+                                data_ctx->conn_id,
+                                data_ctx->data_ctx_id,
+                                stream_id);
             break;
         }
 
@@ -429,12 +401,8 @@
                     }
 
                     while (close_cnx != NULL) {
-<<<<<<< HEAD
-                        LOGGER_INFO(
+                        SPDLOG_LOGGER_INFO(
                           transport->logger, "Closing connection id {0}", reinterpret_cast<uint64_t>(close_cnx));
-=======
-                        SPDLOG_LOGGER_INFO(transport->logger, "Closing connection id {0}", reinterpret_cast<uint64_t>(close_cnx));
->>>>>>> c301f0ed
                         picoquic_close(close_cnx, 0);
                         close_cnx = picoquic_get_next_cnx(close_cnx);
                     }
@@ -446,13 +414,8 @@
             }
 
             default:
-<<<<<<< HEAD
                 // ret = PICOQUIC_ERROR_UNEXPECTED_ERROR;
-                LOGGER_WARN(transport->logger, "pq_loop_cb() does not implement ", std::to_string(cb_mode));
-=======
-                //ret = PICOQUIC_ERROR_UNEXPECTED_ERROR;
                 SPDLOG_LOGGER_WARN(transport->logger, "pq_loop_cb() does not implement ", std::to_string(cb_mode));
->>>>>>> c301f0ed
                 break;
         }
     }
@@ -525,15 +488,9 @@
     picoquic_set_default_priority(quic_ctx_, 2);
     picoquic_set_default_datagram_priority(quic_ctx_, 1);
 
-<<<<<<< HEAD
-    LOGGER_INFO(logger, "Setting idle timeout to {0}ms", tconfig_.idle_timeout_ms);
+    SPDLOG_LOGGER_INFO(logger, "Setting idle timeout to {0}ms", tconfig_.idle_timeout_ms);
     // picoquic_set_default_wifi_shadow_rtt(quic_ctx, tconfig.quic_wifi_shadow_rtt_us);
     // logger->info << "Setting wifi shadow RTT to " << tconfig.quic_wifi_shadow_rtt_us << "us" << std::flush;
-=======
-    SPDLOG_LOGGER_INFO(logger, "Setting idle timeout to {0}ms", tconfig_.idle_timeout_ms);
-    //picoquic_set_default_wifi_shadow_rtt(quic_ctx, tconfig.quic_wifi_shadow_rtt_us);
-    //logger->info << "Setting wifi shadow RTT to " << tconfig.quic_wifi_shadow_rtt_us << "us" << std::flush;
->>>>>>> c301f0ed
 
     picoquic_runner_queue_.SetLimit(2000);
 
@@ -594,7 +551,8 @@
                            const EnqueueFlags flags)
 {
     if (bytes.empty()) {
-        SPDLOG_LOGGER_ERROR(logger, "enqueue dropped due bytes empty, conn_id: {0} data_ctx_id: {1}", conn_id, data_ctx_id);
+        SPDLOG_LOGGER_ERROR(
+          logger, "enqueue dropped due bytes empty, conn_id: {0} data_ctx_id: {1}", conn_id, data_ctx_id);
         return TransportError::kNone;
     }
 
@@ -784,15 +742,11 @@
     if (data_ctx_it == conn_it->second.active_data_contexts.end())
         return;
 
-<<<<<<< HEAD
-    LOGGER_DEBUG(logger,
-                 "Set data context priority to {0}  conn_id: {1} data_ctx_id: {2}",
-                 static_cast<int>(priority),
-                 conn_id,
-                 data_ctx_id);
-=======
-    SPDLOG_LOGGER_DEBUG(logger, "Set data context priority to {0}  conn_id: {1} data_ctx_id: {2}", static_cast<int>(priority), conn_id, data_ctx_id);
->>>>>>> c301f0ed
+    SPDLOG_LOGGER_DEBUG(logger,
+                        "Set data context priority to {0}  conn_id: {1} data_ctx_id: {2}",
+                        static_cast<int>(priority),
+                        conn_id,
+                        data_ctx_id);
 
     data_ctx_it->second.priority = priority;
 }
@@ -811,15 +765,11 @@
     if (data_ctx_it == conn_it->second.active_data_contexts.end())
         return;
 
-<<<<<<< HEAD
-    LOGGER_DEBUG(logger,
-                 "Set data context to stream conn_id: {0} data_ctx_id: {1} stream_id: {2}",
-                 conn_id,
-                 data_ctx_id,
-                 stream_id);
-=======
-    SPDLOG_LOGGER_DEBUG(logger, "Set data context to stream conn_id: {0} data_ctx_id: {1} stream_id: {2}", conn_id, data_ctx_id, stream_id);
->>>>>>> c301f0ed
+    SPDLOG_LOGGER_DEBUG(logger,
+                        "Set data context to stream conn_id: {0} data_ctx_id: {1} stream_id: {2}",
+                        conn_id,
+                        data_ctx_id,
+                        stream_id);
 
     data_ctx_it->second.current_stream_id = stream_id;
 
@@ -976,15 +926,11 @@
             delegate_.OnNewDataContext(conn_id, data_ctx_id);
         });
 
-<<<<<<< HEAD
-        LOGGER_INFO(logger,
-                    "Created new bidir data context conn_id: {0} data_ctx_id: {1} stream_id: {2}",
-                    conn_id,
-                    data_ctx_it->second.data_ctx_id,
-                    stream_id);
-=======
-        SPDLOG_LOGGER_INFO(logger, "Created new bidir data context conn_id: {0} data_ctx_id: {1} stream_id: {2}", conn_id, data_ctx_it->second.data_ctx_id, stream_id);
->>>>>>> c301f0ed
+        SPDLOG_LOGGER_INFO(logger,
+                           "Created new bidir data context conn_id: {0} data_ctx_id: {1} stream_id: {2}",
+                           conn_id,
+                           data_ctx_it->second.data_ctx_id,
+                           stream_id);
 
         return &data_ctx_it->second;
     }
@@ -1050,14 +996,10 @@
     if (out_data.has_value) {
         const auto data_ctx_it = conn_ctx->active_data_contexts.find(out_data.value.data_ctx_id);
         if (data_ctx_it == conn_ctx->active_data_contexts.end()) {
-<<<<<<< HEAD
-            LOGGER_DEBUG(logger,
-                         "send_next_dgram has no data context conn_id: {0} data len: {1} dropping",
-                         conn_ctx->conn_id,
-                         out_data.value.data.size());
-=======
-            SPDLOG_LOGGER_DEBUG(logger, "send_next_dgram has no data context conn_id: {0} data len: {1} dropping", conn_ctx->conn_id, out_data.value.data.size());
->>>>>>> c301f0ed
+            SPDLOG_LOGGER_DEBUG(logger,
+                                "send_next_dgram has no data context conn_id: {0} data len: {1} dropping",
+                                conn_ctx->conn_id,
+                                out_data.value.data.size());
             conn_ctx->metrics.tx_dgram_drops++;
             return;
         }
@@ -1065,15 +1007,11 @@
         CheckCallbackDelta(&data_ctx_it->second);
 
         if (out_data.value.data.size() == 0) {
-<<<<<<< HEAD
-            LOGGER_ERROR(logger,
-                         "conn_id: {0} data_ctx_id: {1} priority: {2} has ZERO data size",
-                         data_ctx_it->second.conn_id,
-                         data_ctx_it->second.data_ctx_id,
-                         static_cast<int>(data_ctx_it->second.priority));
-=======
-            SPDLOG_LOGGER_ERROR(logger, "conn_id: {0} data_ctx_id: {1} priority: {2} has ZERO data size", data_ctx_it->second.conn_id, data_ctx_it->second.data_ctx_id, static_cast<int>(data_ctx_it->second.priority));
->>>>>>> c301f0ed
+            SPDLOG_LOGGER_ERROR(logger,
+                                "conn_id: {0} data_ctx_id: {1} priority: {2} has ZERO data size",
+                                data_ctx_it->second.conn_id,
+                                data_ctx_it->second.data_ctx_id,
+                                static_cast<int>(data_ctx_it->second.priority));
             data_ctx_it->second.tx_data->Pop();
             return;
         }
@@ -1169,16 +1107,6 @@
 
             CloseStream(*conn_ctx, data_ctx, true);
 
-<<<<<<< HEAD
-            LOGGER_DEBUG(logger,
-                         "Replacing stream using RESET; conn_id: {0} data_ctx_id: {1} existing_stream: {2} "
-                         "write buf drops: {3} tx_queue_discards: {4}",
-                         data_ctx->conn_id,
-                         data_ctx->data_ctx_id,
-                         *data_ctx->current_stream_id,
-                         data_ctx->metrics.tx_buffer_drops,
-                         data_ctx->metrics.tx_queue_discards);
-=======
             SPDLOG_LOGGER_DEBUG(logger,
                                 "Replacing stream using RESET; conn_id: {0} data_ctx_id: {1} existing_stream: {2} "
                                 "write buf drops: {3} tx_queue_discards: {4}",
@@ -1187,7 +1115,6 @@
                                 *data_ctx->current_stream_id,
                                 data_ctx->metrics.tx_buffer_drops,
                                 data_ctx->metrics.tx_queue_discards);
->>>>>>> c301f0ed
 
             CreateStream(*conn_ctx, data_ctx);
             data_ctx->stream_action = DataContext::StreamAction::kNoAction;
@@ -1207,14 +1134,10 @@
                 data_ctx->metrics.tx_buffer_drops++;
             }
 
-<<<<<<< HEAD
-            LOGGER_INFO(logger,
-                        "Replacing stream using FIN; conn_id: {0} existing_stream: {1}",
-                        data_ctx->conn_id,
-                        *data_ctx->current_stream_id);
-=======
-            SPDLOG_LOGGER_INFO(logger, "Replacing stream using FIN; conn_id: {0} existing_stream: {1}", data_ctx->conn_id, *data_ctx->current_stream_id);
->>>>>>> c301f0ed
+            SPDLOG_LOGGER_INFO(logger,
+                               "Replacing stream using FIN; conn_id: {0} existing_stream: {1}",
+                               data_ctx->conn_id,
+                               *data_ctx->current_stream_id);
 
             std::lock_guard<std::mutex> _(state_mutex_);
 
@@ -1249,15 +1172,11 @@
 
         if (obj.has_value) {
             if (obj.value.data.size() == 0) {
-<<<<<<< HEAD
-                LOGGER_ERROR(logger,
-                             "conn_id: {0} data_ctx_id: {1} priority: {2} stream has ZERO data size",
-                             data_ctx->conn_id,
-                             data_ctx->data_ctx_id,
-                             static_cast<int>(data_ctx->priority));
-=======
-                SPDLOG_LOGGER_ERROR(logger, "conn_id: {0} data_ctx_id: {1} priority: {2} stream has ZERO data size", data_ctx->conn_id, data_ctx->data_ctx_id, static_cast<int>(data_ctx->priority));
->>>>>>> c301f0ed
+                SPDLOG_LOGGER_ERROR(logger,
+                                    "conn_id: {0} data_ctx_id: {1} priority: {2} stream has ZERO data size",
+                                    data_ctx->conn_id,
+                                    data_ctx->data_ctx_id,
+                                    static_cast<int>(data_ctx->priority));
                 return;
             }
 
@@ -1311,16 +1230,12 @@
 
     if (buf == NULL) {
         // Error allocating memory to write
-<<<<<<< HEAD
-        LOGGER_ERROR(logger,
-                     "conn_id: {0} data_ctx_id: {1} priority: {2} unable to allocate pq buffer size: {3}",
-                     data_ctx->conn_id,
-                     data_ctx->data_ctx_id,
-                     static_cast<int>(data_ctx->priority),
-                     data_len);
-=======
-        SPDLOG_LOGGER_ERROR(logger, "conn_id: {0} data_ctx_id: {1} priority: {2} unable to allocate pq buffer size: {3}", data_ctx->conn_id,  data_ctx->data_ctx_id, static_cast<int>(data_ctx->priority), data_len);
->>>>>>> c301f0ed
+        SPDLOG_LOGGER_ERROR(logger,
+                            "conn_id: {0} data_ctx_id: {1} priority: {2} unable to allocate pq buffer size: {3}",
+                            data_ctx->conn_id,
+                            data_ctx->data_ctx_id,
+                            static_cast<int>(data_ctx->priority),
+                            data_len);
         return;
     }
 
@@ -1355,12 +1270,8 @@
     if (!conn_ctx)
         return;
 
-<<<<<<< HEAD
-    LOGGER_INFO(
+    SPDLOG_LOGGER_INFO(
       logger, "New Connection {0} port: {1} conn_id: {2}", conn_ctx->peer_addr_text, conn_ctx->peer_port, conn_id);
-=======
-    SPDLOG_LOGGER_INFO(logger, "New Connection {0} port: {1} conn_id: {2}", conn_ctx->peer_addr_text, conn_ctx->peer_port, conn_id);
->>>>>>> c301f0ed
 
     //    picoquic_subscribe_pacing_rate_updates(conn_ctx->pq_cnx, tconfig.pacing_decrease_threshold_Bps,
     //                                           tconfig.pacing_increase_threshold_Bps);
@@ -1373,7 +1284,8 @@
     picoquic_set_feedback_loss_notification(conn_ctx->pq_cnx, 1);
 
     if (tconfig_.quic_priority_limit > 0) {
-        SPDLOG_LOGGER_INFO(logger, "Setting priority bypass limit to {0}", static_cast<int>(tconfig_.quic_priority_limit));
+        SPDLOG_LOGGER_INFO(
+          logger, "Setting priority bypass limit to {0}", static_cast<int>(tconfig_.quic_priority_limit));
         picoquic_set_priority_limit_for_bypass(conn_ctx->pq_cnx, tconfig_.quic_priority_limit);
     }
 
@@ -1434,12 +1346,8 @@
     if (rx_buf_it == conn_ctx->rx_stream_buffer.end()) {
         std::lock_guard<std::mutex> l(state_mutex_);
 
-<<<<<<< HEAD
-        LOGGER_DEBUG(
+        SPDLOG_LOGGER_DEBUG(
           logger, "Adding received conn_id: {0} stream_id: {1} into RX buffer", conn_ctx->conn_id, stream_id);
-=======
-        SPDLOG_LOGGER_DEBUG(logger, "Adding received conn_id: {0} stream_id: {1} into RX buffer", conn_ctx->conn_id, stream_id);
->>>>>>> c301f0ed
 
         auto [it, _] = conn_ctx->rx_stream_buffer.try_emplace(stream_id);
         rx_buf_it = it;
@@ -1462,7 +1370,8 @@
                 delegate_.OnRecvStream(conn_ctx->conn_id, stream_id, data_ctx->data_ctx_id, data_ctx->is_bidir);
             })) {
 
-            SPDLOG_LOGGER_ERROR(logger, "conn_id: {0} stream_id: {1} notify queue is full", conn_ctx->conn_id, stream_id);
+            SPDLOG_LOGGER_ERROR(
+              logger, "conn_id: {0} stream_id: {1} notify queue is full", conn_ctx->conn_id, stream_id);
         }
 
     } else {
@@ -1474,7 +1383,8 @@
                 delegate_.OnRecvStream(conn_ctx->conn_id, stream_id, std::nullopt);
             })) {
 
-            SPDLOG_LOGGER_ERROR(logger, "conn_id: {0} stream_id: {1} notify queue is full", conn_ctx->conn_id, stream_id);
+            SPDLOG_LOGGER_ERROR(
+              logger, "conn_id: {0} stream_id: {1} notify queue is full", conn_ctx->conn_id, stream_id);
         }
     }
 }
@@ -1589,19 +1499,8 @@
             }
 
             // Don't include control stream in delayed callbacks check. Control stream should be priority 0 or 1
-<<<<<<< HEAD
             if (data_ctx.priority >= 2 &&
                 data_ctx.metrics.tx_delayed_callback - data_ctx.metrics.prev_tx_delayed_callback > 1) {
-                LOGGER_WARN(logger,
-                            "CC: Stream congested, callback count greater than 1 conn_id: {0} data_ctx_id: {1} "
-                            "tx_data_queue: {2} congested_callbacks: {3}",
-                            data_ctx.conn_id,
-                            data_ctx.data_ctx_id,
-                            data_ctx.tx_data->Size(),
-                            data_ctx.metrics.tx_delayed_callback - data_ctx.metrics.prev_tx_delayed_callback);
-=======
-            if (data_ctx.priority >= 2
-                    && data_ctx.metrics.tx_delayed_callback - data_ctx.metrics.prev_tx_delayed_callback > 1) {
                 SPDLOG_LOGGER_WARN(logger,
                                    "CC: Stream congested, callback count greater than 1 conn_id: {0} data_ctx_id: {1} "
                                    "tx_data_queue: {2} congested_callbacks: {3}",
@@ -1609,7 +1508,6 @@
                                    data_ctx.data_ctx_id,
                                    data_ctx.tx_data->Size(),
                                    data_ctx.metrics.tx_delayed_callback - data_ctx.metrics.prev_tx_delayed_callback);
->>>>>>> c301f0ed
                 congested_count++;
             }
             data_ctx.metrics.prev_tx_delayed_callback = data_ctx.metrics.tx_delayed_callback;
@@ -1618,20 +1516,12 @@
 
             // TODO(tievens): size of TX is based on rate; adjust based on burst rates
             if (data_ctx.tx_data->Size() >= 50) {
-<<<<<<< HEAD
-                LOGGER_WARN(logger,
-                            "CC: Stream congested, queue backlog conn_id: {0} data_ctx_id: {1} tx_data_queue: {2}",
-                            data_ctx.conn_id,
-                            data_ctx.data_ctx_id,
-                            data_ctx.tx_data->Size());
-=======
                 SPDLOG_LOGGER_WARN(
                   logger,
                   "CC: Stream congested, queue backlog conn_id: {0} data_ctx_id: {1} tx_data_queue: {2}",
                   data_ctx.conn_id,
                   data_ctx.data_ctx_id,
                   data_ctx.tx_data->Size());
->>>>>>> c301f0ed
                 congested_count++;
             }
 
@@ -1643,15 +1533,6 @@
         }
 
         if (cwin_congested_count && conn_ctx.pq_cnx->nb_retransmission_total - conn_ctx.metrics.tx_retransmits > 2) {
-<<<<<<< HEAD
-            LOGGER_INFO(logger,
-                        "CC: remote: {0} port: {1} conn_id: {2} retransmits increased, delta: {3} total: {4}",
-                        conn_ctx.peer_addr_text,
-                        conn_ctx.peer_port,
-                        conn_id,
-                        (conn_ctx.pq_cnx->nb_retransmission_total - conn_ctx.metrics.tx_retransmits),
-                        conn_ctx.pq_cnx->nb_retransmission_total);
-=======
             SPDLOG_LOGGER_INFO(logger,
                                "CC: remote: {0} port: {1} conn_id: {2} retransmits increased, delta: {3} total: {4}",
                                conn_ctx.peer_addr_text,
@@ -1659,7 +1540,6 @@
                                conn_id,
                                (conn_ctx.pq_cnx->nb_retransmission_total - conn_ctx.metrics.tx_retransmits),
                                conn_ctx.pq_cnx->nb_retransmission_total);
->>>>>>> c301f0ed
 
             conn_ctx.metrics.tx_retransmits = conn_ctx.pq_cnx->nb_retransmission_total;
             congested_count++;
@@ -1670,22 +1550,6 @@
             conn_ctx.metrics.tx_congested++;
 
             conn_ctx.is_congested = true;
-<<<<<<< HEAD
-            LOGGER_WARN(logger,
-                        "CC: conn_id: {0} has streams congested. congested_count: {1} retrans: {2} cwin_congested: {3}",
-                        conn_id,
-                        congested_count,
-                        conn_ctx.metrics.tx_retransmits,
-                        conn_ctx.metrics.cwin_congested);
-
-            if (tconfig_.use_reset_wait_strategy && reset_wait_data_ctx_id > 0) {
-                auto& data_ctx = conn_ctx.active_data_contexts[reset_wait_data_ctx_id];
-                LOGGER_INFO(logger,
-                            "CC: conn_id: {0} setting reset and wait to data_ctx_id: {1} priority: {2}",
-                            conn_id,
-                            reset_wait_data_ctx_id,
-                            static_cast<int>(data_ctx.priority));
-=======
             SPDLOG_LOGGER_WARN(
               logger,
               "CC: conn_id: {0} has streams congested. congested_count: {1} retrans: {2} cwin_congested: {3}",
@@ -1701,7 +1565,6 @@
                                    conn_id,
                                    reset_wait_data_ctx_id,
                                    static_cast<int>(data_ctx.priority));
->>>>>>> c301f0ed
 
                 data_ctx.tx_reset_wait_discard = true;
                 data_ctx.metrics.tx_reset_wait++;
@@ -1719,12 +1582,8 @@
                 // No longer congested
                 conn_ctx.is_congested = false;
                 conn_ctx.not_congested_gauge = 0;
-<<<<<<< HEAD
-                LOGGER_INFO(
+                SPDLOG_LOGGER_INFO(
                   logger, "CC: conn_id: {0} congested_count: {1} is no longer congested.", conn_id, congested_count);
-=======
-                SPDLOG_LOGGER_INFO(logger, "CC: conn_id: {0} congested_count: {1} is no longer congested.", conn_id, congested_count);
->>>>>>> c301f0ed
             } else {
                 conn_ctx.not_congested_gauge++;
             }
@@ -1798,7 +1657,8 @@
     picoquic_set_feedback_loss_notification(cnx, 1);
 
     if (tconfig_.quic_priority_limit > 0) {
-        SPDLOG_LOGGER_INFO(logger, "Setting priority bypass limit to {0}", static_cast<int>(tconfig_.quic_priority_limit));
+        SPDLOG_LOGGER_INFO(
+          logger, "Setting priority bypass limit to {0}", static_cast<int>(tconfig_.quic_priority_limit));
         picoquic_set_priority_limit_for_bypass(cnx, tconfig_.quic_priority_limit);
     } else {
         SPDLOG_LOGGER_INFO(logger, "No priority bypass");
@@ -1807,11 +1667,7 @@
     //    picoquic_subscribe_pacing_rate_updates(cnx, tconfig.pacing_decrease_threshold_Bps,
     //                                           tconfig.pacing_increase_threshold_Bps);
 
-<<<<<<< HEAD
-    auto& _ = CreateConnContext(cnx);
-=======
     CreateConnContext(cnx);
->>>>>>> c301f0ed
 
     return reinterpret_cast<uint64_t>(cnx);
 }
@@ -1960,15 +1816,11 @@
 {
     conn_ctx.last_stream_id = picoquic_get_next_local_stream_id(conn_ctx.pq_cnx, !data_ctx->is_bidir);
 
-<<<<<<< HEAD
-    LOGGER_DEBUG(logger,
-                 "conn_id: {0} data_ctx_id: {1} create new stream with stream_id: {2}",
-                 conn_ctx.conn_id,
-                 data_ctx->data_ctx_id,
-                 conn_ctx.last_stream_id);
-=======
-    SPDLOG_LOGGER_DEBUG(logger, "conn_id: {0} data_ctx_id: {1} create new stream with stream_id: {2}", conn_ctx.conn_id, data_ctx->data_ctx_id, conn_ctx.last_stream_id);
->>>>>>> c301f0ed
+    SPDLOG_LOGGER_DEBUG(logger,
+                        "conn_id: {0} data_ctx_id: {1} create new stream with stream_id: {2}",
+                        conn_ctx.conn_id,
+                        data_ctx->data_ctx_id,
+                        conn_ctx.last_stream_id);
 
     if (data_ctx->current_stream_id) {
         CloseStream(conn_ctx, data_ctx, false);
@@ -1996,29 +1848,22 @@
         return; // stream already closed
     }
 
-<<<<<<< HEAD
-    LOGGER_DEBUG(logger,
-                 "conn_id: {0} data_ctx_id: {1} closing stream stream_id: {2}",
-                 conn_ctx.conn_id,
-                 data_ctx->data_ctx_id,
-                 *data_ctx->current_stream_id);
-=======
-    SPDLOG_LOGGER_DEBUG(logger, "conn_id: {0} data_ctx_id: {1} closing stream stream_id: {2}", conn_ctx.conn_id, data_ctx->data_ctx_id, *data_ctx->current_stream_id);
->>>>>>> c301f0ed
+    SPDLOG_LOGGER_DEBUG(logger,
+                        "conn_id: {0} data_ctx_id: {1} closing stream stream_id: {2}",
+                        conn_ctx.conn_id,
+                        data_ctx->data_ctx_id,
+                        *data_ctx->current_stream_id);
 
     if (send_reset) {
-        SPDLOG_LOGGER_DEBUG(logger, "Reset stream_id: {0} conn_id: {1}", *data_ctx->current_stream_id, conn_ctx.conn_id);
+        SPDLOG_LOGGER_DEBUG(
+          logger, "Reset stream_id: {0} conn_id: {1}", *data_ctx->current_stream_id, conn_ctx.conn_id);
 
         picoquic_reset_stream_ctx(conn_ctx.pq_cnx, *data_ctx->current_stream_id);
         picoquic_reset_stream(conn_ctx.pq_cnx, *data_ctx->current_stream_id, 0);
 
     } else {
-<<<<<<< HEAD
-        LOGGER_INFO(
+        SPDLOG_LOGGER_INFO(
           logger, "Sending FIN for stream_id: {0} conn_id: {1}", *data_ctx->current_stream_id, conn_ctx.conn_id);
-=======
-        SPDLOG_LOGGER_INFO(logger, "Sending FIN for stream_id: {0} conn_id: {1}", *data_ctx->current_stream_id, conn_ctx.conn_id);
->>>>>>> c301f0ed
 
         picoquic_reset_stream_ctx(conn_ctx.pq_cnx, *data_ctx->current_stream_id);
         uint8_t empty{ 0 };
