// SPDX-FileCopyrightText: Copyright (c) 2024 Cisco Systems
// SPDX-License-Identifier: BSD-2-Clause

#include "quicr/detail/messages.h"

#include <any>
#include <doctest/doctest.h>
#include <functional>
#include <memory>
#include <string>
#include <sys/socket.h>

using namespace quicr;
using namespace quicr::messages;
using namespace std::string_literals;

static Bytes
FromASCII(const std::string& ascii)
{
    return std::vector<uint8_t>(ascii.begin(), ascii.end());
}

const TrackNamespace kTrackNamespaceConf{ FromASCII("conf.example.com"), FromASCII("conf"), FromASCII("1") };
const Bytes kTrackNameAliceVideo = FromASCII("alice/video");
const UintVar kTrackAliasAliceVideo{ 0xA11CE };

template<typename T>
bool
Verify(std::vector<uint8_t>& buffer, uint64_t message_type, T& message, [[maybe_unused]] size_t slice_depth = 1)
{
    // TODO: support Size_depth > 1, if needed
    StreamBuffer<uint8_t> in_buffer;
    in_buffer.InitAny<T>(); // Set parsed data to be of this type using out param

    std::optional<uint64_t> msg_type;
    bool done = false;

    for (auto& v : buffer) {
        auto& msg = in_buffer.GetAny<T>();
        in_buffer.Push(v);

        if (!msg_type) {
            msg_type = in_buffer.DecodeUintV();
            if (!msg_type) {
                continue;
            }
            CHECK_EQ(*msg_type, message_type);
            continue;
        }

        done = in_buffer >> msg;
        if (done) {
            // copy the working parsed data to out param.
            message = msg;
            break;
        }
    }

    return done;
}

template<typename T>
bool
VerifyCtrl(BytesSpan buffer, uint64_t message_type, T& message)
{
    uint64_t msg_type = 0;
    uint64_t length = 0;
    buffer = buffer >> msg_type;
    buffer = buffer >> length;

    CHECK_EQ(msg_type, message_type);
    CHECK_EQ(length, buffer.size());

    buffer = buffer >> message;

    return true;
}

TEST_CASE("AnnounceOk Message encode/decode")
{
    Bytes buffer;

    auto announce_ok = AnnounceOk();
    announce_ok.track_namespace = kTrackNamespaceConf;
    buffer << announce_ok;

    AnnounceOk announce_ok_out;
    CHECK(VerifyCtrl(buffer, static_cast<uint64_t>(ControlMessageType::kAnnounceOk), announce_ok_out));
    CHECK_EQ(kTrackNamespaceConf, announce_ok_out.track_namespace);
}

TEST_CASE("Announce Message encode/decode")
{
    Bytes buffer;

    auto announce = Announce{};
    announce.track_namespace = kTrackNamespaceConf;
    announce.parameters = {};
    buffer << announce;

    Announce announce_out;
    CHECK(VerifyCtrl(buffer, static_cast<uint64_t>(ControlMessageType::kAnnounce), announce_out));
    CHECK_EQ(kTrackNamespaceConf, announce_out.track_namespace);
    CHECK_EQ(0, announce.parameters.size());
}

TEST_CASE("Unannounce Message encode/decode")
{
    Bytes buffer;

    auto unannounce = Unannounce{};
    unannounce.track_namespace = kTrackNamespaceConf;
    buffer << unannounce;

    AnnounceOk announce_ok_out;
    CHECK(VerifyCtrl(buffer, static_cast<uint64_t>(ControlMessageType::kUnannounce), announce_ok_out));
    CHECK_EQ(kTrackNamespaceConf, announce_ok_out.track_namespace);
}

TEST_CASE("AnnounceError Message encode/decode")
{
    Bytes buffer;

    auto announce_err = AnnounceError{};
    announce_err.track_namespace = kTrackNamespaceConf;
    announce_err.error_code = quicr::messages::AnnounceErrorCode::kNotSupported;
    announce_err.error_reason = Bytes{ 0x1, 0x2, 0x3 };
    buffer << announce_err;

    AnnounceError announce_err_out;
    CHECK(VerifyCtrl(buffer, static_cast<uint64_t>(ControlMessageType::kAnnounceError), announce_err_out));
    CHECK_EQ(kTrackNamespaceConf, announce_err_out.track_namespace);
    CHECK_EQ(announce_err.error_code, announce_err_out.error_code);
    CHECK_EQ(announce_err.error_reason, announce_err_out.error_reason);
}

TEST_CASE("AnnounceCancel Message encode/decode")
{
    Bytes buffer;

    auto announce_cancel = AnnounceCancel{};
    announce_cancel.track_namespace = kTrackNamespaceConf;
    buffer << announce_cancel;

    AnnounceCancel announce_cancel_out;
    CHECK(VerifyCtrl(buffer, static_cast<uint64_t>(ControlMessageType::kAnnounceCancel), announce_cancel_out));
    CHECK_EQ(announce_cancel.track_namespace, announce_cancel_out.track_namespace);
    CHECK_EQ(announce_cancel.error_code, announce_cancel_out.error_code);
    CHECK_EQ(announce_cancel.error_reason, announce_cancel_out.error_reason);
}

TEST_CASE("Subscribe (kLatestObject) Message encode/decode")
{
    Bytes buffer;
    auto subscribe = quicr::messages::Subscribe(0x1,
                                                uint64_t(kTrackAliasAliceVideo),
                                                kTrackNamespaceConf,
                                                kTrackNameAliceVideo,
                                                0x10,
                                                GroupOrder::kAscending,
                                                FilterType::kLatestObject,
                                                nullptr,
                                                std::nullopt,
                                                nullptr,
                                                std::nullopt,
                                                {});

    buffer << subscribe;

    Subscribe subscribe_out(
      [](Subscribe& msg) {
          if (msg.filter_type == FilterType::kLatestObject) {
              // do nothing...
          }
      },
      [](Subscribe& msg) {
          if (msg.filter_type == FilterType::kLatestGroup) {
              // again
          }
      });
    CHECK(VerifyCtrl(buffer, static_cast<uint64_t>(ControlMessageType::kSubscribe), subscribe_out));
    CHECK_EQ(kTrackNamespaceConf, subscribe_out.track_namespace);
    CHECK_EQ(kTrackNameAliceVideo, subscribe_out.track_name);
    CHECK_EQ(subscribe.subscribe_id, subscribe_out.subscribe_id);
    CHECK_EQ(subscribe.track_alias, subscribe_out.track_alias);
    CHECK_EQ(subscribe.subscriber_priority, subscribe_out.subscriber_priority);
    CHECK_EQ(subscribe.group_order, subscribe_out.group_order);
    CHECK_EQ(subscribe.filter_type, subscribe_out.filter_type);
}

TEST_CASE("Subscribe (kLatestGroup) Message encode/decode")
{
    Bytes buffer;
    auto subscribe = quicr::messages::Subscribe(0x1,
                                                uint64_t(kTrackAliasAliceVideo),
                                                kTrackNamespaceConf,
                                                kTrackNameAliceVideo,
                                                0x10,
                                                GroupOrder::kAscending,
                                                FilterType::kLatestObject,
                                                nullptr,
                                                std::nullopt,
                                                nullptr,
                                                std::nullopt,
                                                {});

    buffer << subscribe;

    auto subscribe_out = Subscribe(
      [](Subscribe& msg) {
          if (msg.filter_type == FilterType::kLatestObject) {
              // do nothing...
          }
      },
      [](Subscribe& msg) {
          if (msg.filter_type == FilterType::kLatestGroup) {
              // again
          }
      });

    CHECK(VerifyCtrl(buffer, static_cast<uint64_t>(ControlMessageType::kSubscribe), subscribe_out));
    CHECK_EQ(kTrackNamespaceConf, subscribe_out.track_namespace);
    CHECK_EQ(kTrackNameAliceVideo, subscribe_out.track_name);
    CHECK_EQ(subscribe.subscribe_id, subscribe_out.subscribe_id);
    CHECK_EQ(subscribe.track_alias, subscribe_out.track_alias);
    CHECK_EQ(subscribe.filter_type, subscribe_out.filter_type);
}

TEST_CASE("Subscribe (kAbsoluteStart) Message encode/decode")
{
    Bytes buffer;

    auto group_0 = std::make_optional<Subscribe::Group_0>();
    group_0->start_location = { 0x1000, 0xFF };

    auto subscribe = quicr::messages::Subscribe(0x1,
                                                uint64_t(kTrackAliasAliceVideo),
                                                kTrackNamespaceConf,
                                                kTrackNameAliceVideo,
                                                0x10,
                                                GroupOrder::kAscending,
                                                FilterType::kAbsoluteStart,
                                                nullptr,
                                                group_0,
                                                nullptr,
                                                std::nullopt,
                                                {});

    buffer << subscribe;

    auto subscribe_out = Subscribe(
      [](Subscribe& subscribe) {
          if (subscribe.filter_type == FilterType::kAbsoluteStart ||
              subscribe.filter_type == FilterType::kAbsoluteRange) {
              subscribe.group_0 = std::make_optional<Subscribe::Group_0>();
          }
      },
      [](Subscribe& subscribe) {
          if (subscribe.filter_type == FilterType::kAbsoluteRange) {
              subscribe.group_1 = std::make_optional<Subscribe::Group_1>();
          }
      });

    CHECK(VerifyCtrl(buffer, static_cast<uint64_t>(ControlMessageType::kSubscribe), subscribe_out));
    CHECK_EQ(kTrackNamespaceConf, subscribe_out.track_namespace);
    CHECK_EQ(kTrackNameAliceVideo, subscribe_out.track_name);
    CHECK_EQ(subscribe.subscribe_id, subscribe_out.subscribe_id);
    CHECK_EQ(subscribe.track_alias, subscribe_out.track_alias);
    CHECK_EQ(subscribe.filter_type, subscribe_out.filter_type);
    CHECK_EQ(subscribe.group_0->start_location, subscribe_out.group_0->start_location);
}

TEST_CASE("Subscribe (kAbsoluteRange) Message encode/decode")
{
    Bytes buffer;

    auto group_0 = std::make_optional<Subscribe::Group_0>();
    if (group_0.has_value()) {
        group_0->start_location = { 0x1000, 0x1 };
    }
    auto group_1 = std::make_optional<Subscribe::Group_1>();
    if (group_1.has_value()) {
        group_1->end_group = 0xFFF;
    }

    auto subscribe = quicr::messages::Subscribe(0x1,
                                                uint64_t(kTrackAliasAliceVideo),
                                                kTrackNamespaceConf,
                                                kTrackNameAliceVideo,
                                                0x10,
                                                GroupOrder::kAscending,
                                                FilterType::kAbsoluteRange,
                                                nullptr,
                                                group_0,
                                                nullptr,
                                                group_1,
                                                {});

    buffer << subscribe;

    auto subscribe_out = Subscribe(
      [](Subscribe& subscribe) {
          if (subscribe.filter_type == FilterType::kAbsoluteStart ||
              subscribe.filter_type == FilterType::kAbsoluteRange) {
              subscribe.group_0 = std::make_optional<Subscribe::Group_0>();
          }
      },
      [](Subscribe& subscribe) {
          if (subscribe.filter_type == FilterType::kAbsoluteRange) {
              subscribe.group_1 = std::make_optional<Subscribe::Group_1>();
          }
      });

    CHECK(VerifyCtrl(buffer, static_cast<uint64_t>(ControlMessageType::kSubscribe), subscribe_out));
    CHECK_EQ(kTrackNamespaceConf, subscribe_out.track_namespace);
    CHECK_EQ(kTrackNameAliceVideo, subscribe_out.track_name);
    CHECK_EQ(subscribe.subscribe_id, subscribe_out.subscribe_id);
    CHECK_EQ(subscribe.track_alias, subscribe_out.track_alias);
    CHECK_EQ(subscribe.filter_type, subscribe_out.filter_type);
    CHECK_EQ(subscribe.group_0->start_location, subscribe_out.group_0->start_location);
    CHECK_EQ(subscribe.group_1->end_group, subscribe_out.group_1->end_group);
}

TEST_CASE("Subscribe (Params) Message encode/decode")
{
    Bytes buffer;
    Parameter param;
    param.type = ParameterType::kInvalid;
    param.value = { 0x1, 0x2 };
    SubscribeParameters params = { param };

    auto subscribe = quicr::messages::Subscribe(0x1,
                                                uint64_t(kTrackAliasAliceVideo),
                                                kTrackNamespaceConf,
                                                kTrackNameAliceVideo,
                                                0x10,
                                                GroupOrder::kAscending,
                                                FilterType::kLatestObject,
                                                nullptr,
                                                std::nullopt,
                                                nullptr,
                                                std::nullopt,
                                                params);

    buffer << subscribe;

    auto subscribe_out = Subscribe(
      [](Subscribe& subscribe) {
          if (subscribe.filter_type == FilterType::kAbsoluteStart ||
              subscribe.filter_type == FilterType::kAbsoluteRange) {
              subscribe.group_0 = std::make_optional<Subscribe::Group_0>();
          }
      },
      [](Subscribe& subscribe) {
          if (subscribe.filter_type == FilterType::kAbsoluteRange) {
              subscribe.group_1 = std::make_optional<Subscribe::Group_1>();
          }
      }

    );

    CHECK(VerifyCtrl(buffer, static_cast<uint64_t>(ControlMessageType::kSubscribe), subscribe_out));
    CHECK_EQ(kTrackNamespaceConf, subscribe_out.track_namespace);
    CHECK_EQ(kTrackNameAliceVideo, subscribe_out.track_name);
    CHECK_EQ(subscribe.subscribe_id, subscribe_out.subscribe_id);
    CHECK_EQ(subscribe.track_alias, subscribe_out.track_alias);
    CHECK_EQ(subscribe.filter_type, subscribe_out.filter_type);
    CHECK_EQ(subscribe.subscribe_parameters.size(), subscribe_out.subscribe_parameters.size());
    CHECK_EQ(subscribe.subscribe_parameters[0].type, subscribe_out.subscribe_parameters[0].type);
    CHECK_EQ(subscribe.subscribe_parameters[0].value, subscribe_out.subscribe_parameters[0].value);
}

TEST_CASE("Subscribe (Params - 2) Message encode/decode")
{
    Bytes buffer;
    Parameter param1;
    param1.type = ParameterType::kPath;
    param1.value = { 0x1, 0x2 };

    Parameter param2;
    param2.type = ParameterType::kPath;
    param2.value = { 0x1, 0x2, 0x3 };

    SubscribeParameters params = { param1, param2 };

    auto subscribe = quicr::messages::Subscribe(0x1,
                                                uint64_t(kTrackAliasAliceVideo),
                                                kTrackNamespaceConf,
                                                kTrackNameAliceVideo,
                                                0x10,
                                                GroupOrder::kAscending,
                                                FilterType::kLatestObject,
                                                nullptr,
                                                std::nullopt,
                                                nullptr,
                                                std::nullopt,
                                                params);

    buffer << subscribe;

    auto subscribe_out = Subscribe(
      [](Subscribe& subscribe) {
          if (subscribe.filter_type == FilterType::kAbsoluteStart ||
              subscribe.filter_type == FilterType::kAbsoluteRange) {
              subscribe.group_0 = std::make_optional<Subscribe::Group_0>();
          }
      },
      [](Subscribe& subscribe) {
          if (subscribe.filter_type == FilterType::kAbsoluteRange) {
              subscribe.group_1 = std::make_optional<Subscribe::Group_1>();
          }
      }

    );

    CHECK(VerifyCtrl(buffer, static_cast<uint64_t>(ControlMessageType::kSubscribe), subscribe_out));
    CHECK_EQ(kTrackNamespaceConf, subscribe_out.track_namespace);
    CHECK_EQ(kTrackNameAliceVideo, subscribe_out.track_name);
    CHECK_EQ(subscribe.subscribe_id, subscribe_out.subscribe_id);
    CHECK_EQ(subscribe.track_alias, subscribe_out.track_alias);
    CHECK_EQ(subscribe.filter_type, subscribe_out.filter_type);
    CHECK_EQ(subscribe.subscribe_parameters.size(), subscribe_out.subscribe_parameters.size());
    CHECK_EQ(subscribe.subscribe_parameters[0].type, subscribe_out.subscribe_parameters[0].type);
    CHECK_EQ(subscribe.subscribe_parameters[0].value, subscribe_out.subscribe_parameters[0].value);
    CHECK_EQ(subscribe.subscribe_parameters[1].type, subscribe_out.subscribe_parameters[1].type);
    CHECK_EQ(subscribe.subscribe_parameters[1].value, subscribe_out.subscribe_parameters[1].value);
}

Subscribe
GenerateSubscribe(FilterType filter, size_t num_params = 0, uint64_t sg = 0, uint64_t so = 0, uint64_t eg = 0)
{
    auto out = Subscribe(
      [](Subscribe& subscribe) {
          if (subscribe.filter_type == FilterType::kAbsoluteStart ||
              subscribe.filter_type == FilterType::kAbsoluteRange) {
              subscribe.group_0 = std::make_optional<Subscribe::Group_0>();
          }
      },
      [](Subscribe& subscribe) {
          if (subscribe.filter_type == FilterType::kAbsoluteRange) {
              subscribe.group_1 = std::make_optional<Subscribe::Group_1>();
          }
      });
    out.subscribe_id = 0xABCD;
    out.track_alias = uint64_t(kTrackAliasAliceVideo);
    out.track_namespace = kTrackNamespaceConf;
    out.track_name = kTrackNameAliceVideo;
    out.filter_type = filter;
    switch (filter) {
        case FilterType::kLatestObject:
        case FilterType::kLatestGroup:
            break;
        case FilterType::kAbsoluteStart:
            out.group_0 = std::make_optional<Subscribe::Group_0>();
            out.group_0->start_location = { sg, so };
            break;
        case FilterType::kAbsoluteRange:
            out.group_0 = std::make_optional<Subscribe::Group_0>();
            out.group_0->start_location = { sg, so };
            out.group_1 = std::make_optional<Subscribe::Group_1>();
            out.group_1->end_group = eg;
            break;
        default:
            break;
    }

    while (num_params > 0) {
        Parameter param1;
        param1.type = ParameterType::kPath;
        param1.value = { 0x1, 0x2 };
        out.subscribe_parameters.push_back(param1);
        num_params--;
    }
    return out;
}

TEST_CASE("Subscribe (Combo) Message encode/decode")
{
    auto subscribes = std::vector<Subscribe>{
        GenerateSubscribe(FilterType::kLatestObject),
        GenerateSubscribe(FilterType::kLatestGroup),
        GenerateSubscribe(FilterType::kLatestObject, 1),
        GenerateSubscribe(FilterType::kLatestGroup, 2),
        GenerateSubscribe(FilterType::kAbsoluteStart, 0, 0x100, 0x2),
        GenerateSubscribe(FilterType::kAbsoluteStart, 2, 0x100, 0x2),
        GenerateSubscribe(FilterType::kAbsoluteRange, 0, 0x100, 0x2, 0x500),
        GenerateSubscribe(FilterType::kAbsoluteRange, 2, 0x100, 0x2, 0x500),
    };

    for (size_t i = 0; i < subscribes.size(); i++) {
        Bytes buffer;
        buffer << subscribes[i];
        auto subscribe_out = Subscribe(
          [](Subscribe& subscribe) {
              if (subscribe.filter_type == FilterType::kAbsoluteStart ||
                  subscribe.filter_type == FilterType::kAbsoluteRange) {
                  subscribe.group_0 = std::make_optional<Subscribe::Group_0>();
              }
          },
          [](Subscribe& subscribe) {
              if (subscribe.filter_type == FilterType::kAbsoluteRange) {
                  subscribe.group_1 = std::make_optional<Subscribe::Group_1>();
              }
          });

        CHECK(VerifyCtrl(buffer, static_cast<uint64_t>(ControlMessageType::kSubscribe), subscribe_out));
        CHECK_EQ(kTrackNamespaceConf, subscribe_out.track_namespace);
        CHECK_EQ(kTrackNameAliceVideo, subscribe_out.track_name);
        CHECK_EQ(subscribes[i].subscribe_id, subscribe_out.subscribe_id);
        CHECK_EQ(subscribes[i].track_alias, subscribe_out.track_alias);
        CHECK_EQ(subscribes[i].filter_type, subscribe_out.filter_type);
        CHECK_EQ(subscribes[i].subscribe_parameters.size(), subscribe_out.subscribe_parameters.size());
        for (size_t j = 0; j < subscribes[i].subscribe_parameters.size(); j++) {
            CHECK_EQ(subscribes[i].subscribe_parameters[j].type, subscribe_out.subscribe_parameters[j].type);
            CHECK_EQ(subscribes[i].subscribe_parameters[j].value, subscribe_out.subscribe_parameters[j].value);
        }
    }
}

TEST_CASE("SubscribeUpdate Message encode/decode")
{
    Bytes buffer;

    auto subscribe_update = SubscribeUpdate{};
    subscribe_update.subscribe_id = 0x1;
    subscribe_update.start_location = {uint64_t(0x1000), uint64_t(0x100) };
    subscribe_update.end_group = uint64_t(0x2000);
    subscribe_update.subscriber_priority = static_cast<SubscriberPriority>(0x10);

    buffer << subscribe_update;

    SubscribeUpdate subscribe_update_out;
    CHECK(VerifyCtrl(buffer, static_cast<uint64_t>(ControlMessageType::kSubscribeUpdate), subscribe_update_out));
    CHECK_EQ(0x1000, subscribe_update_out.start_location.group);
    CHECK_EQ(0x100, subscribe_update_out.start_location.object);
    CHECK_EQ(subscribe_update.subscribe_id, subscribe_update_out.subscribe_id);
    CHECK_EQ(0x2000, subscribe_update_out.end_group);
    CHECK_EQ(subscribe_update.subscriber_priority, subscribe_update_out.subscriber_priority);
}

TEST_CASE("SubscribeOk Message encode/decode")
{
    Bytes buffer;
    auto subscribe_ok = SubscribeOk(0x1, 0x100, GroupOrder::kAscending, false, nullptr, std::nullopt, {});

    buffer << subscribe_ok;

    auto subscribe_ok_out = SubscribeOk([](SubscribeOk& msg) {
        if (msg.content_exists == 1) {
            msg.group_0 = std::make_optional<SubscribeOk::Group_0>();
        }
    });

    CHECK(VerifyCtrl(buffer, static_cast<uint64_t>(ControlMessageType::kSubscribeOk), subscribe_ok_out));
    CHECK_EQ(subscribe_ok.subscribe_id, subscribe_ok_out.subscribe_id);
    CHECK_EQ(subscribe_ok.expires, subscribe_ok_out.expires);
    CHECK_EQ(subscribe_ok.group_order, subscribe_ok_out.group_order);
    CHECK_EQ(subscribe_ok.content_exists, subscribe_ok_out.content_exists);
}

TEST_CASE("SubscribeOk (content-exists) Message encode/decode")
{
    Bytes buffer;

    auto group_0 = std::make_optional<SubscribeOk::Group_0>();
    group_0->largest_location = { 100, 200 };

    auto subscribe_ok = SubscribeOk(0x01, 0x100, GroupOrder::kAscending, 0x01, nullptr, group_0, {});

    buffer << subscribe_ok;

    auto subscribe_ok_out = SubscribeOk([](SubscribeOk& msg) {
        if (msg.content_exists == 1) {
            msg.group_0 = std::make_optional<SubscribeOk::Group_0>();
        }
    });

    CHECK(VerifyCtrl(buffer, static_cast<uint64_t>(ControlMessageType::kSubscribeOk), subscribe_ok_out));
    CHECK_EQ(subscribe_ok.subscribe_id, subscribe_ok_out.subscribe_id);
    CHECK_EQ(subscribe_ok.expires, subscribe_ok_out.expires);
    CHECK_EQ(subscribe_ok.content_exists, subscribe_ok_out.content_exists);
    CHECK_EQ(subscribe_ok.group_0.has_value(), subscribe_ok_out.group_0.has_value());
    CHECK_EQ(subscribe_ok.group_0->largest_location, subscribe_ok_out.group_0->largest_location);
}

TEST_CASE("Error  Message encode/decode")
{
    Bytes buffer;

    auto subscribe_err = SubscribeError{};
    subscribe_err.subscribe_id = 0x1;
    subscribe_err.error_code = quicr::messages::SubscribeErrorCode::kTrackDoesNotExist;
    subscribe_err.error_reason = Bytes{ 0x0, 0x1 };
    subscribe_err.track_alias = uint64_t(kTrackAliasAliceVideo);
    buffer << subscribe_err;

    SubscribeError subscribe_err_out;
    CHECK(VerifyCtrl(buffer, static_cast<uint64_t>(ControlMessageType::kSubscribeError), subscribe_err_out));
    CHECK_EQ(subscribe_err.subscribe_id, subscribe_err_out.subscribe_id);
    CHECK_EQ(subscribe_err.error_code, subscribe_err_out.error_code);
    CHECK_EQ(subscribe_err.error_reason, subscribe_err_out.error_reason);
    CHECK_EQ(subscribe_err.track_alias, subscribe_err_out.track_alias);
}

TEST_CASE("Unsubscribe  Message encode/decode")
{
    Bytes buffer;

    auto unsubscribe = Unsubscribe{};
    unsubscribe.subscribe_id = 0x1;
    buffer << unsubscribe;

    Unsubscribe unsubscribe_out;
    CHECK(VerifyCtrl(buffer, static_cast<uint64_t>(ControlMessageType::kUnsubscribe), unsubscribe_out));
    CHECK_EQ(unsubscribe.subscribe_id, unsubscribe_out.subscribe_id);
}

TEST_CASE("SubscribeDone  Message encode/decode")
{
    Bytes buffer;

    auto subscribe_done = SubscribeDone{};
    subscribe_done.subscribe_id = 0x1;
    subscribe_done.status_code = quicr::messages::SubscribeDoneStatusCode::kExpired;
    subscribe_done.stream_count = 0x0;
    subscribe_done.error_reason = Bytes{ 0x0 };

    buffer << subscribe_done;

    SubscribeDone subscribe_done_out;

    CHECK(VerifyCtrl(buffer, static_cast<uint64_t>(ControlMessageType::kSubscribeDone), subscribe_done_out));
    CHECK_EQ(subscribe_done.subscribe_id, subscribe_done_out.subscribe_id);
    CHECK_EQ(subscribe_done.status_code, subscribe_done_out.status_code);
    CHECK_EQ(subscribe_done.stream_count, subscribe_done_out.stream_count);
    CHECK_EQ(subscribe_done.error_reason, subscribe_done_out.error_reason);
}

TEST_CASE("SubscribeDone (content-exists)  Message encode/decode")
{
    Bytes buffer;

    auto subscribe_done = SubscribeDone{};
    subscribe_done.subscribe_id = 0x1;
    subscribe_done.status_code = quicr::messages::SubscribeDoneStatusCode::kGoingAway;
    subscribe_done.stream_count = 0x0;
    subscribe_done.error_reason = Bytes{ 0x0 };

    buffer << subscribe_done;

    SubscribeDone subscribe_done_out;
    CHECK(VerifyCtrl(buffer, static_cast<uint64_t>(ControlMessageType::kSubscribeDone), subscribe_done_out));
    CHECK_EQ(subscribe_done.subscribe_id, subscribe_done_out.subscribe_id);
    CHECK_EQ(subscribe_done.status_code, subscribe_done_out.status_code);
    CHECK_EQ(subscribe_done.stream_count, subscribe_done_out.stream_count);
    CHECK_EQ(subscribe_done.error_reason, subscribe_done_out.error_reason);
}

TEST_CASE("ClientSetup  Message encode/decode")
{
    Bytes buffer;

    const std::string endpoint_id = "client test";

    auto client_setup = ClientSetup({ 0x1000, 0x2000 },
                                    { { ParameterType::kEndpointId, Bytes(endpoint_id.begin(), endpoint_id.end()) } });
    buffer << client_setup;

    ClientSetup client_setup_out = {};
    CHECK(VerifyCtrl(buffer, static_cast<uint64_t>(ControlMessageType::kClientSetup), client_setup_out));
    CHECK_EQ(client_setup.supported_versions, client_setup_out.supported_versions);
    CHECK_EQ(client_setup.setup_parameters[0].type, client_setup_out.setup_parameters[0].type);
    CHECK_EQ(client_setup.setup_parameters[0].value, client_setup.setup_parameters[0].value);
}

TEST_CASE("ServerSetup  Message encode/decode")
{
    const std::string endpoint_id = "server_test";
    auto server_setup =
      ServerSetup(0x1000, { { ParameterType::kEndpointId, Bytes(endpoint_id.begin(), endpoint_id.end()) } });

    Bytes buffer;
    buffer << server_setup;

    ServerSetup server_setup_out;
    CHECK(VerifyCtrl(buffer, static_cast<uint64_t>(ControlMessageType::kServerSetup), server_setup_out));
    CHECK_EQ(server_setup.selected_version, server_setup_out.selected_version);
    CHECK_EQ(server_setup.setup_parameters[0].type, server_setup.setup_parameters[0].type);
    CHECK_EQ(server_setup.setup_parameters[0].value, server_setup.setup_parameters[0].value);
}

TEST_CASE("Goaway Message encode/decode")
{
    Bytes buffer;

    auto goaway = Goaway{};
    goaway.new_session_uri = FromASCII("go.away.now.no.return");
    buffer << goaway;

    Goaway goaway_out{};
    CHECK(VerifyCtrl(buffer, static_cast<uint64_t>(ControlMessageType::kGoaway), goaway_out));
    CHECK_EQ(FromASCII("go.away.now.no.return"), goaway_out.new_session_uri);
}

TEST_CASE("Fetch Message encode/decode")
{
    Bytes buffer;

    auto group_0 = std::make_optional<Fetch::Group_0>();
    if (group_0.has_value()) {
        group_0->track_namespace = kTrackNamespaceConf;
        group_0->track_name = kTrackNameAliceVideo;
        group_0->start_group = 0x1000;
        group_0->start_object = 0x0;
        group_0->end_group = 0x2000;
        group_0->end_object = 0x100;
    }
    auto fetch =
      Fetch(0x10, 1, GroupOrder::kAscending, FetchType::kStandalone, nullptr, group_0, nullptr, std::nullopt, {});

    buffer << fetch;
    {
        auto fetch_out = Fetch(
          [](Fetch& self) {
              if (self.fetch_type == FetchType::kStandalone) {
                  self.group_0 = std::make_optional<Fetch::Group_0>();
              } else {
                  self.group_1 = std::make_optional<Fetch::Group_1>();
              }
          },
          nullptr);

        CHECK(VerifyCtrl(buffer, static_cast<uint64_t>(ControlMessageType::kFetch), fetch_out));
        CHECK_EQ(fetch.subscribe_id, fetch_out.subscribe_id);
        CHECK_EQ(fetch.subscriber_priority, fetch_out.subscriber_priority);
        CHECK_EQ(fetch.group_order, fetch_out.group_order);
        CHECK_EQ(fetch.fetch_type, fetch_out.fetch_type);

        CHECK_EQ(fetch.group_0->track_namespace, fetch_out.group_0->track_namespace);
        CHECK_EQ(fetch.group_0->track_name, fetch_out.group_0->track_name);
        CHECK_EQ(fetch.group_0->start_group, fetch_out.group_0->start_group);
        CHECK_EQ(fetch.group_0->start_object, fetch_out.group_0->start_object);
        CHECK_EQ(fetch.group_0->end_group, fetch_out.group_0->end_group);
        CHECK_EQ(fetch.group_0->end_object, fetch_out.group_0->end_object);
    }

    buffer.clear();

    auto group_1 = std::make_optional<Fetch::Group_1>();
    if (group_1.has_value()) {
        group_1->joining_subscribe_id = 0x0;
        group_1->preceding_group_offset = 0x0;
    }

    fetch =
      Fetch(0x10, 1, GroupOrder::kAscending, FetchType::kJoiningFetch, nullptr, std::nullopt, nullptr, group_1, {});

    buffer << fetch;
    {
        auto fetch_out = Fetch(
          [](Fetch& self) {
              if (self.fetch_type == FetchType::kStandalone) {
                  self.group_0 = std::make_optional<Fetch::Group_0>();
              } else {
                  self.group_1 = std::make_optional<Fetch::Group_1>();
              }
          },
          nullptr);

        CHECK(VerifyCtrl(buffer, static_cast<uint64_t>(ControlMessageType::kFetch), fetch_out));
        CHECK_EQ(fetch.group_1->joining_subscribe_id, fetch_out.group_1->joining_subscribe_id);
        CHECK_EQ(fetch.group_1->preceding_group_offset, fetch_out.group_1->preceding_group_offset);
    }
}

TEST_CASE("FetchOk/Error/Cancel Message encode/decode")
{
    Bytes buffer;

    auto fetch_ok = FetchOk{};
    fetch_ok.subscribe_id = 0x1234;
    fetch_ok.group_order = GroupOrder::kDescending;
    fetch_ok.end_location = { 0x9999, 0x9991 };

    buffer << fetch_ok;

    FetchOk fetch_ok_out{};
    CHECK(VerifyCtrl(buffer, static_cast<uint64_t>(ControlMessageType::kFetchOk), fetch_ok_out));
    CHECK_EQ(fetch_ok.subscribe_id, fetch_ok_out.subscribe_id);
    CHECK_EQ(fetch_ok.group_order, fetch_ok_out.group_order);
    CHECK_EQ(fetch_ok.end_location, fetch_ok_out.end_location);

    buffer.clear();
    auto fetch_cancel = FetchCancel{};
    fetch_cancel.subscribe_id = 0x1111;

    buffer << fetch_cancel;

    FetchCancel fetch_cancel_out;
    CHECK(VerifyCtrl(buffer, static_cast<uint64_t>(ControlMessageType::kFetchCancel), fetch_cancel_out));
    CHECK_EQ(fetch_cancel.subscribe_id, fetch_cancel_out.subscribe_id);

    buffer.clear();
    auto fetch_error = FetchError{};
    fetch_error.subscribe_id = 0x1111;
    fetch_error.error_code = quicr::messages::FetchErrorCode::kInternalError;

    buffer << fetch_error;

    FetchError fetch_error_out;
    CHECK(VerifyCtrl(buffer, static_cast<uint64_t>(ControlMessageType::kFetchError), fetch_error_out));
    CHECK_EQ(fetch_error.subscribe_id, fetch_error_out.subscribe_id);
    CHECK_EQ(fetch_error.error_code, fetch_error_out.error_code);
}

TEST_CASE("SubscribesBlocked Message encode/decode")
{
    Bytes buffer;

    auto sub_blocked = SubscribesBlocked{};
    sub_blocked.maximum_subscribe_id = std::numeric_limits<uint64_t>::max() >> 2;
    buffer << sub_blocked;

    SubscribesBlocked sub_blocked_out{};
    CHECK(VerifyCtrl(buffer, static_cast<uint64_t>(ControlMessageType::kSubscribesBlocked), sub_blocked_out));
    CHECK_EQ(sub_blocked.maximum_subscribe_id, sub_blocked_out.maximum_subscribe_id);
}

TEST_CASE("Subscribe Announces encode/decode")
{
    Bytes buffer;

    auto msg = SubscribeAnnounces{};
    msg.track_namespace_prefix = TrackNamespace{ "cisco"s, "meetings"s, "video"s, "1080p"s };
    buffer << msg;

    SubscribeAnnounces msg_out;
    CHECK(VerifyCtrl(buffer, static_cast<uint64_t>(ControlMessageType::kSubscribeAnnounces), msg_out));
    CHECK_EQ(msg.track_namespace_prefix, msg_out.track_namespace_prefix);
}

TEST_CASE("Subscribe Announces Ok encode/decode")
{
    Bytes buffer;

    auto msg = SubscribeAnnouncesOk{};
    msg.track_namespace_prefix = TrackNamespace{ "cisco"s, "meetings"s, "video"s, "1080p"s };
    buffer << msg;

    SubscribeAnnouncesOk msg_out;
    CHECK(VerifyCtrl(buffer, static_cast<uint64_t>(ControlMessageType::kSubscribeAnnouncesOk), msg_out));
    CHECK_EQ(msg.track_namespace_prefix, msg_out.track_namespace_prefix);
}

TEST_CASE("Unsubscribe Announces encode/decode")
{
    Bytes buffer;

    auto msg = UnsubscribeAnnounces{};
    msg.track_namespace_prefix = TrackNamespace{ "cisco"s, "meetings"s, "video"s, "1080p"s };
    buffer << msg;

    UnsubscribeAnnounces msg_out;
    CHECK(VerifyCtrl(buffer, static_cast<uint64_t>(ControlMessageType::kUnsubscribeAnnounces), msg_out));
    CHECK_EQ(msg.track_namespace_prefix, msg_out.track_namespace_prefix);
}

TEST_CASE("Subscribe Announces Error encode/decode")
{
    Bytes buffer;

    auto msg = SubscribeAnnouncesError{};
    msg.track_namespace_prefix = TrackNamespace{ "cisco"s, "meetings"s, "video"s, "1080p"s };
    msg.error_code = quicr::messages::SubscribeAnnouncesErrorCode::kNamespacePrefixUnknown;
    msg.error_reason = Bytes{ 0x1, 0x2, 0x3 };
    buffer << msg;

    SubscribeAnnouncesError msg_out;
    CHECK(VerifyCtrl(buffer, static_cast<std::uint64_t>(ControlMessageType::kSubscribeAnnouncesError), msg_out));
    CHECK_EQ(msg.track_namespace_prefix, msg_out.track_namespace_prefix);
    CHECK_EQ(msg.error_code, msg_out.error_code);
<<<<<<< HEAD
    CHECK_EQ(msg.reason_phrase, msg_out.reason_phrase);
}

using TestKVP64 = KeyValuePair<std::uint64_t>;
enum class ExampleEnum : std::uint64_t
{
    kOdd = 1,
    kEven = 2,
};
using TestKVPEnum = KeyValuePair<ExampleEnum>;
Bytes
KVP64(const std::uint64_t type, const Bytes& value)
{
    TestKVP64 test;
    test.type = type;
    test.value = value;
    Bytes buffer;
    buffer << test;
    return buffer;
}
Bytes
KVPEnum(const ExampleEnum type, const Bytes& value)
{
    TestKVPEnum test;
    test.type = type;
    test.value = value;
    Bytes buffer;
    buffer << test;
    return buffer;
}

TEST_CASE("Key Value Pair encode/decode")
{
    auto value = Bytes(sizeof(std::uint64_t));
    constexpr std::uint64_t one = 1;
    std::memcpy(value.data(), &one, value.size());
    {
        CAPTURE("UINT64_T");
        {
            CAPTURE("EVEN");
            std::size_t type = 2;
            Bytes serialized = KVP64(type, value);
            CHECK_EQ(serialized.size(), 2); // Minimal size, 1 byte for type and 1 byte for value.
            TestKVP64 out;
            serialized >> out;
            CHECK_EQ(out.type, type);
            CHECK_EQ(out.value, value);
        }
        {
            CAPTURE("ODD");
            std::size_t type = 1;
            Bytes serialized = KVP64(type, value);
            CHECK_EQ(serialized.size(),
                     value.size() + 1 + 1); // 1 byte for type, 1 byte for length, and the value bytes.
            TestKVP64 out;
            serialized >> out;
            CHECK_EQ(out.type, type);
            CHECK_EQ(out.value, value);
        }
    }
    {
        CAPTURE("ENUM");
        {
            CAPTURE("EVEN");
            auto type = ExampleEnum::kEven;
            Bytes serialized = KVPEnum(type, value);
            CHECK_EQ(serialized.size(), 2); // Minimal size, 1 byte for type and 1 byte for value.
            TestKVPEnum out;
            serialized >> out;
            CHECK_EQ(out.type, type);
            CHECK_EQ(out.value, value);
        }
        {
            CAPTURE("ODD");
            auto type = ExampleEnum::kOdd;
            Bytes serialized = KVPEnum(type, value);
            CHECK_EQ(serialized.size(),
                     value.size() + 1 + 1); // 1 byte for type, 1 byte for length, and the value bytes.
            TestKVPEnum out;
            serialized >> out;
            CHECK_EQ(out.type, type);
            CHECK_EQ(out.value, value);
        }
    }
=======
    CHECK_EQ(msg.error_reason, msg_out.error_reason);
>>>>>>> 8968a0aa
}<|MERGE_RESOLUTION|>--- conflicted
+++ resolved
@@ -879,8 +879,7 @@
     CHECK(VerifyCtrl(buffer, static_cast<std::uint64_t>(ControlMessageType::kSubscribeAnnouncesError), msg_out));
     CHECK_EQ(msg.track_namespace_prefix, msg_out.track_namespace_prefix);
     CHECK_EQ(msg.error_code, msg_out.error_code);
-<<<<<<< HEAD
-    CHECK_EQ(msg.reason_phrase, msg_out.reason_phrase);
+    CHECK_EQ(msg.error_reason, msg_out.error_reason);
 }
 
 using TestKVP64 = KeyValuePair<std::uint64_t>;
@@ -964,7 +963,4 @@
             CHECK_EQ(out.value, value);
         }
     }
-=======
-    CHECK_EQ(msg.error_reason, msg_out.error_reason);
->>>>>>> 8968a0aa
 }