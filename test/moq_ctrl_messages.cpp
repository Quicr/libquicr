// SPDX-FileCopyrightText: Copyright (c) 2024 Cisco Systems
// SPDX-License-Identifier: BSD-2-Clause

#include "quicr/detail/messages.h"

#include <any>
#include <doctest/doctest.h>
#include <functional>
#include <memory>
#include <string>
#include <sys/socket.h>

using namespace quicr;
using namespace quicr::messages;
using namespace std::string_literals;

static Bytes
FromASCII(const std::string& ascii)
{
    return std::vector<uint8_t>(ascii.begin(), ascii.end());
}

const TrackNamespace kTrackNamespaceConf{ FromASCII("conf.example.com"), FromASCII("conf"), FromASCII("1") };
const Bytes kTrackNameAliceVideo = FromASCII("alice/video");
const UintVar kTrackAliasAliceVideo{ 0xA11CE };

template<typename T>
bool
Verify(std::vector<uint8_t>& buffer, uint64_t message_type, T& message, [[maybe_unused]] size_t slice_depth = 1)
{
    // TODO: support Size_depth > 1, if needed
    StreamBuffer<uint8_t> in_buffer;
    in_buffer.InitAny<T>(); // Set parsed data to be of this type using out param

    std::optional<uint64_t> msg_type;
    bool done = false;

    for (auto& v : buffer) {
        auto& msg = in_buffer.GetAny<T>();
        in_buffer.Push(v);

        if (!msg_type) {
            msg_type = in_buffer.DecodeUintV();
            if (!msg_type) {
                continue;
            }
            CHECK_EQ(*msg_type, message_type);
            continue;
        }

        done = in_buffer >> msg;
        if (done) {
            // copy the working parsed data to out param.
            message = msg;
            break;
        }
    }

    return done;
}

template<typename T>
bool
VerifyCtrl(BytesSpan buffer, uint64_t message_type, T& message)
{
    uint64_t msg_type = 0;
    uint64_t length = 0;
    buffer = buffer >> msg_type;
    buffer = buffer >> length;

    CHECK_EQ(msg_type, message_type);
    CHECK_EQ(length, buffer.size());

    buffer = buffer >> message;

    return true;
}

TEST_CASE("AnnounceOk Message encode/decode")
{
    Bytes buffer;

    auto announce_ok = AnnounceOk();
    announce_ok.track_namespace = kTrackNamespaceConf;
    buffer << announce_ok;

    AnnounceOk announce_ok_out;
    CHECK(VerifyCtrl(buffer, static_cast<uint64_t>(ControlMessageType::kAnnounceOk), announce_ok_out));
    CHECK_EQ(kTrackNamespaceConf, announce_ok_out.track_namespace);
}

TEST_CASE("Announce Message encode/decode")
{
    Bytes buffer;

    auto announce = Announce{};
    announce.track_namespace = kTrackNamespaceConf;
    announce.parameters = {};
    buffer << announce;

    Announce announce_out;
    CHECK(VerifyCtrl(buffer, static_cast<uint64_t>(ControlMessageType::kAnnounce), announce_out));
    CHECK_EQ(kTrackNamespaceConf, announce_out.track_namespace);
    CHECK_EQ(0, announce.parameters.size());
}

TEST_CASE("Unannounce Message encode/decode")
{
    Bytes buffer;

    auto unannounce = Unannounce{};
    unannounce.track_namespace = kTrackNamespaceConf;
    buffer << unannounce;

    AnnounceOk announce_ok_out;
    CHECK(VerifyCtrl(buffer, static_cast<uint64_t>(ControlMessageType::kUnannounce), announce_ok_out));
    CHECK_EQ(kTrackNamespaceConf, announce_ok_out.track_namespace);
}

TEST_CASE("AnnounceError Message encode/decode")
{
    Bytes buffer;

    auto announce_err = AnnounceError{};
    announce_err.track_namespace = kTrackNamespaceConf;
    announce_err.error_code = quicr::messages::AnnounceErrorCode::kNotSupported;
    announce_err.reason_phrase = Bytes{ 0x1, 0x2, 0x3 };
    buffer << announce_err;

    AnnounceError announce_err_out;
    CHECK(VerifyCtrl(buffer, static_cast<uint64_t>(ControlMessageType::kAnnounceError), announce_err_out));
    CHECK_EQ(kTrackNamespaceConf, announce_err_out.track_namespace);
    CHECK_EQ(announce_err.error_code, announce_err_out.error_code);
    CHECK_EQ(announce_err.reason_phrase, announce_err_out.reason_phrase);
}

TEST_CASE("AnnounceCancel Message encode/decode")
{
    Bytes buffer;

    auto announce_cancel = AnnounceCancel{};
    announce_cancel.track_namespace = kTrackNamespaceConf;
    buffer << announce_cancel;

    AnnounceCancel announce_cancel_out;
    CHECK(VerifyCtrl(buffer, static_cast<uint64_t>(ControlMessageType::kAnnounceCancel), announce_cancel_out));
    CHECK_EQ(announce_cancel.track_namespace, announce_cancel_out.track_namespace);
    CHECK_EQ(announce_cancel.error_code, announce_cancel_out.error_code);
    CHECK_EQ(announce_cancel.reason_phrase, announce_cancel_out.reason_phrase);
}

TEST_CASE("Subscribe (kLatestObject) Message encode/decode")
{
    Bytes buffer;
    auto subscribe = quicr::messages::Subscribe(0x1,
                                                uint64_t(kTrackAliasAliceVideo),
                                                kTrackNamespaceConf,
                                                kTrackNameAliceVideo,
                                                0x10,
                                                GroupOrder::kAscending,
                                                FilterType::kLatestObject,
                                                nullptr,
                                                std::nullopt,
                                                nullptr,
                                                std::nullopt,
                                                {});

    buffer << subscribe;

    Subscribe subscribe_out(
      [](Subscribe& msg) {
          if (msg.filter_type == FilterType::kLatestObject) {
              // do nothing...
          }
      },
      [](Subscribe& msg) {
          if (msg.filter_type == FilterType::kLatestGroup) {
              // again
          }
      });
    CHECK(VerifyCtrl(buffer, static_cast<uint64_t>(ControlMessageType::kSubscribe), subscribe_out));
    CHECK_EQ(kTrackNamespaceConf, subscribe_out.track_namespace);
    CHECK_EQ(kTrackNameAliceVideo, subscribe_out.track_name);
    CHECK_EQ(subscribe.subscribe_id, subscribe_out.subscribe_id);
    CHECK_EQ(subscribe.track_alias, subscribe_out.track_alias);
    CHECK_EQ(subscribe.subscriber_priority, subscribe_out.subscriber_priority);
    CHECK_EQ(subscribe.group_order, subscribe_out.group_order);
    CHECK_EQ(subscribe.filter_type, subscribe_out.filter_type);
}

TEST_CASE("Subscribe (kLatestGroup) Message encode/decode")
{
    Bytes buffer;
    auto subscribe = quicr::messages::Subscribe(0x1,
                                                uint64_t(kTrackAliasAliceVideo),
                                                kTrackNamespaceConf,
                                                kTrackNameAliceVideo,
                                                0x10,
                                                GroupOrder::kAscending,
                                                FilterType::kLatestObject,
                                                nullptr,
                                                std::nullopt,
                                                nullptr,
                                                std::nullopt,
                                                {});

    buffer << subscribe;

    auto subscribe_out = Subscribe(
      [](Subscribe& msg) {
          if (msg.filter_type == FilterType::kLatestObject) {
              // do nothing...
          }
      },
      [](Subscribe& msg) {
          if (msg.filter_type == FilterType::kLatestGroup) {
              // again
          }
      });

    CHECK(VerifyCtrl(buffer, static_cast<uint64_t>(ControlMessageType::kSubscribe), subscribe_out));
    CHECK_EQ(kTrackNamespaceConf, subscribe_out.track_namespace);
    CHECK_EQ(kTrackNameAliceVideo, subscribe_out.track_name);
    CHECK_EQ(subscribe.subscribe_id, subscribe_out.subscribe_id);
    CHECK_EQ(subscribe.track_alias, subscribe_out.track_alias);
    CHECK_EQ(subscribe.filter_type, subscribe_out.filter_type);
}

TEST_CASE("Subscribe (kAbsoluteStart) Message encode/decode")
{
    Bytes buffer;

    auto group_0 = std::make_optional<Subscribe::Group_0>();
    group_0->start_location = { 0x1000, 0xFF };

    auto subscribe = quicr::messages::Subscribe(0x1,
                                                uint64_t(kTrackAliasAliceVideo),
                                                kTrackNamespaceConf,
                                                kTrackNameAliceVideo,
                                                0x10,
                                                GroupOrder::kAscending,
                                                FilterType::kAbsoluteStart,
                                                nullptr,
                                                group_0,
                                                nullptr,
                                                std::nullopt,
                                                {});

    buffer << subscribe;

    auto subscribe_out = Subscribe(
      [](Subscribe& subscribe) {
          if (subscribe.filter_type == FilterType::kAbsoluteStart ||
              subscribe.filter_type == FilterType::kAbsoluteRange) {
              subscribe.group_0 = std::make_optional<Subscribe::Group_0>();
          }
      },
      [](Subscribe& subscribe) {
          if (subscribe.filter_type == FilterType::kAbsoluteRange) {
              subscribe.group_1 = std::make_optional<Subscribe::Group_1>();
          }
      });

    CHECK(VerifyCtrl(buffer, static_cast<uint64_t>(ControlMessageType::kSubscribe), subscribe_out));
    CHECK_EQ(kTrackNamespaceConf, subscribe_out.track_namespace);
    CHECK_EQ(kTrackNameAliceVideo, subscribe_out.track_name);
    CHECK_EQ(subscribe.subscribe_id, subscribe_out.subscribe_id);
    CHECK_EQ(subscribe.track_alias, subscribe_out.track_alias);
    CHECK_EQ(subscribe.filter_type, subscribe_out.filter_type);
    CHECK_EQ(subscribe.group_0->start_location, subscribe_out.group_0->start_location);
}

TEST_CASE("Subscribe (kAbsoluteRange) Message encode/decode")
{
    Bytes buffer;

    auto group_0 = std::make_optional<Subscribe::Group_0>();
    if (group_0.has_value()) {
        group_0->start_location = { 0x1000, 0x1 };
    }
    auto group_1 = std::make_optional<Subscribe::Group_1>();
    if (group_1.has_value()) {
        group_1->end_group = 0xFFF;
    }

    auto subscribe = quicr::messages::Subscribe(0x1,
                                                uint64_t(kTrackAliasAliceVideo),
                                                kTrackNamespaceConf,
                                                kTrackNameAliceVideo,
                                                0x10,
                                                GroupOrder::kAscending,
                                                FilterType::kAbsoluteRange,
                                                nullptr,
                                                group_0,
                                                nullptr,
                                                group_1,
                                                {});

    buffer << subscribe;

    auto subscribe_out = Subscribe(
      [](Subscribe& subscribe) {
          if (subscribe.filter_type == FilterType::kAbsoluteStart ||
              subscribe.filter_type == FilterType::kAbsoluteRange) {
              subscribe.group_0 = std::make_optional<Subscribe::Group_0>();
          }
      },
      [](Subscribe& subscribe) {
          if (subscribe.filter_type == FilterType::kAbsoluteRange) {
              subscribe.group_1 = std::make_optional<Subscribe::Group_1>();
          }
      });

    CHECK(VerifyCtrl(buffer, static_cast<uint64_t>(ControlMessageType::kSubscribe), subscribe_out));
    CHECK_EQ(kTrackNamespaceConf, subscribe_out.track_namespace);
    CHECK_EQ(kTrackNameAliceVideo, subscribe_out.track_name);
    CHECK_EQ(subscribe.subscribe_id, subscribe_out.subscribe_id);
    CHECK_EQ(subscribe.track_alias, subscribe_out.track_alias);
    CHECK_EQ(subscribe.filter_type, subscribe_out.filter_type);
    CHECK_EQ(subscribe.group_0->start_location, subscribe_out.group_0->start_location);
    CHECK_EQ(subscribe.group_1->end_group, subscribe_out.group_1->end_group);
}

TEST_CASE("Subscribe (Params) Message encode/decode")
{
    Bytes buffer;
    Parameter param;
<<<<<<< HEAD
    param.type = ParameterType::kMaxRequestId;
=======
    param.type = ParameterType::kInvalid;
>>>>>>> b7cc114c
    param.value = { 0x1, 0x2 };
    SubscribeParameters params = { param };

    auto subscribe = quicr::messages::Subscribe(0x1,
                                                uint64_t(kTrackAliasAliceVideo),
                                                kTrackNamespaceConf,
                                                kTrackNameAliceVideo,
                                                0x10,
                                                GroupOrder::kAscending,
                                                FilterType::kLatestObject,
                                                nullptr,
                                                std::nullopt,
                                                nullptr,
                                                std::nullopt,
                                                params);

    buffer << subscribe;

    auto subscribe_out = Subscribe(
      [](Subscribe& subscribe) {
          if (subscribe.filter_type == FilterType::kAbsoluteStart ||
              subscribe.filter_type == FilterType::kAbsoluteRange) {
              subscribe.group_0 = std::make_optional<Subscribe::Group_0>();
          }
      },
      [](Subscribe& subscribe) {
          if (subscribe.filter_type == FilterType::kAbsoluteRange) {
              subscribe.group_1 = std::make_optional<Subscribe::Group_1>();
          }
      }

    );

    CHECK(VerifyCtrl(buffer, static_cast<uint64_t>(ControlMessageType::kSubscribe), subscribe_out));
    CHECK_EQ(kTrackNamespaceConf, subscribe_out.track_namespace);
    CHECK_EQ(kTrackNameAliceVideo, subscribe_out.track_name);
    CHECK_EQ(subscribe.subscribe_id, subscribe_out.subscribe_id);
    CHECK_EQ(subscribe.track_alias, subscribe_out.track_alias);
    CHECK_EQ(subscribe.filter_type, subscribe_out.filter_type);
    CHECK_EQ(subscribe.subscribe_parameters.size(), subscribe_out.subscribe_parameters.size());
    CHECK_EQ(subscribe.subscribe_parameters[0].type, subscribe_out.subscribe_parameters[0].type);
    CHECK_EQ(subscribe.subscribe_parameters[0].value, subscribe_out.subscribe_parameters[0].value);
}

TEST_CASE("Subscribe (Params - 2) Message encode/decode")
{
    Bytes buffer;
    Parameter param1;
<<<<<<< HEAD
    param1.type = ParameterType::kMaxRequestId;
    // param1.length = 0x2;
    param1.value = { 0x1, 0x2 };

    Parameter param2;
    param2.type = ParameterType::kMaxRequestId;
    // param2.length = 0x3;
=======
    param1.type = ParameterType::kPath;
    param1.value = { 0x1, 0x2 };

    Parameter param2;
    param2.type = ParameterType::kPath;
>>>>>>> b7cc114c
    param2.value = { 0x1, 0x2, 0x3 };

    SubscribeParameters params = { param1, param2 };

    auto subscribe = quicr::messages::Subscribe(0x1,
                                                uint64_t(kTrackAliasAliceVideo),
                                                kTrackNamespaceConf,
                                                kTrackNameAliceVideo,
                                                0x10,
                                                GroupOrder::kAscending,
                                                FilterType::kLatestObject,
                                                nullptr,
                                                std::nullopt,
                                                nullptr,
                                                std::nullopt,
                                                params);

    buffer << subscribe;

    auto subscribe_out = Subscribe(
      [](Subscribe& subscribe) {
          if (subscribe.filter_type == FilterType::kAbsoluteStart ||
              subscribe.filter_type == FilterType::kAbsoluteRange) {
              subscribe.group_0 = std::make_optional<Subscribe::Group_0>();
          }
      },
      [](Subscribe& subscribe) {
          if (subscribe.filter_type == FilterType::kAbsoluteRange) {
              subscribe.group_1 = std::make_optional<Subscribe::Group_1>();
          }
      }

    );

    CHECK(VerifyCtrl(buffer, static_cast<uint64_t>(ControlMessageType::kSubscribe), subscribe_out));
    CHECK_EQ(kTrackNamespaceConf, subscribe_out.track_namespace);
    CHECK_EQ(kTrackNameAliceVideo, subscribe_out.track_name);
    CHECK_EQ(subscribe.subscribe_id, subscribe_out.subscribe_id);
    CHECK_EQ(subscribe.track_alias, subscribe_out.track_alias);
    CHECK_EQ(subscribe.filter_type, subscribe_out.filter_type);
    CHECK_EQ(subscribe.subscribe_parameters.size(), subscribe_out.subscribe_parameters.size());
    CHECK_EQ(subscribe.subscribe_parameters[0].type, subscribe_out.subscribe_parameters[0].type);
    CHECK_EQ(subscribe.subscribe_parameters[0].value, subscribe_out.subscribe_parameters[0].value);
    CHECK_EQ(subscribe.subscribe_parameters[1].type, subscribe_out.subscribe_parameters[1].type);
    CHECK_EQ(subscribe.subscribe_parameters[1].value, subscribe_out.subscribe_parameters[1].value);
}

Subscribe
GenerateSubscribe(FilterType filter, size_t num_params = 0, uint64_t sg = 0, uint64_t so = 0, uint64_t eg = 0)
{
    auto out = Subscribe(
      [](Subscribe& subscribe) {
          if (subscribe.filter_type == FilterType::kAbsoluteStart ||
              subscribe.filter_type == FilterType::kAbsoluteRange) {
              subscribe.group_0 = std::make_optional<Subscribe::Group_0>();
          }
      },
      [](Subscribe& subscribe) {
          if (subscribe.filter_type == FilterType::kAbsoluteRange) {
              subscribe.group_1 = std::make_optional<Subscribe::Group_1>();
          }
      });
    out.subscribe_id = 0xABCD;
    out.track_alias = uint64_t(kTrackAliasAliceVideo);
    out.track_namespace = kTrackNamespaceConf;
    out.track_name = kTrackNameAliceVideo;
    out.filter_type = filter;
    switch (filter) {
        case FilterType::kLatestObject:
        case FilterType::kLatestGroup:
            break;
        case FilterType::kAbsoluteStart:
            out.group_0 = std::make_optional<Subscribe::Group_0>();
            out.group_0->start_location = { sg, so };
            break;
        case FilterType::kAbsoluteRange:
            out.group_0 = std::make_optional<Subscribe::Group_0>();
            out.group_0->start_location = { sg, so };
            out.group_1 = std::make_optional<Subscribe::Group_1>();
            out.group_1->end_group = eg;
            break;
        default:
            break;
    }

    while (num_params > 0) {
        Parameter param1;
<<<<<<< HEAD
        param1.type = ParameterType::kMaxRequestId;
        // param1.length = 0x2;
=======
        param1.type = ParameterType::kPath;
>>>>>>> b7cc114c
        param1.value = { 0x1, 0x2 };
        out.subscribe_parameters.push_back(param1);
        num_params--;
    }
    return out;
}

TEST_CASE("Subscribe (Combo) Message encode/decode")
{
    auto subscribes = std::vector<Subscribe>{
        GenerateSubscribe(FilterType::kLatestObject),
        GenerateSubscribe(FilterType::kLatestGroup),
        GenerateSubscribe(FilterType::kLatestObject, 1),
        GenerateSubscribe(FilterType::kLatestGroup, 2),
        GenerateSubscribe(FilterType::kAbsoluteStart, 0, 0x100, 0x2),
        GenerateSubscribe(FilterType::kAbsoluteStart, 2, 0x100, 0x2),
        GenerateSubscribe(FilterType::kAbsoluteRange, 0, 0x100, 0x2, 0x500),
        GenerateSubscribe(FilterType::kAbsoluteRange, 2, 0x100, 0x2, 0x500),
    };

    for (size_t i = 0; i < subscribes.size(); i++) {
        Bytes buffer;
        buffer << subscribes[i];
        auto subscribe_out = Subscribe(
          [](Subscribe& subscribe) {
              if (subscribe.filter_type == FilterType::kAbsoluteStart ||
                  subscribe.filter_type == FilterType::kAbsoluteRange) {
                  subscribe.group_0 = std::make_optional<Subscribe::Group_0>();
              }
          },
          [](Subscribe& subscribe) {
              if (subscribe.filter_type == FilterType::kAbsoluteRange) {
                  subscribe.group_1 = std::make_optional<Subscribe::Group_1>();
              }
          });

        CHECK(VerifyCtrl(buffer, static_cast<uint64_t>(ControlMessageType::kSubscribe), subscribe_out));
        CHECK_EQ(kTrackNamespaceConf, subscribe_out.track_namespace);
        CHECK_EQ(kTrackNameAliceVideo, subscribe_out.track_name);
        CHECK_EQ(subscribes[i].subscribe_id, subscribe_out.subscribe_id);
        CHECK_EQ(subscribes[i].track_alias, subscribe_out.track_alias);
        CHECK_EQ(subscribes[i].filter_type, subscribe_out.filter_type);
        CHECK_EQ(subscribes[i].subscribe_parameters.size(), subscribe_out.subscribe_parameters.size());
        for (size_t j = 0; j < subscribes[i].subscribe_parameters.size(); j++) {
            CHECK_EQ(subscribes[i].subscribe_parameters[j].type, subscribe_out.subscribe_parameters[j].type);
            CHECK_EQ(subscribes[i].subscribe_parameters[j].value, subscribe_out.subscribe_parameters[j].value);
        }
    }
}

TEST_CASE("SubscribeUpdate Message encode/decode")
{
    Bytes buffer;

    auto subscribe_update = SubscribeUpdate{};
    subscribe_update.subscribe_id = 0x1;
    subscribe_update.start_location = {uint64_t(0x1000), uint64_t(0x100) };
    subscribe_update.end_group = uint64_t(0x2000);
    subscribe_update.subscriber_priority = static_cast<SubscriberPriority>(0x10);

    buffer << subscribe_update;

    SubscribeUpdate subscribe_update_out;
    CHECK(VerifyCtrl(buffer, static_cast<uint64_t>(ControlMessageType::kSubscribeUpdate), subscribe_update_out));
    CHECK_EQ(0x1000, subscribe_update_out.start_location.group);
    CHECK_EQ(0x100, subscribe_update_out.start_location.object);
    CHECK_EQ(subscribe_update.subscribe_id, subscribe_update_out.subscribe_id);
    CHECK_EQ(0x2000, subscribe_update_out.end_group);
    CHECK_EQ(subscribe_update.subscriber_priority, subscribe_update_out.subscriber_priority);
}

TEST_CASE("SubscribeOk Message encode/decode")
{
    Bytes buffer;
    auto subscribe_ok = SubscribeOk(0x1, 0x100, GroupOrder::kAscending, false, nullptr, std::nullopt, {});

    buffer << subscribe_ok;

    auto subscribe_ok_out = SubscribeOk([](SubscribeOk& msg) {
        if (msg.content_exists == 1) {
            msg.group_0 = std::make_optional<SubscribeOk::Group_0>();
        }
    });

    CHECK(VerifyCtrl(buffer, static_cast<uint64_t>(ControlMessageType::kSubscribeOk), subscribe_ok_out));
    CHECK_EQ(subscribe_ok.subscribe_id, subscribe_ok_out.subscribe_id);
    CHECK_EQ(subscribe_ok.expires, subscribe_ok_out.expires);
    CHECK_EQ(subscribe_ok.group_order, subscribe_ok_out.group_order);
    CHECK_EQ(subscribe_ok.content_exists, subscribe_ok_out.content_exists);
}

TEST_CASE("SubscribeOk (content-exists) Message encode/decode")
{
    Bytes buffer;

    auto group_0 = std::make_optional<SubscribeOk::Group_0>();
    group_0->largest_location = { 100, 200 };

    auto subscribe_ok = SubscribeOk(0x01, 0x100, GroupOrder::kAscending, 0x01, nullptr, group_0, {});

    buffer << subscribe_ok;

    auto subscribe_ok_out = SubscribeOk([](SubscribeOk& msg) {
        if (msg.content_exists == 1) {
            msg.group_0 = std::make_optional<SubscribeOk::Group_0>();
        }
    });

    CHECK(VerifyCtrl(buffer, static_cast<uint64_t>(ControlMessageType::kSubscribeOk), subscribe_ok_out));
    CHECK_EQ(subscribe_ok.subscribe_id, subscribe_ok_out.subscribe_id);
    CHECK_EQ(subscribe_ok.expires, subscribe_ok_out.expires);
    CHECK_EQ(subscribe_ok.content_exists, subscribe_ok_out.content_exists);
    CHECK_EQ(subscribe_ok.group_0.has_value(), subscribe_ok_out.group_0.has_value());
    CHECK_EQ(subscribe_ok.group_0->largest_location, subscribe_ok_out.group_0->largest_location);
}

TEST_CASE("Error  Message encode/decode")
{
    Bytes buffer;

    auto subscribe_err = SubscribeError{};
    subscribe_err.subscribe_id = 0x1;
    subscribe_err.error_code = quicr::messages::SubscribeErrorCode::kTrackDoesNotExist;
    subscribe_err.reason_phrase = Bytes{ 0x0, 0x1 };
    subscribe_err.track_alias = uint64_t(kTrackAliasAliceVideo);
    buffer << subscribe_err;

    SubscribeError subscribe_err_out;
    CHECK(VerifyCtrl(buffer, static_cast<uint64_t>(ControlMessageType::kSubscribeError), subscribe_err_out));
    CHECK_EQ(subscribe_err.subscribe_id, subscribe_err_out.subscribe_id);
    CHECK_EQ(subscribe_err.error_code, subscribe_err_out.error_code);
    CHECK_EQ(subscribe_err.reason_phrase, subscribe_err_out.reason_phrase);
    CHECK_EQ(subscribe_err.track_alias, subscribe_err_out.track_alias);
}

TEST_CASE("Unsubscribe  Message encode/decode")
{
    Bytes buffer;

    auto unsubscribe = Unsubscribe{};
    unsubscribe.subscribe_id = 0x1;
    buffer << unsubscribe;

    Unsubscribe unsubscribe_out;
    CHECK(VerifyCtrl(buffer, static_cast<uint64_t>(ControlMessageType::kUnsubscribe), unsubscribe_out));
    CHECK_EQ(unsubscribe.subscribe_id, unsubscribe_out.subscribe_id);
}

TEST_CASE("SubscribeDone  Message encode/decode")
{
    Bytes buffer;

    auto subscribe_done = SubscribeDone{};
    subscribe_done.subscribe_id = 0x1;
    subscribe_done.status_code = quicr::messages::SubscribeDoneStatusCode::kExpired;
    subscribe_done.stream_count = 0x0;
    subscribe_done.reason_phrase = Bytes{ 0x0 };

    buffer << subscribe_done;

    SubscribeDone subscribe_done_out;

    CHECK(VerifyCtrl(buffer, static_cast<uint64_t>(ControlMessageType::kSubscribeDone), subscribe_done_out));
    CHECK_EQ(subscribe_done.subscribe_id, subscribe_done_out.subscribe_id);
    CHECK_EQ(subscribe_done.status_code, subscribe_done_out.status_code);
    CHECK_EQ(subscribe_done.stream_count, subscribe_done_out.stream_count);
    CHECK_EQ(subscribe_done.reason_phrase, subscribe_done_out.reason_phrase);
}

TEST_CASE("SubscribeDone (content-exists)  Message encode/decode")
{
    Bytes buffer;

    auto subscribe_done = SubscribeDone{};
    subscribe_done.subscribe_id = 0x1;
    subscribe_done.status_code = quicr::messages::SubscribeDoneStatusCode::kGoingAway;
    subscribe_done.stream_count = 0x0;
    subscribe_done.reason_phrase = Bytes{ 0x0 };

    buffer << subscribe_done;

    SubscribeDone subscribe_done_out;
    CHECK(VerifyCtrl(buffer, static_cast<uint64_t>(ControlMessageType::kSubscribeDone), subscribe_done_out));
    CHECK_EQ(subscribe_done.subscribe_id, subscribe_done_out.subscribe_id);
    CHECK_EQ(subscribe_done.status_code, subscribe_done_out.status_code);
    CHECK_EQ(subscribe_done.stream_count, subscribe_done_out.stream_count);
    CHECK_EQ(subscribe_done.reason_phrase, subscribe_done_out.reason_phrase);
}

TEST_CASE("ClientSetup  Message encode/decode")
{
    Bytes buffer;

    const std::string endpoint_id = "client test";

    auto client_setup = ClientSetup({ 0x1000, 0x2000 },
                                    { { ParameterType::kEndpointId, Bytes(endpoint_id.begin(), endpoint_id.end()) } });
    buffer << client_setup;

    ClientSetup client_setup_out = {};
    CHECK(VerifyCtrl(buffer, static_cast<uint64_t>(ControlMessageType::kClientSetup), client_setup_out));
    CHECK_EQ(client_setup.supported_versions, client_setup_out.supported_versions);
    CHECK_EQ(client_setup.setup_parameters[0].type, client_setup_out.setup_parameters[0].type);
    CHECK_EQ(client_setup.setup_parameters[0].value, client_setup.setup_parameters[0].value);
}

TEST_CASE("ServerSetup  Message encode/decode")
{
    const std::string endpoint_id = "server_test";
    auto server_setup =
      ServerSetup(0x1000, { { ParameterType::kEndpointId, Bytes(endpoint_id.begin(), endpoint_id.end()) } });

    Bytes buffer;
    buffer << server_setup;

    ServerSetup server_setup_out;
    CHECK(VerifyCtrl(buffer, static_cast<uint64_t>(ControlMessageType::kServerSetup), server_setup_out));
    CHECK_EQ(server_setup.selected_version, server_setup_out.selected_version);
    CHECK_EQ(server_setup.setup_parameters[0].type, server_setup.setup_parameters[0].type);
    CHECK_EQ(server_setup.setup_parameters[0].value, server_setup.setup_parameters[0].value);
}

TEST_CASE("Goaway Message encode/decode")
{
    Bytes buffer;

    auto goaway = Goaway{};
    goaway.new_session_uri = FromASCII("go.away.now.no.return");
    buffer << goaway;

    Goaway goaway_out{};
    CHECK(VerifyCtrl(buffer, static_cast<uint64_t>(ControlMessageType::kGoaway), goaway_out));
    CHECK_EQ(FromASCII("go.away.now.no.return"), goaway_out.new_session_uri);
}

TEST_CASE("Fetch Message encode/decode")
{
    Bytes buffer;

    auto group_0 = std::make_optional<Fetch::Group_0>();
    if (group_0.has_value()) {
        group_0->track_namespace = kTrackNamespaceConf;
        group_0->track_name = kTrackNameAliceVideo;
        group_0->start_group = 0x1000;
        group_0->start_object = 0x0;
        group_0->end_group = 0x2000;
        group_0->end_object = 0x100;
    }
    auto fetch =
      Fetch(0x10, 1, GroupOrder::kAscending, FetchType::kStandalone, nullptr, group_0, nullptr, std::nullopt, {});

    buffer << fetch;
    {
        auto fetch_out = Fetch(
          [](Fetch& self) {
              if (self.fetch_type == FetchType::kStandalone) {
                  self.group_0 = std::make_optional<Fetch::Group_0>();
              } else {
                  self.group_1 = std::make_optional<Fetch::Group_1>();
              }
          },
          nullptr);

        CHECK(VerifyCtrl(buffer, static_cast<uint64_t>(ControlMessageType::kFetch), fetch_out));
        CHECK_EQ(fetch.subscribe_id, fetch_out.subscribe_id);
        CHECK_EQ(fetch.subscriber_priority, fetch_out.subscriber_priority);
        CHECK_EQ(fetch.group_order, fetch_out.group_order);
        CHECK_EQ(fetch.fetch_type, fetch_out.fetch_type);

        CHECK_EQ(fetch.group_0->track_namespace, fetch_out.group_0->track_namespace);
        CHECK_EQ(fetch.group_0->track_name, fetch_out.group_0->track_name);
        CHECK_EQ(fetch.group_0->start_group, fetch_out.group_0->start_group);
        CHECK_EQ(fetch.group_0->start_object, fetch_out.group_0->start_object);
        CHECK_EQ(fetch.group_0->end_group, fetch_out.group_0->end_group);
        CHECK_EQ(fetch.group_0->end_object, fetch_out.group_0->end_object);
    }

    buffer.clear();

    auto group_1 = std::make_optional<Fetch::Group_1>();
    if (group_1.has_value()) {
        group_1->joining_subscribe_id = 0x0;
        group_1->preceding_group_offset = 0x0;
    }

    fetch =
      Fetch(0x10, 1, GroupOrder::kAscending, FetchType::kJoiningFetch, nullptr, std::nullopt, nullptr, group_1, {});

    buffer << fetch;
    {
        auto fetch_out = Fetch(
          [](Fetch& self) {
              if (self.fetch_type == FetchType::kStandalone) {
                  self.group_0 = std::make_optional<Fetch::Group_0>();
              } else {
                  self.group_1 = std::make_optional<Fetch::Group_1>();
              }
          },
          nullptr);

        CHECK(VerifyCtrl(buffer, static_cast<uint64_t>(ControlMessageType::kFetch), fetch_out));
        CHECK_EQ(fetch.group_1->joining_subscribe_id, fetch_out.group_1->joining_subscribe_id);
        CHECK_EQ(fetch.group_1->preceding_group_offset, fetch_out.group_1->preceding_group_offset);
    }
}

TEST_CASE("FetchOk/Error/Cancel Message encode/decode")
{
    Bytes buffer;

    auto fetch_ok = FetchOk{};
    fetch_ok.subscribe_id = 0x1234;
    fetch_ok.group_order = GroupOrder::kDescending;
    fetch_ok.end_location = { 0x9999, 0x9991 };

    buffer << fetch_ok;

    FetchOk fetch_ok_out{};
    CHECK(VerifyCtrl(buffer, static_cast<uint64_t>(ControlMessageType::kFetchOk), fetch_ok_out));
    CHECK_EQ(fetch_ok.subscribe_id, fetch_ok_out.subscribe_id);
    CHECK_EQ(fetch_ok.group_order, fetch_ok_out.group_order);
    CHECK_EQ(fetch_ok.end_location, fetch_ok_out.end_location);

    buffer.clear();
    auto fetch_cancel = FetchCancel{};
    fetch_cancel.subscribe_id = 0x1111;

    buffer << fetch_cancel;

    FetchCancel fetch_cancel_out;
    CHECK(VerifyCtrl(buffer, static_cast<uint64_t>(ControlMessageType::kFetchCancel), fetch_cancel_out));
    CHECK_EQ(fetch_cancel.subscribe_id, fetch_cancel_out.subscribe_id);

    buffer.clear();
    auto fetch_error = FetchError{};
    fetch_error.subscribe_id = 0x1111;
    fetch_error.error_code = quicr::messages::FetchErrorCode::kInternalError;

    buffer << fetch_error;

    FetchError fetch_error_out;
    CHECK(VerifyCtrl(buffer, static_cast<uint64_t>(ControlMessageType::kFetchError), fetch_error_out));
    CHECK_EQ(fetch_error.subscribe_id, fetch_error_out.subscribe_id);
    CHECK_EQ(fetch_error.error_code, fetch_error_out.error_code);
}

TEST_CASE("SubscribesBlocked Message encode/decode")
{
    Bytes buffer;

    auto sub_blocked = SubscribesBlocked{};
    sub_blocked.maximum_subscribe_id = std::numeric_limits<uint64_t>::max() >> 2;
    buffer << sub_blocked;

    SubscribesBlocked sub_blocked_out{};
    CHECK(VerifyCtrl(buffer, static_cast<uint64_t>(ControlMessageType::kSubscribesBlocked), sub_blocked_out));
    CHECK_EQ(sub_blocked.maximum_subscribe_id, sub_blocked_out.maximum_subscribe_id);
}

TEST_CASE("Subscribe Announces encode/decode")
{
    Bytes buffer;

    auto msg = SubscribeAnnounces{};
    msg.track_namespace_prefix = TrackNamespace{ "cisco"s, "meetings"s, "video"s, "1080p"s };
    buffer << msg;

    SubscribeAnnounces msg_out;
    CHECK(VerifyCtrl(buffer, static_cast<uint64_t>(ControlMessageType::kSubscribeAnnounces), msg_out));
    CHECK_EQ(msg.track_namespace_prefix, msg_out.track_namespace_prefix);
}

TEST_CASE("Subscribe Announces Ok encode/decode")
{
    Bytes buffer;

    auto msg = SubscribeAnnouncesOk{};
    msg.track_namespace_prefix = TrackNamespace{ "cisco"s, "meetings"s, "video"s, "1080p"s };
    buffer << msg;

    SubscribeAnnouncesOk msg_out;
    CHECK(VerifyCtrl(buffer, static_cast<uint64_t>(ControlMessageType::kSubscribeAnnouncesOk), msg_out));
    CHECK_EQ(msg.track_namespace_prefix, msg_out.track_namespace_prefix);
}

TEST_CASE("Unsubscribe Announces encode/decode")
{
    Bytes buffer;

    auto msg = UnsubscribeAnnounces{};
    msg.track_namespace_prefix = TrackNamespace{ "cisco"s, "meetings"s, "video"s, "1080p"s };
    buffer << msg;

    UnsubscribeAnnounces msg_out;
    CHECK(VerifyCtrl(buffer, static_cast<uint64_t>(ControlMessageType::kUnsubscribeAnnounces), msg_out));
    CHECK_EQ(msg.track_namespace_prefix, msg_out.track_namespace_prefix);
}

TEST_CASE("Subscribe Announces Error encode/decode")
{
    Bytes buffer;

    auto msg = SubscribeAnnouncesError{};
    msg.track_namespace_prefix = TrackNamespace{ "cisco"s, "meetings"s, "video"s, "1080p"s };
    msg.error_code = quicr::messages::SubscribeAnnouncesErrorCode::kNamespacePrefixUnknown;
    msg.reason_phrase = Bytes{ 0x1, 0x2, 0x3 };
    buffer << msg;

    SubscribeAnnouncesError msg_out;
    CHECK(VerifyCtrl(buffer, static_cast<std::uint64_t>(ControlMessageType::kSubscribeAnnouncesError), msg_out));
    CHECK_EQ(msg.track_namespace_prefix, msg_out.track_namespace_prefix);
    CHECK_EQ(msg.error_code, msg_out.error_code);
    CHECK_EQ(msg.reason_phrase, msg_out.reason_phrase);
}

using TestKVP64 = KeyValuePair<std::uint64_t>;
enum class ExampleEnum : std::uint64_t
{
    kOdd = 1,
    kEven = 2,
};
using TestKVPEnum = KeyValuePair<ExampleEnum>;
Bytes
KVP64(const std::uint64_t type, const Bytes& value)
{
    TestKVP64 test;
    test.type = type;
    test.value = value;
    Bytes buffer;
    buffer << test;
    return buffer;
}
Bytes
KVPEnum(const ExampleEnum type, const Bytes& value)
{
    TestKVPEnum test;
    test.type = type;
    test.value = value;
    Bytes buffer;
    buffer << test;
    return buffer;
}

TEST_CASE("Key Value Pair encode/decode")
{
    auto value = Bytes(sizeof(std::uint64_t));
    constexpr std::uint64_t one = 1;
    std::memcpy(value.data(), &one, value.size());
    {
        CAPTURE("UINT64_T");
        {
            CAPTURE("EVEN");
            std::size_t type = 2;
            Bytes serialized = KVP64(type, value);
            CHECK_EQ(serialized.size(), 2); // Minimal size, 1 byte for type and 1 byte for value.
            TestKVP64 out;
            serialized >> out;
            CHECK_EQ(out.type, type);
            CHECK_EQ(out.value, value);
        }
        {
            CAPTURE("ODD");
            std::size_t type = 1;
            Bytes serialized = KVP64(type, value);
            CHECK_EQ(serialized.size(),
                     value.size() + 1 + 1); // 1 byte for type, 1 byte for length, and the value bytes.
            TestKVP64 out;
            serialized >> out;
            CHECK_EQ(out.type, type);
            CHECK_EQ(out.value, value);
        }
    }
    {
        CAPTURE("ENUM");
        {
            CAPTURE("EVEN");
            auto type = ExampleEnum::kEven;
            Bytes serialized = KVPEnum(type, value);
            CHECK_EQ(serialized.size(), 2); // Minimal size, 1 byte for type and 1 byte for value.
            TestKVPEnum out;
            serialized >> out;
            CHECK_EQ(out.type, type);
            CHECK_EQ(out.value, value);
        }
        {
            CAPTURE("ODD");
            auto type = ExampleEnum::kOdd;
            Bytes serialized = KVPEnum(type, value);
            CHECK_EQ(serialized.size(),
                     value.size() + 1 + 1); // 1 byte for type, 1 byte for length, and the value bytes.
            TestKVPEnum out;
            serialized >> out;
            CHECK_EQ(out.type, type);
            CHECK_EQ(out.value, value);
        }
    }
}<|MERGE_RESOLUTION|>--- conflicted
+++ resolved
@@ -325,11 +325,7 @@
 {
     Bytes buffer;
     Parameter param;
-<<<<<<< HEAD
     param.type = ParameterType::kMaxRequestId;
-=======
-    param.type = ParameterType::kInvalid;
->>>>>>> b7cc114c
     param.value = { 0x1, 0x2 };
     SubscribeParameters params = { param };
 
@@ -378,7 +374,6 @@
 {
     Bytes buffer;
     Parameter param1;
-<<<<<<< HEAD
     param1.type = ParameterType::kMaxRequestId;
     // param1.length = 0x2;
     param1.value = { 0x1, 0x2 };
@@ -386,13 +381,6 @@
     Parameter param2;
     param2.type = ParameterType::kMaxRequestId;
     // param2.length = 0x3;
-=======
-    param1.type = ParameterType::kPath;
-    param1.value = { 0x1, 0x2 };
-
-    Parameter param2;
-    param2.type = ParameterType::kPath;
->>>>>>> b7cc114c
     param2.value = { 0x1, 0x2, 0x3 };
 
     SubscribeParameters params = { param1, param2 };
@@ -480,12 +468,8 @@
 
     while (num_params > 0) {
         Parameter param1;
-<<<<<<< HEAD
         param1.type = ParameterType::kMaxRequestId;
         // param1.length = 0x2;
-=======
-        param1.type = ParameterType::kPath;
->>>>>>> b7cc114c
         param1.value = { 0x1, 0x2 };
         out.subscribe_parameters.push_back(param1);
         num_params--;
