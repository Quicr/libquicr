// SPDX-FileCopyrightText: Copyright (c) 2024 Cisco Systems
// SPDX-License-Identifier: BSD-2-Clause

#include "quicr/detail/messages.h"

#include <any>
#include <doctest/doctest.h>
#include <functional>
#include <memory>
#include <string>
#include <sys/socket.h>

using namespace quicr;
using namespace quicr::messages;
using namespace std::string_literals;

static Bytes
FromASCII(const std::string& ascii)
{
    return std::vector<uint8_t>(ascii.begin(), ascii.end());
}

const TrackNamespace kTrackNamespaceConf{ FromASCII("conf.example.com"), FromASCII("conf"), FromASCII("1") };
const Bytes kTrackNameAliceVideo = FromASCII("alice/video");
const UintVar kTrackAliasAliceVideo{ 0xA11CE };

// Values that will encode to the corresponding UintVar values.
const Bytes kExampleBytes = {
    0x1, 0x2, 0x3, 0x4, 0x5,
};
const Bytes kUint1ByteValue = { 0x25 };
const Bytes kUint2ByteValue = { 0xBD, 0x3B };
const Bytes kUint4ByteValue = { 0x7D, 0x3E, 0x7F, 0x1D };
const Bytes kUint8ByteValue = { 0x8C, 0xE8, 0x14, 0xFF, 0x5E, 0x7C, 0x19, 0x02 };

const Parameters kExampleParameters = {
    { ParameterType::kAuthorizationToken, kExampleBytes }, { static_cast<ParameterType>(2), kUint1ByteValue },
    { static_cast<ParameterType>(4), kUint2ByteValue },    { static_cast<ParameterType>(6), kUint4ByteValue },
    { static_cast<ParameterType>(8), kUint8ByteValue },
};

template<typename T>
bool
Verify(std::vector<uint8_t>& buffer, uint64_t message_type, T& message, [[maybe_unused]] size_t slice_depth = 1)
{
    // TODO: support Size_depth > 1, if needed
    StreamBuffer<uint8_t> in_buffer;
    in_buffer.InitAny<T>(); // Set parsed data to be of this type using out param

    std::optional<uint64_t> msg_type;
    bool done = false;

    for (auto& v : buffer) {
        auto& msg = in_buffer.GetAny<T>();
        in_buffer.Push(v);

        if (!msg_type) {
            msg_type = in_buffer.DecodeUintV();
            if (!msg_type) {
                continue;
            }
            CHECK_EQ(*msg_type, message_type);
            continue;
        }

        done = in_buffer >> msg;
        if (done) {
            // copy the working parsed data to out param.
            message = msg;
            break;
        }
    }

    return done;
}

template<typename T>
bool
VerifyCtrl(BytesSpan buffer, uint64_t message_type, T& message)
{
    ControlMessage ctrl_message;
    buffer = buffer >> ctrl_message;

    CHECK_EQ(ctrl_message.type, message_type);

    ctrl_message.payload >> message;

    return true;
}

TEST_CASE("AnnounceOk Message encode/decode")
{
    Bytes buffer;

    auto announce_ok = AnnounceOk();
    announce_ok.request_id = 0x1234;
    buffer << announce_ok;

    AnnounceOk announce_ok_out;
    CHECK(VerifyCtrl(buffer, static_cast<uint64_t>(ControlMessageType::kAnnounceOk), announce_ok_out));
    CHECK_EQ(0x1234, announce_ok_out.request_id);
}

TEST_CASE("Announce Message encode/decode")
{
    Bytes buffer;

    auto announce = Announce{};
    announce.track_namespace = kTrackNamespaceConf;
    announce.parameters = kExampleParameters;
    buffer << announce;

    Announce announce_out;
    CHECK(VerifyCtrl(buffer, static_cast<uint64_t>(ControlMessageType::kAnnounce), announce_out));
    CHECK_EQ(kTrackNamespaceConf, announce_out.track_namespace);
    CHECK_EQ(announce.parameters, announce_out.parameters);
}

TEST_CASE("Unannounce Message encode/decode")
{
    Bytes buffer;

    auto unannounce = Unannounce{};
    unannounce.track_namespace = kTrackNamespaceConf;
    buffer << unannounce;

    Unannounce unannounce_out;
    CHECK(VerifyCtrl(buffer, static_cast<uint64_t>(ControlMessageType::kUnannounce), unannounce_out));
    CHECK_EQ(kTrackNamespaceConf, unannounce_out.track_namespace);
}

TEST_CASE("AnnounceError Message encode/decode")
{
    Bytes buffer;

    auto announce_err = AnnounceError{};
    announce_err.request_id = 0x1234;
    announce_err.error_code = quicr::messages::AnnounceErrorCode::kNotSupported;
    announce_err.error_reason = Bytes{ 0x1, 0x2, 0x3 };
    buffer << announce_err;

    AnnounceError announce_err_out;
    CHECK(VerifyCtrl(buffer, static_cast<uint64_t>(ControlMessageType::kAnnounceError), announce_err_out));
    CHECK_EQ(0x1234, announce_err_out.request_id);
    CHECK_EQ(announce_err.error_code, announce_err_out.error_code);
    CHECK_EQ(announce_err.error_reason, announce_err_out.error_reason);
}

TEST_CASE("AnnounceCancel Message encode/decode")
{
    Bytes buffer;

    auto announce_cancel = AnnounceCancel{};
    announce_cancel.track_namespace = kTrackNamespaceConf;
    buffer << announce_cancel;

    AnnounceCancel announce_cancel_out;
    CHECK(VerifyCtrl(buffer, static_cast<uint64_t>(ControlMessageType::kAnnounceCancel), announce_cancel_out));
    CHECK_EQ(announce_cancel.track_namespace, announce_cancel_out.track_namespace);
    CHECK_EQ(announce_cancel.error_code, announce_cancel_out.error_code);
    CHECK_EQ(announce_cancel.error_reason, announce_cancel_out.error_reason);
}

TEST_CASE("Subscribe (kLatestObject) Message encode/decode")
{
    Bytes buffer;
    auto subscribe = quicr::messages::Subscribe(0x1,
                                                kTrackNamespaceConf,
                                                kTrackNameAliceVideo,
                                                0x10,
                                                GroupOrder::kAscending,
                                                1,
<<<<<<< HEAD
                                                FilterType::kLatestObject,
=======
                                                FilterType::kLargestObject,
                                                nullptr,
>>>>>>> 888db894
                                                std::nullopt,
                                                std::nullopt,
                                                {});

    buffer << subscribe;

    Subscribe subscribe_out(
      [](Subscribe& msg) {
          if (msg.filter_type == FilterType::kLargestObject) {
              // do nothing...
          }
      },
      [](Subscribe& msg) {
          if (msg.filter_type == FilterType::kNextGroupStart) {
              // again
          }
      });
    CHECK(VerifyCtrl(buffer, static_cast<uint64_t>(ControlMessageType::kSubscribe), subscribe_out));
    CHECK_EQ(kTrackNamespaceConf, subscribe_out.track_namespace);
    CHECK_EQ(kTrackNameAliceVideo, subscribe_out.track_name);
    CHECK_EQ(subscribe.request_id, subscribe_out.request_id);
    CHECK_EQ(subscribe.subscriber_priority, subscribe_out.subscriber_priority);
    CHECK_EQ(subscribe.group_order, subscribe_out.group_order);
    CHECK_EQ(subscribe.filter_type, subscribe_out.filter_type);
}

TEST_CASE("Subscribe (kLatestGroup) Message encode/decode")
{
    Bytes buffer;
    auto subscribe = quicr::messages::Subscribe(0x1,
                                                kTrackNamespaceConf,
                                                kTrackNameAliceVideo,
                                                0x10,
                                                GroupOrder::kAscending,
                                                1,
<<<<<<< HEAD
                                                FilterType::kLatestObject,
=======
                                                FilterType::kLargestObject,
                                                nullptr,
>>>>>>> 888db894
                                                std::nullopt,
                                                std::nullopt,
                                                {});

    buffer << subscribe;

    auto subscribe_out = Subscribe(
      [](Subscribe& msg) {
          if (msg.filter_type == FilterType::kLargestObject) {
              // do nothing...
          }
      },
      [](Subscribe& msg) {
          if (msg.filter_type == FilterType::kNextGroupStart) {
              // again
          }
      });

    CHECK(VerifyCtrl(buffer, static_cast<uint64_t>(ControlMessageType::kSubscribe), subscribe_out));
    CHECK_EQ(kTrackNamespaceConf, subscribe_out.track_namespace);
    CHECK_EQ(kTrackNameAliceVideo, subscribe_out.track_name);
    CHECK_EQ(subscribe.request_id, subscribe_out.request_id);
    CHECK_EQ(subscribe.filter_type, subscribe_out.filter_type);
}

TEST_CASE("Subscribe (kAbsoluteStart) Message encode/decode")
{
    Bytes buffer;

    auto group_0 = std::make_optional<Subscribe::Group_0>();
    group_0->start_location = { 0x1000, 0xFF };

    auto subscribe = quicr::messages::Subscribe(0x1,
                                                kTrackNamespaceConf,
                                                kTrackNameAliceVideo,
                                                0x10,
                                                GroupOrder::kAscending,
                                                1,
                                                FilterType::kAbsoluteStart,
                                                group_0,
                                                std::nullopt,
                                                {});

    buffer << subscribe;

    auto subscribe_out = Subscribe(
      [](Subscribe& subscribe) {
          if (subscribe.filter_type == FilterType::kAbsoluteStart ||
              subscribe.filter_type == FilterType::kAbsoluteRange) {
              subscribe.group_0 = std::make_optional<Subscribe::Group_0>();
          }
      },
      [](Subscribe& subscribe) {
          if (subscribe.filter_type == FilterType::kAbsoluteRange) {
              subscribe.group_1 = std::make_optional<Subscribe::Group_1>();
          }
      });

    CHECK(VerifyCtrl(buffer, static_cast<uint64_t>(ControlMessageType::kSubscribe), subscribe_out));
    CHECK_EQ(kTrackNamespaceConf, subscribe_out.track_namespace);
    CHECK_EQ(kTrackNameAliceVideo, subscribe_out.track_name);
    CHECK_EQ(subscribe.request_id, subscribe_out.request_id);
    CHECK_EQ(subscribe.filter_type, subscribe_out.filter_type);
    CHECK_EQ(subscribe.group_0->start_location.group, subscribe_out.group_0->start_location.group);
    CHECK_EQ(subscribe.group_0->start_location.object, subscribe_out.group_0->start_location.object);
}

TEST_CASE("Subscribe (kAbsoluteRange) Message encode/decode")
{
    Bytes buffer;

    auto group_0 = std::make_optional<Subscribe::Group_0>();
    if (group_0.has_value()) {
        group_0->start_location = { 0x1000, 0x1 };
    }
    auto group_1 = std::make_optional<Subscribe::Group_1>();
    if (group_1.has_value()) {
        group_1->end_group = 0xFFF;
    }

    auto subscribe = quicr::messages::Subscribe(0x1,
                                                kTrackNamespaceConf,
                                                kTrackNameAliceVideo,
                                                0x10,
                                                GroupOrder::kAscending,
                                                1,
                                                FilterType::kAbsoluteRange,
                                                group_0,
                                                group_1,
                                                {});

    buffer << subscribe;

    auto subscribe_out = Subscribe(
      [](Subscribe& subscribe) {
          if (subscribe.filter_type == FilterType::kAbsoluteStart ||
              subscribe.filter_type == FilterType::kAbsoluteRange) {
              subscribe.group_0 = std::make_optional<Subscribe::Group_0>();
          }
      },
      [](Subscribe& subscribe) {
          if (subscribe.filter_type == FilterType::kAbsoluteRange) {
              subscribe.group_1 = std::make_optional<Subscribe::Group_1>();
          }
      });

    CHECK(VerifyCtrl(buffer, static_cast<uint64_t>(ControlMessageType::kSubscribe), subscribe_out));
    CHECK_EQ(kTrackNamespaceConf, subscribe_out.track_namespace);
    CHECK_EQ(kTrackNameAliceVideo, subscribe_out.track_name);
    CHECK_EQ(subscribe.request_id, subscribe_out.request_id);
    CHECK_EQ(subscribe.filter_type, subscribe_out.filter_type);
    CHECK_EQ(subscribe.group_0->start_location.group, subscribe_out.group_0->start_location.group);
    CHECK_EQ(subscribe.group_0->start_location.object, subscribe_out.group_0->start_location.object);
    CHECK_EQ(subscribe.group_1->end_group, subscribe_out.group_1->end_group);
}

TEST_CASE("Subscribe (Params) Message encode/decode")
{
    Bytes buffer;
    Parameter param;
    param.type = ParameterType::kDeliveryTimeout;
    param.value = { 0x1, 0x2 };
    SubscribeParameters params = { param };

    auto subscribe = quicr::messages::Subscribe(0x1,
                                                kTrackNamespaceConf,
                                                kTrackNameAliceVideo,
                                                0x10,
                                                GroupOrder::kAscending,
                                                1,
<<<<<<< HEAD
                                                FilterType::kLatestObject,
=======
                                                FilterType::kLargestObject,
                                                nullptr,
>>>>>>> 888db894
                                                std::nullopt,
                                                std::nullopt,
                                                params);

    buffer << subscribe;

    auto subscribe_out = Subscribe(
      [](Subscribe& subscribe) {
          if (subscribe.filter_type == FilterType::kAbsoluteStart ||
              subscribe.filter_type == FilterType::kAbsoluteRange) {
              subscribe.group_0 = std::make_optional<Subscribe::Group_0>();
          }
      },
      [](Subscribe& subscribe) {
          if (subscribe.filter_type == FilterType::kAbsoluteRange) {
              subscribe.group_1 = std::make_optional<Subscribe::Group_1>();
          }
      }

    );

    CHECK(VerifyCtrl(buffer, static_cast<uint64_t>(ControlMessageType::kSubscribe), subscribe_out));
    CHECK_EQ(kTrackNamespaceConf, subscribe_out.track_namespace);
    CHECK_EQ(kTrackNameAliceVideo, subscribe_out.track_name);
    CHECK_EQ(subscribe.request_id, subscribe_out.request_id);
    CHECK_EQ(subscribe.filter_type, subscribe_out.filter_type);
    REQUIRE_EQ(subscribe.subscribe_parameters.size(), 1);
    REQUIRE_EQ(subscribe.subscribe_parameters.size(), subscribe_out.subscribe_parameters.size());
    CHECK_EQ(subscribe.subscribe_parameters[0], subscribe_out.subscribe_parameters[0]);
}

TEST_CASE("Subscribe (Params - 2) Message encode/decode")
{
    Bytes buffer;
    Parameter param1;
    param1.type = ParameterType::kAuthorizationToken;
    param1.value = { 0x1, 0x2 };

    Parameter param2;
    param2.type = ParameterType::kAuthorizationToken;
    param2.value = { 0x1, 0x2, 0x3 };

    SubscribeParameters params = { param1, param2 };

    auto subscribe = quicr::messages::Subscribe(0x1,
                                                kTrackNamespaceConf,
                                                kTrackNameAliceVideo,
                                                0x10,
                                                GroupOrder::kAscending,
                                                1,
<<<<<<< HEAD
                                                FilterType::kLatestObject,
=======
                                                FilterType::kLargestObject,
                                                nullptr,
>>>>>>> 888db894
                                                std::nullopt,
                                                std::nullopt,
                                                params);

    buffer << subscribe;

    auto subscribe_out = Subscribe(
      [](Subscribe& subscribe) {
          if (subscribe.filter_type == FilterType::kAbsoluteStart ||
              subscribe.filter_type == FilterType::kAbsoluteRange) {
              subscribe.group_0 = std::make_optional<Subscribe::Group_0>();
          }
      },
      [](Subscribe& subscribe) {
          if (subscribe.filter_type == FilterType::kAbsoluteRange) {
              subscribe.group_1 = std::make_optional<Subscribe::Group_1>();
          }
      }

    );

    CHECK(VerifyCtrl(buffer, static_cast<uint64_t>(ControlMessageType::kSubscribe), subscribe_out));
    CHECK_EQ(kTrackNamespaceConf, subscribe_out.track_namespace);
    CHECK_EQ(kTrackNameAliceVideo, subscribe_out.track_name);
    CHECK_EQ(subscribe.request_id, subscribe_out.request_id);
    CHECK_EQ(subscribe.filter_type, subscribe_out.filter_type);
    REQUIRE_EQ(subscribe.subscribe_parameters.size(), 2);
    REQUIRE_EQ(subscribe.subscribe_parameters.size(), subscribe_out.subscribe_parameters.size());
    CHECK_EQ(subscribe.subscribe_parameters[0], subscribe_out.subscribe_parameters[0]);
    CHECK_EQ(subscribe.subscribe_parameters[1], subscribe_out.subscribe_parameters[1]);
}

Subscribe
GenerateSubscribe(FilterType filter, size_t num_params = 0, uint64_t sg = 0, uint64_t so = 0, uint64_t eg = 0)
{
    auto out = Subscribe(
      [](Subscribe& subscribe) {
          if (subscribe.filter_type == FilterType::kAbsoluteStart ||
              subscribe.filter_type == FilterType::kAbsoluteRange) {
              subscribe.group_0 = std::make_optional<Subscribe::Group_0>();
          }
      },
      [](Subscribe& subscribe) {
          if (subscribe.filter_type == FilterType::kAbsoluteRange) {
              subscribe.group_1 = std::make_optional<Subscribe::Group_1>();
          }
      });
    out.request_id = 0xABCD;
    out.track_namespace = kTrackNamespaceConf;
    out.track_name = kTrackNameAliceVideo;
    out.filter_type = filter;
    switch (filter) {
        case FilterType::kLargestObject:
        case FilterType::kNextGroupStart:
            break;
        case FilterType::kAbsoluteStart:
            out.group_0 = std::make_optional<Subscribe::Group_0>();
            out.group_0->start_location = { sg, so };
            break;
        case FilterType::kAbsoluteRange:
            out.group_0 = std::make_optional<Subscribe::Group_0>();
            out.group_0->start_location = { sg, so };
            out.group_1 = std::make_optional<Subscribe::Group_1>();
            out.group_1->end_group = eg;
            break;
        default:
            break;
    }

    while (num_params > 0) {
        Parameter param1;
        param1.type = ParameterType::kDeliveryTimeout;
        param1.value = { 0x1, 0x2 };
        out.subscribe_parameters.push_back(param1);
        num_params--;
    }
    return out;
}

TEST_CASE("Subscribe (Combo) Message encode/decode")
{
    auto subscribes = std::vector<Subscribe>{
        GenerateSubscribe(FilterType::kLargestObject),
        GenerateSubscribe(FilterType::kNextGroupStart),
        GenerateSubscribe(FilterType::kLargestObject, 1),
        GenerateSubscribe(FilterType::kNextGroupStart, 2),
        GenerateSubscribe(FilterType::kAbsoluteStart, 0, 0x100, 0x2),
        GenerateSubscribe(FilterType::kAbsoluteStart, 2, 0x100, 0x2),
        GenerateSubscribe(FilterType::kAbsoluteRange, 0, 0x100, 0x2, 0x500),
        GenerateSubscribe(FilterType::kAbsoluteRange, 2, 0x100, 0x2, 0x500),
    };

    for (size_t i = 0; i < subscribes.size(); i++) {
        Bytes buffer;
        buffer << subscribes[i];
        auto subscribe_out = Subscribe(
          [](Subscribe& subscribe) {
              if (subscribe.filter_type == FilterType::kAbsoluteStart ||
                  subscribe.filter_type == FilterType::kAbsoluteRange) {
                  subscribe.group_0 = std::make_optional<Subscribe::Group_0>();
              }
          },
          [](Subscribe& subscribe) {
              if (subscribe.filter_type == FilterType::kAbsoluteRange) {
                  subscribe.group_1 = std::make_optional<Subscribe::Group_1>();
              }
          });

        CHECK(VerifyCtrl(buffer, static_cast<uint64_t>(ControlMessageType::kSubscribe), subscribe_out));
        CHECK_EQ(kTrackNamespaceConf, subscribe_out.track_namespace);
        CHECK_EQ(kTrackNameAliceVideo, subscribe_out.track_name);
        CHECK_EQ(subscribes[i].request_id, subscribe_out.request_id);
        CHECK_EQ(subscribes[i].filter_type, subscribe_out.filter_type);
        CHECK_EQ(subscribes[i].subscribe_parameters.size(), subscribe_out.subscribe_parameters.size());
        for (size_t j = 0; j < subscribes[i].subscribe_parameters.size(); j++) {
            CHECK_EQ(subscribes[i].subscribe_parameters[j], subscribe_out.subscribe_parameters[j]);
        }
    }
}

TEST_CASE("SubscribeUpdate Message encode/decode")
{
    Bytes buffer;

    auto subscribe_update = SubscribeUpdate{};
    subscribe_update.request_id = 0x1;
    subscribe_update.start_location = { uint64_t(0x1000), uint64_t(0x100) };
    subscribe_update.end_group = uint64_t(0x2000);
    subscribe_update.subscriber_priority = static_cast<SubscriberPriority>(0x10);

    buffer << subscribe_update;

    SubscribeUpdate subscribe_update_out;
    CHECK(VerifyCtrl(buffer, static_cast<uint64_t>(ControlMessageType::kSubscribeUpdate), subscribe_update_out));
    CHECK_EQ(0x1000, subscribe_update_out.start_location.group);
    CHECK_EQ(0x100, subscribe_update_out.start_location.object);
    CHECK_EQ(subscribe_update.request_id, subscribe_update_out.request_id);
    CHECK_EQ(0x2000, subscribe_update_out.end_group);
    CHECK_EQ(subscribe_update.subscriber_priority, subscribe_update_out.subscriber_priority);
}

TEST_CASE("SubscribeOk Message encode/decode")
{
    Bytes buffer;
    const auto track_alias = uint64_t(kTrackAliasAliceVideo);
    auto subscribe_ok = SubscribeOk(0x1, track_alias, 0, GroupOrder::kAscending, false, std::nullopt, {});

    buffer << subscribe_ok;

    auto subscribe_ok_out = SubscribeOk([](SubscribeOk& msg) {
        if (msg.content_exists == 1) {
            msg.group_0 = std::make_optional<SubscribeOk::Group_0>();
        }
    });

    CHECK(VerifyCtrl(buffer, static_cast<uint64_t>(ControlMessageType::kSubscribeOk), subscribe_ok_out));
    CHECK_EQ(subscribe_ok.request_id, subscribe_ok_out.request_id);
    CHECK_EQ(subscribe_ok.track_alias, subscribe_ok_out.track_alias);
    CHECK_EQ(subscribe_ok.expires, subscribe_ok_out.expires);
    CHECK_EQ(subscribe_ok.group_order, subscribe_ok_out.group_order);
    CHECK_EQ(subscribe_ok.content_exists, subscribe_ok_out.content_exists);
}

TEST_CASE("SubscribeOk (content-exists) Message encode/decode")
{
    Bytes buffer;

    auto group_0 = std::make_optional<SubscribeOk::Group_0>();
    group_0->largest_location = { 100, 200 };

    auto subscribe_ok = SubscribeOk(0x01, 0x1000, 0, GroupOrder::kAscending, 1, group_0, {});

    buffer << subscribe_ok;

    auto subscribe_ok_out = SubscribeOk([](SubscribeOk& msg) {
        if (msg.content_exists == 1) {
            msg.group_0 = std::make_optional<SubscribeOk::Group_0>();
        }
    });

    CHECK(VerifyCtrl(buffer, static_cast<uint64_t>(ControlMessageType::kSubscribeOk), subscribe_ok_out));
    CHECK_EQ(subscribe_ok.request_id, subscribe_ok_out.request_id);
    CHECK_EQ(subscribe_ok.expires, subscribe_ok_out.expires);
    CHECK_EQ(subscribe_ok.content_exists, subscribe_ok_out.content_exists);
    CHECK_EQ(subscribe_ok.group_0.has_value(), subscribe_ok_out.group_0.has_value());
    CHECK_EQ(subscribe_ok.group_0->largest_location.group, subscribe_ok_out.group_0->largest_location.group);
    CHECK_EQ(subscribe_ok.group_0->largest_location.object, subscribe_ok_out.group_0->largest_location.object);
}

TEST_CASE("Error  Message encode/decode")
{
    Bytes buffer;

    auto subscribe_err = SubscribeError{};
    subscribe_err.request_id = 0x1;
    subscribe_err.error_code = quicr::messages::SubscribeErrorCode::kTrackDoesNotExist;
    subscribe_err.error_reason = Bytes{ 0x0, 0x1 };
    buffer << subscribe_err;

    SubscribeError subscribe_err_out;
    CHECK(VerifyCtrl(buffer, static_cast<uint64_t>(ControlMessageType::kSubscribeError), subscribe_err_out));
    CHECK_EQ(subscribe_err.request_id, subscribe_err_out.request_id);
    CHECK_EQ(subscribe_err.error_code, subscribe_err_out.error_code);
    CHECK_EQ(subscribe_err.error_reason, subscribe_err_out.error_reason);
}

TEST_CASE("Unsubscribe  Message encode/decode")
{
    Bytes buffer;

    auto unsubscribe = Unsubscribe{};
    unsubscribe.request_id = 0x1;
    buffer << unsubscribe;

    Unsubscribe unsubscribe_out;
    CHECK(VerifyCtrl(buffer, static_cast<uint64_t>(ControlMessageType::kUnsubscribe), unsubscribe_out));
    CHECK_EQ(unsubscribe.request_id, unsubscribe_out.request_id);
}

TEST_CASE("SubscribeDone  Message encode/decode")
{
    Bytes buffer;

    auto subscribe_done = SubscribeDone{};
    subscribe_done.request_id = 0x1;
    subscribe_done.status_code = quicr::messages::SubscribeDoneStatusCode::kExpired;
    subscribe_done.stream_count = 0x0;
    subscribe_done.error_reason = Bytes{ 0x0 };

    buffer << subscribe_done;

    SubscribeDone subscribe_done_out;

    CHECK(VerifyCtrl(buffer, static_cast<uint64_t>(ControlMessageType::kSubscribeDone), subscribe_done_out));
    CHECK_EQ(subscribe_done.request_id, subscribe_done_out.request_id);
    CHECK_EQ(subscribe_done.status_code, subscribe_done_out.status_code);
    CHECK_EQ(subscribe_done.stream_count, subscribe_done_out.stream_count);
    CHECK_EQ(subscribe_done.error_reason, subscribe_done_out.error_reason);
}

TEST_CASE("SubscribeDone (content-exists)  Message encode/decode")
{
    Bytes buffer;

    auto subscribe_done = SubscribeDone{};
    subscribe_done.request_id = 0x1;
    subscribe_done.status_code = quicr::messages::SubscribeDoneStatusCode::kGoingAway;
    subscribe_done.stream_count = 0x0;
    subscribe_done.error_reason = Bytes{ 0x0 };

    buffer << subscribe_done;

    SubscribeDone subscribe_done_out;
    CHECK(VerifyCtrl(buffer, static_cast<uint64_t>(ControlMessageType::kSubscribeDone), subscribe_done_out));
    CHECK_EQ(subscribe_done.request_id, subscribe_done_out.request_id);
    CHECK_EQ(subscribe_done.status_code, subscribe_done_out.status_code);
    CHECK_EQ(subscribe_done.stream_count, subscribe_done_out.stream_count);
    CHECK_EQ(subscribe_done.error_reason, subscribe_done_out.error_reason);
}

TEST_CASE("ClientSetup  Message encode/decode")
{
    Bytes buffer;

    const std::string endpoint_id = "client test";

    auto client_setup = ClientSetup(
      { 0x1000, 0x2000 }, { { SetupParameterType::kEndpointId, Bytes(endpoint_id.begin(), endpoint_id.end()) } });
    buffer << client_setup;

    ClientSetup client_setup_out = {};
    CHECK(VerifyCtrl(buffer, static_cast<uint64_t>(ControlMessageType::kClientSetup), client_setup_out));
    CHECK_EQ(client_setup.supported_versions, client_setup_out.supported_versions);
    CHECK_EQ(client_setup.setup_parameters[0], client_setup_out.setup_parameters[0]);
}

TEST_CASE("ServerSetup  Message encode/decode")
{
    const std::string endpoint_id = "server_test";
    auto server_setup =
      ServerSetup(0x1000, { { SetupParameterType::kEndpointId, Bytes(endpoint_id.begin(), endpoint_id.end()) } });

    Bytes buffer;
    buffer << server_setup;

    ServerSetup server_setup_out;
    CHECK(VerifyCtrl(buffer, static_cast<uint64_t>(ControlMessageType::kServerSetup), server_setup_out));
    CHECK_EQ(server_setup.selected_version, server_setup_out.selected_version);
    CHECK_EQ(server_setup.setup_parameters[0], server_setup.setup_parameters[0]);
}

TEST_CASE("Goaway Message encode/decode")
{
    Bytes buffer;

    auto goaway = Goaway{};
    goaway.new_session_uri = FromASCII("go.away.now.no.return");
    buffer << goaway;

    Goaway goaway_out{};
    CHECK(VerifyCtrl(buffer, static_cast<uint64_t>(ControlMessageType::kGoaway), goaway_out));
    CHECK_EQ(FromASCII("go.away.now.no.return"), goaway_out.new_session_uri);
}

TEST_CASE("Fetch Message encode/decode")
{
    Bytes buffer;

    auto group_0 = std::make_optional<Fetch::Group_0>();
    if (group_0.has_value()) {
        group_0->track_namespace = kTrackNamespaceConf;
        group_0->track_name = kTrackNameAliceVideo;
        group_0->start_location.group = 0x1000;
        group_0->start_location.object = 0x0;
        group_0->end_location.group = 0x2000;
        group_0->end_location.object = 0x100;
    }
    auto fetch = Fetch(0x10, 1, GroupOrder::kAscending, FetchType::kStandalone, group_0, std::nullopt, {});

    buffer << fetch;
    {
        auto fetch_out = Fetch(
          [](Fetch& self) {
              if (self.fetch_type == FetchType::kStandalone) {
                  self.group_0 = std::make_optional<Fetch::Group_0>();
              }
          },
          [](Fetch& self) {
              if (self.fetch_type == FetchType::kJoiningFetch) {
                  self.group_1 = std::make_optional<Fetch::Group_1>();
              }
          });

        CHECK(VerifyCtrl(buffer, static_cast<uint64_t>(ControlMessageType::kFetch), fetch_out));
        CHECK_EQ(fetch.request_id, fetch_out.request_id);
        CHECK_EQ(fetch.subscriber_priority, fetch_out.subscriber_priority);
        CHECK_EQ(fetch.group_order, fetch_out.group_order);
        CHECK_EQ(fetch.fetch_type, fetch_out.fetch_type);

        CHECK_EQ(fetch.group_0->track_namespace, fetch_out.group_0->track_namespace);
        CHECK_EQ(fetch.group_0->track_name, fetch_out.group_0->track_name);
        CHECK_EQ(fetch.group_0->start_location, fetch_out.group_0->start_location);
        CHECK_EQ(fetch.group_0->end_location, fetch_out.group_0->end_location);
    }

    buffer.clear();

    auto group_1 = std::make_optional<Fetch::Group_1>();
    if (group_1.has_value()) {
        group_1->joining_request_id = 0x0;
        group_1->joining_start = 0x0;
    }

    fetch = Fetch(0x10, 1, GroupOrder::kAscending, FetchType::kJoiningFetch, std::nullopt, group_1, {});

    buffer << fetch;
    {
        auto fetch_out = Fetch(
          [](Fetch& self) {
              if (self.fetch_type == FetchType::kStandalone) {
                  self.group_0 = std::make_optional<Fetch::Group_0>();
              }
          },
          [](Fetch& self) {
              if (self.fetch_type == FetchType::kJoiningFetch) {
                  self.group_1 = std::make_optional<Fetch::Group_1>();
              }
          });

        CHECK(VerifyCtrl(buffer, static_cast<uint64_t>(ControlMessageType::kFetch), fetch_out));
        CHECK_EQ(fetch.group_1->joining_request_id, fetch_out.group_1->joining_request_id);
        CHECK_EQ(fetch.group_1->joining_start, fetch_out.group_1->joining_start);
    }
}

TEST_CASE("FetchOk/Error/Cancel Message encode/decode")
{
    Bytes buffer;

    auto fetch_ok = FetchOk{};
    fetch_ok.request_id = 0x1234;
    fetch_ok.group_order = GroupOrder::kDescending;
    fetch_ok.end_location = { 0x9999, 0x9991 };

    buffer << fetch_ok;

    FetchOk fetch_ok_out{};
    CHECK(VerifyCtrl(buffer, static_cast<uint64_t>(ControlMessageType::kFetchOk), fetch_ok_out));
    CHECK_EQ(fetch_ok.request_id, fetch_ok_out.request_id);
    CHECK_EQ(fetch_ok.group_order, fetch_ok_out.group_order);
    CHECK_EQ(fetch_ok.end_location.group, fetch_ok_out.end_location.group);
    CHECK_EQ(fetch_ok.end_location.object, fetch_ok_out.end_location.object);

    buffer.clear();
    auto fetch_cancel = FetchCancel{};
    fetch_cancel.request_id = 0x1111;

    buffer << fetch_cancel;

    FetchCancel fetch_cancel_out;
    CHECK(VerifyCtrl(buffer, static_cast<uint64_t>(ControlMessageType::kFetchCancel), fetch_cancel_out));
    CHECK_EQ(fetch_cancel.request_id, fetch_cancel_out.request_id);

    buffer.clear();
    auto fetch_error = FetchError{};
    fetch_error.request_id = 0x1111;
    fetch_error.error_code = quicr::messages::FetchErrorCode::kInternalError;

    buffer << fetch_error;

    FetchError fetch_error_out;
    CHECK(VerifyCtrl(buffer, static_cast<uint64_t>(ControlMessageType::kFetchError), fetch_error_out));
    CHECK_EQ(fetch_error.request_id, fetch_error_out.request_id);
    CHECK_EQ(fetch_error.error_code, fetch_error_out.error_code);
}

TEST_CASE("SubscribesBlocked Message encode/decode")
{
    Bytes buffer;

    auto sub_blocked = RequestsBlocked{};
    sub_blocked.maximum_request_id = std::numeric_limits<uint64_t>::max() >> 2;
    buffer << sub_blocked;

    RequestsBlocked sub_blocked_out{};
    CHECK(VerifyCtrl(buffer, static_cast<uint64_t>(ControlMessageType::kRequestsBlocked), sub_blocked_out));
    CHECK_EQ(sub_blocked.maximum_request_id, sub_blocked_out.maximum_request_id);
}

TEST_CASE("Subscribe Announces encode/decode")
{
    Bytes buffer;

    auto msg = SubscribeAnnounces{};
    msg.track_namespace_prefix = TrackNamespace{ "cisco"s, "meetings"s, "video"s, "1080p"s };
    buffer << msg;

    SubscribeAnnounces msg_out;
    CHECK(VerifyCtrl(buffer, static_cast<uint64_t>(ControlMessageType::kSubscribeAnnounces), msg_out));
    CHECK_EQ(msg.track_namespace_prefix, msg_out.track_namespace_prefix);
}

TEST_CASE("Subscribe Announces Ok encode/decode")
{
    Bytes buffer;

    auto msg = SubscribeAnnouncesOk{};
    msg.request_id = 0x1234;
    buffer << msg;

    SubscribeAnnouncesOk msg_out;
    CHECK(VerifyCtrl(buffer, static_cast<uint64_t>(ControlMessageType::kSubscribeAnnouncesOk), msg_out));
    CHECK_EQ(msg.request_id, msg_out.request_id);
}

TEST_CASE("Unsubscribe Announces encode/decode")
{
    Bytes buffer;

    auto msg = UnsubscribeAnnounces{};
    msg.track_namespace_prefix = TrackNamespace{ "cisco"s, "meetings"s, "video"s, "1080p"s };
    buffer << msg;

    UnsubscribeAnnounces msg_out;
    CHECK(VerifyCtrl(buffer, static_cast<uint64_t>(ControlMessageType::kUnsubscribeAnnounces), msg_out));
    CHECK_EQ(msg.track_namespace_prefix, msg_out.track_namespace_prefix);
}

TEST_CASE("Subscribe Announces Error encode/decode")
{
    Bytes buffer;

    auto msg = SubscribeAnnouncesError{};
    msg.request_id = 0x1234;
    msg.error_code = quicr::messages::SubscribeAnnouncesErrorCode::kNamespacePrefixUnknown;
    msg.error_reason = Bytes{ 0x1, 0x2, 0x3 };
    buffer << msg;

    SubscribeAnnouncesError msg_out;
    CHECK(VerifyCtrl(buffer, static_cast<std::uint64_t>(ControlMessageType::kSubscribeAnnouncesError), msg_out));
    CHECK_EQ(msg.request_id, msg_out.request_id);
    CHECK_EQ(msg.error_code, msg_out.error_code);
    CHECK_EQ(msg.error_reason, msg_out.error_reason);
}

TEST_CASE("Publish Message encode/decode")
{
    Bytes buffer;

    auto publish = Publish(0x1234,
                           kTrackNamespaceConf,
                           kTrackNameAliceVideo,
                           kTrackAliasAliceVideo.Get(),
                           GroupOrder::kAscending,
                           1,
                           std::nullopt,
                           true,
                           {});

    buffer << publish;

    auto publish_out = Publish(0, TrackNamespace{}, Bytes{}, 0, GroupOrder::kAscending, 0, std::nullopt, false, {});

    CHECK(VerifyCtrl(buffer, static_cast<uint64_t>(ControlMessageType::kPublish), publish_out));
    CHECK_EQ(publish.request_id, publish_out.request_id);
    CHECK_EQ(publish.track_namespace, publish_out.track_namespace);
    CHECK_EQ(publish.track_name, publish_out.track_name);
    CHECK_EQ(publish.track_alias, publish_out.track_alias);
    CHECK_EQ(publish.group_order, publish_out.group_order);
    CHECK_EQ(publish.contentexists, publish_out.contentexists);
    CHECK_EQ(publish.forward, publish_out.forward);
    CHECK_EQ(publish.parameters, publish_out.parameters);
}

TEST_CASE("PublishOk Message encode/decode")
{
    Bytes buffer;

<<<<<<< HEAD
    auto publish_ok =
      PublishOk(0x1234, true, 0x10, GroupOrder::kAscending, FilterType::kLatestObject, std::nullopt, std::nullopt, {});
=======
    auto publish_ok = PublishOk(0x1234,
                                true,
                                0x10,
                                GroupOrder::kAscending,
                                FilterType::kLargestObject,
                                nullptr,
                                std::nullopt,
                                nullptr,
                                std::nullopt,
                                {});
>>>>>>> 888db894

    buffer << publish_ok;

    auto publish_ok_out = PublishOk(
      [](PublishOk& msg) {
          if (msg.filter_type == FilterType::kAbsoluteStart || msg.filter_type == FilterType::kAbsoluteRange) {
              msg.group_0 = std::make_optional<PublishOk::Group_0>();
          }
      },
      [](PublishOk& msg) {
          if (msg.filter_type == FilterType::kAbsoluteRange) {
              msg.group_1 = std::make_optional<PublishOk::Group_1>();
          }
      });

    CHECK(VerifyCtrl(buffer, static_cast<uint64_t>(ControlMessageType::kPublishOk), publish_ok_out));
    CHECK_EQ(publish_ok.request_id, publish_ok_out.request_id);
    CHECK_EQ(publish_ok.forward, publish_ok_out.forward);
    CHECK_EQ(publish_ok.subscriber_priority, publish_ok_out.subscriber_priority);
    CHECK_EQ(publish_ok.group_order, publish_ok_out.group_order);
    CHECK_EQ(publish_ok.filter_type, publish_ok_out.filter_type);
    CHECK_EQ(publish_ok.parameters, publish_ok_out.parameters);
}

TEST_CASE("PublishOk (with optional fields) Message encode/decode")
{
    Bytes buffer;

    auto group_0 = std::make_optional<PublishOk::Group_0>();
    group_0->start = { 100, 200 };

    auto group_1 = std::make_optional<PublishOk::Group_1>();
    group_1->endgroup = 300;

    auto publish_ok =
      PublishOk(0x1234, true, 0x10, GroupOrder::kAscending, FilterType::kAbsoluteRange, group_0, group_1, {});

    buffer << publish_ok;

    auto publish_ok_out = PublishOk(
      [](PublishOk& msg) {
          if (msg.filter_type == FilterType::kAbsoluteStart || msg.filter_type == FilterType::kAbsoluteRange) {
              msg.group_0 = std::make_optional<PublishOk::Group_0>();
          }
      },
      [](PublishOk& msg) {
          if (msg.filter_type == FilterType::kAbsoluteRange) {
              msg.group_1 = std::make_optional<PublishOk::Group_1>();
          }
      });

    CHECK(VerifyCtrl(buffer, static_cast<uint64_t>(ControlMessageType::kPublishOk), publish_ok_out));
    CHECK_EQ(publish_ok.request_id, publish_ok_out.request_id);
    CHECK_EQ(publish_ok.forward, publish_ok_out.forward);
    CHECK_EQ(publish_ok.subscriber_priority, publish_ok_out.subscriber_priority);
    CHECK_EQ(publish_ok.group_order, publish_ok_out.group_order);
    CHECK_EQ(publish_ok.filter_type, publish_ok_out.filter_type);
    CHECK_EQ(publish_ok.group_0.has_value(), publish_ok_out.group_0.has_value());
    CHECK_EQ(publish_ok.group_0->start.group, publish_ok_out.group_0->start.group);
    CHECK_EQ(publish_ok.group_0->start.object, publish_ok_out.group_0->start.object);
    CHECK_EQ(publish_ok.group_1.has_value(), publish_ok_out.group_1.has_value());
    CHECK_EQ(publish_ok.group_1->endgroup, publish_ok_out.group_1->endgroup);
    CHECK_EQ(publish_ok.parameters, publish_ok_out.parameters);
}

TEST_CASE("PublishError Message encode/decode")
{
    Bytes buffer;

    auto publish_error = PublishError(0x1234, 0x01, Bytes{ 0x1, 0x2, 0x3 });
    buffer << publish_error;

    PublishError publish_error_out;
    CHECK(VerifyCtrl(buffer, static_cast<uint64_t>(ControlMessageType::kPublishError), publish_error_out));
    CHECK_EQ(publish_error.request_id, publish_error_out.request_id);
    CHECK_EQ(publish_error.error_code, publish_error_out.error_code);
    CHECK_EQ(publish_error.error_reason, publish_error_out.error_reason);
}

using TestKVP64 = KeyValuePair<std::uint64_t>;
enum class ExampleEnum : std::uint64_t
{
    kOdd = 1,
    kEven = 2,
};
using TestKVPEnum = KeyValuePair<ExampleEnum>;
Bytes
KVP64(const std::uint64_t type, const Bytes& value)
{
    TestKVP64 test;
    test.type = type;
    test.value = value;
    Bytes buffer;
    buffer << test;
    return buffer;
}
Bytes
KVPEnum(const ExampleEnum type, const Bytes& value)
{
    TestKVPEnum test;
    test.type = type;
    test.value = value;
    Bytes buffer;
    buffer << test;
    return buffer;
}

TEST_CASE("Key Value Pair encode/decode")
{
    auto value = Bytes(sizeof(std::uint64_t));
    constexpr std::uint64_t one = 1;
    std::memcpy(value.data(), &one, value.size());
    {
        CAPTURE("UINT64_T");
        {
            CAPTURE("EVEN");
            std::size_t type = 2;
            Bytes serialized = KVP64(type, value);
            CHECK_EQ(serialized.size(), 2); // Minimal size, 1 byte for type and 1 byte for value.
            TestKVP64 out;
            serialized >> out;
            CHECK_EQ(out.type, type);
            std::uint64_t reconstructed_value = 0;
            std::memcpy(&reconstructed_value, out.value.data(), out.value.size());
            CHECK_EQ(reconstructed_value, one);
        }
        {
            CAPTURE("ODD");
            std::size_t type = 1;
            Bytes serialized = KVP64(type, value);
            CHECK_EQ(serialized.size(),
                     value.size() + 1 + 1); // 1 byte for type, 1 byte for length, and the value bytes.
            TestKVP64 out;
            serialized >> out;
            CHECK_EQ(out.type, type);
            CHECK_EQ(out.value, value);
        }
    }
    {
        CAPTURE("ENUM");
        {
            CAPTURE("EVEN");
            auto type = ExampleEnum::kEven;
            Bytes serialized = KVPEnum(type, value);
            CHECK_EQ(serialized.size(), 2); // Minimal size, 1 byte for type and 1 byte for value.
            TestKVPEnum out;
            serialized >> out;
            CHECK_EQ(out.type, type);
            std::uint64_t reconstructed_value = 0;
            std::memcpy(&reconstructed_value, out.value.data(), out.value.size());
            CHECK_EQ(reconstructed_value, one);
        }
        {
            CAPTURE("ODD");
            auto type = ExampleEnum::kOdd;
            Bytes serialized = KVPEnum(type, value);
            CHECK_EQ(serialized.size(),
                     value.size() + 1 + 1); // 1 byte for type, 1 byte for length, and the value bytes.
            TestKVPEnum out;
            serialized >> out;
            CHECK_EQ(out.type, type);
            CHECK_EQ(out.value, value);
        }
    }
}

TEST_CASE("UInt16 Encode/decode")
{
    std::uint16_t value = 65535;
    Bytes buffer;
    buffer << value;
    std::uint16_t reconstructed_value = 0;
    buffer >> reconstructed_value;
    CHECK_EQ(reconstructed_value, value);
}

TEST_CASE("ControlMessage encode/decode")
{
    ControlMessage msg;
    msg.type = 1234;
    msg.payload = Bytes{ 1, 2, 3, 4 };
    Bytes buffer;
    buffer << msg;
    ControlMessage out;
    buffer >> out;
    CHECK_EQ(out.type, msg.type);
    CHECK_EQ(out.payload, msg.payload);
}

TEST_CASE("Location Equality / Comparison")
{
    // Test equality
    Location loc1{ 1, 2 };
    Location loc2{ 1, 2 };
    Location loc3{ 1, 3 };
    Location loc4{ 2, 1 };

    // Test equality operator
    CHECK(loc1 == loc2);
    CHECK_FALSE(loc1 == loc3);
    CHECK_FALSE(loc1 == loc4);

    // Test inequality operator
    CHECK_FALSE(loc1 != loc2);
    CHECK(loc1 != loc3);
    CHECK(loc1 != loc4);

    // Test less than operator
    // Same group, different objects
    CHECK(loc1 < loc3);       // {1,2} < {1,3}
    CHECK_FALSE(loc3 < loc1); // {1,3} not < {1,2}

    // Different groups
    CHECK(loc1 < loc4);       // {1,2} < {2,1}
    CHECK_FALSE(loc4 < loc1); // {2,1} not < {1,2}

    // Test greater than operator
    CHECK(loc3 > loc1);       // {1,3} > {1,2}
    CHECK_FALSE(loc1 > loc3); // {1,2} not > {1,3}

    CHECK(loc4 > loc1);       // {2,1} > {1,2}
    CHECK_FALSE(loc1 > loc4); // {1,2} not > {2,1}

    // Test less than or equal
    CHECK(loc1 <= loc2);       // Equal case
    CHECK(loc1 <= loc3);       // Less than case
    CHECK_FALSE(loc3 <= loc1); // Greater than case

    // Test greater than or equal
    CHECK(loc1 >= loc2);       // Equal case
    CHECK(loc3 >= loc1);       // Greater than case
    CHECK_FALSE(loc1 >= loc3); // Less than case

    // Test edge cases with zero values
    Location loc_zero{ 0, 0 };
    Location loc_group_zero{ 0, 1 };
    Location loc_object_zero{ 1, 0 };

    CHECK(loc_zero < loc_group_zero);        // {0,0} < {0,1}
    CHECK(loc_zero < loc_object_zero);       // {0,0} < {1,0}
    CHECK(loc_group_zero < loc_object_zero); // {0,1} < {1,0}

    // Test comparison with large values
    Location loc_large1{ UINT64_MAX, UINT64_MAX };
    Location loc_large2{ UINT64_MAX, UINT64_MAX - 1 };

    CHECK(loc_large2 < loc_large1);
    CHECK(loc_large1 > loc_large2);
    CHECK_FALSE(loc_large1 == loc_large2);
}

TEST_CASE("Parameters encode/decode")
{
    const auto params = kExampleParameters;
    Bytes buffer;
    buffer << params;
    Parameters out;
    buffer >> out;
    CHECK_EQ(out, params);
}

TEST_CASE("KVP Value Equality")
{
    SUBCASE("Even type - varint compression")
    {
        KeyValuePair<std::uint64_t> kvp;
        kvp.type = 2;             // Even type
        kvp.value = { 0x1, 0x0 }; // Will be compressed to {0x1}
        Bytes buffer;
        buffer << kvp;
        KeyValuePair<std::uint64_t> out;
        buffer >> out;
        CHECK_EQ(out, kvp);
    }

    SUBCASE("Even type - direct comparison")
    {
        KeyValuePair<std::uint64_t> kvp1, kvp2;
        kvp1.type = kvp2.type = 2; // Even type
        kvp1.value = { 0x1, 0x0, 0x0 };
        kvp2.value = { 0x1 };
        CHECK_EQ(kvp1, kvp2); // Should be equal (same numeric value)
    }

    SUBCASE("Even type - different values")
    {
        KeyValuePair<std::uint64_t> kvp1, kvp2;
        kvp1.type = kvp2.type = 2; // Even type
        kvp1.value = { 0x1 };
        kvp2.value = { 0x2 };
        CHECK_FALSE(kvp1 == kvp2); // Should be different
    }

    SUBCASE("Even type - non-zero padding")
    {
        KeyValuePair<std::uint64_t> kvp1, kvp2;
        kvp1.type = kvp2.type = 2; // Even type
        kvp1.value = { 0x1 };
        kvp2.value = { 0x1, 0x1 }; // Non-zero padding
        CHECK_FALSE(kvp1 == kvp2); // Should be different
    }

    SUBCASE("Odd type - byte equality")
    {
        KeyValuePair<std::uint64_t> kvp1, kvp2;
        kvp1.type = kvp2.type = 1; // Odd type
        kvp1.value = { 0x1, 0x0 };
        kvp2.value = { 0x1, 0x0 };
        CHECK_EQ(kvp1, kvp2); // Should be equal (exact byte match)
    }

    SUBCASE("Odd type - different bytes")
    {
        KeyValuePair<std::uint64_t> kvp1, kvp2;
        kvp1.type = kvp2.type = 1; // Odd type
        kvp1.value = { 0x1, 0x0 };
        kvp2.value = { 0x1 };      // Different size
        CHECK_FALSE(kvp1 == kvp2); // Should be different (exact byte comparison)
    }
}

template<typename T>
concept Numeric = requires { std::numeric_limits<T>::is_specialized; };
template<Numeric T>
void
IntegerEncodeDecode(bool exhaustive)
{
    using Limits = std::numeric_limits<T>;
    if (exhaustive) {
        static_assert(sizeof(size_t) > sizeof(T));
        for (std::size_t value = Limits::min(); value <= Limits::max(); ++value) {
            Bytes buffer;
            buffer << static_cast<T>(value);
            T out;
            buffer >> out;
            REQUIRE_EQ(out, value);
        }
    } else {
        const std::array<T, 3> values = { Limits::min(), Limits::max(), Limits::max() / static_cast<T>(2) };
        for (const auto value : values) {
            Bytes buffer;
            buffer << value;
            T out;
            buffer >> out;
            CHECK_EQ(out, value);
        }
    }

    // A buffer that's not big enough should throw.
    for (std::size_t size = 0; size < sizeof(T); ++size) {
        const auto buffer = Bytes(size);
        T out;
        CHECK_THROWS(buffer >> out);
    }

    // A buffer that's too big is fine.
    auto buffer = Bytes(sizeof(T) + 1);
    memset(buffer.data(), 0xFF, buffer.size());
    T out;
    buffer >> out;
    CHECK_EQ(out, Limits::max());
    memset(buffer.data(), 0, sizeof(T));
    buffer >> out;
    CHECK_EQ(out, 0);
}

TEST_CASE("uint8_t encode/decode")
{
    IntegerEncodeDecode<std::uint8_t>(true);
}

TEST_CASE("uint16_t encode/decode")
{
    IntegerEncodeDecode<std::uint16_t>(true);
}<|MERGE_RESOLUTION|>--- conflicted
+++ resolved
@@ -170,12 +170,7 @@
                                                 0x10,
                                                 GroupOrder::kAscending,
                                                 1,
-<<<<<<< HEAD
-                                                FilterType::kLatestObject,
-=======
                                                 FilterType::kLargestObject,
-                                                nullptr,
->>>>>>> 888db894
                                                 std::nullopt,
                                                 std::nullopt,
                                                 {});
@@ -211,12 +206,7 @@
                                                 0x10,
                                                 GroupOrder::kAscending,
                                                 1,
-<<<<<<< HEAD
-                                                FilterType::kLatestObject,
-=======
                                                 FilterType::kLargestObject,
-                                                nullptr,
->>>>>>> 888db894
                                                 std::nullopt,
                                                 std::nullopt,
                                                 {});
@@ -347,12 +337,7 @@
                                                 0x10,
                                                 GroupOrder::kAscending,
                                                 1,
-<<<<<<< HEAD
-                                                FilterType::kLatestObject,
-=======
                                                 FilterType::kLargestObject,
-                                                nullptr,
->>>>>>> 888db894
                                                 std::nullopt,
                                                 std::nullopt,
                                                 params);
@@ -403,12 +388,7 @@
                                                 0x10,
                                                 GroupOrder::kAscending,
                                                 1,
-<<<<<<< HEAD
-                                                FilterType::kLatestObject,
-=======
                                                 FilterType::kLargestObject,
-                                                nullptr,
->>>>>>> 888db894
                                                 std::nullopt,
                                                 std::nullopt,
                                                 params);
@@ -927,22 +907,8 @@
 {
     Bytes buffer;
 
-<<<<<<< HEAD
     auto publish_ok =
-      PublishOk(0x1234, true, 0x10, GroupOrder::kAscending, FilterType::kLatestObject, std::nullopt, std::nullopt, {});
-=======
-    auto publish_ok = PublishOk(0x1234,
-                                true,
-                                0x10,
-                                GroupOrder::kAscending,
-                                FilterType::kLargestObject,
-                                nullptr,
-                                std::nullopt,
-                                nullptr,
-                                std::nullopt,
-                                {});
->>>>>>> 888db894
-
+      PublishOk(0x1234, true, 0x10, GroupOrder::kAscending, FilterType::kLargestObject, std::nullopt, std::nullopt, {});
     buffer << publish_ok;
 
     auto publish_ok_out = PublishOk(
