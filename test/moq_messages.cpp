--- conflicted
+++ resolved
@@ -804,7 +804,6 @@
     CHECK_EQ(fetch_error.err_code, fetch_error_out.err_code);
 }
 
-<<<<<<< HEAD
 TEST_CASE("SubscribesBlocked Message encode/decode")
 {
     Bytes buffer;
@@ -816,7 +815,8 @@
     SubscribesBlocked sub_blocked_out{};
     CHECK(VerifyCtrl(buffer, static_cast<uint64_t>(ControlMessageType::kSubscribesBlocked), sub_blocked_out));
     CHECK_EQ(sub_blocked.max_subscribe_id, sub_blocked_out.max_subscribe_id);
-=======
+}
+
 TEST_CASE("Subscribe Announces encode/decode")
 {
     Bytes buffer;
@@ -871,5 +871,4 @@
     CHECK_EQ(msg.prefix_namespace, msg_out.prefix_namespace);
     CHECK_EQ(msg.error_code, msg_out.error_code);
     CHECK_EQ(msg.reason_phrase, msg_out.reason_phrase);
->>>>>>> 16ee583f
 }