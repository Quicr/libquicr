--- conflicted
+++ resolved
@@ -141,15 +141,9 @@
 
     auto subscribe = MoqSubscribe{};
     subscribe.subscribe_id = 0x1;
-<<<<<<< HEAD
-    subscribe.track_alias = uint64_t(TRACK_ALIAS_ALICE_VIDEO);
-    subscribe.track_namespace = TRACK_NAMESPACE_CONF;
-    subscribe.track_name = TRACK_NAME_ALICE_VIDEO;
-=======
-    subscribe.track_alias = kTrackAliasAliceVideo;
+    subscribe.track_alias = uint64_t(kTrackAliasAliceVideo);
     subscribe.track_namespace = kTrackNamespaceConf;
     subscribe.track_name = kTrackNameAliceVideo;
->>>>>>> 59681e93
     subscribe.filter_type = FilterType::LatestObject;
     subscribe.num_params = 0;
 
@@ -173,15 +167,9 @@
 
     auto subscribe = MoqSubscribe{};
     subscribe.subscribe_id = 0x1;
-<<<<<<< HEAD
-    subscribe.track_alias = uint64_t(TRACK_ALIAS_ALICE_VIDEO);
-    subscribe.track_namespace = TRACK_NAMESPACE_CONF;
-    subscribe.track_name = TRACK_NAME_ALICE_VIDEO;
-=======
-    subscribe.track_alias = kTrackAliasAliceVideo;
+    subscribe.track_alias = uint64_t(kTrackAliasAliceVideo);
     subscribe.track_namespace = kTrackNamespaceConf;
     subscribe.track_name = kTrackNameAliceVideo;
->>>>>>> 59681e93
     subscribe.filter_type = FilterType::LatestGroup;
     subscribe.num_params = 0;
 
@@ -205,15 +193,9 @@
 
     auto subscribe = MoqSubscribe{};
     subscribe.subscribe_id = 0x1;
-<<<<<<< HEAD
-    subscribe.track_alias = uint64_t(TRACK_ALIAS_ALICE_VIDEO);
-    subscribe.track_namespace = TRACK_NAMESPACE_CONF;
-    subscribe.track_name = TRACK_NAME_ALICE_VIDEO;
-=======
-    subscribe.track_alias = kTrackAliasAliceVideo;
+    subscribe.track_alias = uint64_t(kTrackAliasAliceVideo);
     subscribe.track_namespace = kTrackNamespaceConf;
     subscribe.track_name = kTrackNameAliceVideo;
->>>>>>> 59681e93
     subscribe.filter_type = FilterType::AbsoluteStart;
     subscribe.start_group = 0x1000;
     subscribe.start_object = 0xFF;
@@ -241,15 +223,9 @@
 
     auto subscribe = MoqSubscribe{};
     subscribe.subscribe_id = 0x1;
-<<<<<<< HEAD
-    subscribe.track_alias = uint64_t(TRACK_ALIAS_ALICE_VIDEO);
-    subscribe.track_namespace = TRACK_NAMESPACE_CONF;
-    subscribe.track_name = TRACK_NAME_ALICE_VIDEO;
-=======
-    subscribe.track_alias = kTrackAliasAliceVideo;
+    subscribe.track_alias = uint64_t(kTrackAliasAliceVideo);
     subscribe.track_namespace = kTrackNamespaceConf;
     subscribe.track_name = kTrackNameAliceVideo;
->>>>>>> 59681e93
     subscribe.filter_type = FilterType::AbsoluteRange;
     subscribe.start_group = 0x1000;
     subscribe.start_object = 0x1;
@@ -285,15 +261,9 @@
 
     auto subscribe = MoqSubscribe{};
     subscribe.subscribe_id = 0x1;
-<<<<<<< HEAD
-    subscribe.track_alias = uint64_t(TRACK_ALIAS_ALICE_VIDEO);
-    subscribe.track_namespace = TRACK_NAMESPACE_CONF;
-    subscribe.track_name = TRACK_NAME_ALICE_VIDEO;
-=======
-    subscribe.track_alias = kTrackAliasAliceVideo;
+    subscribe.track_alias = uint64_t(kTrackAliasAliceVideo);
     subscribe.track_namespace = kTrackNamespaceConf;
     subscribe.track_name = kTrackNameAliceVideo;
->>>>>>> 59681e93
     subscribe.filter_type = FilterType::LatestObject;
     subscribe.num_params = 1;
     subscribe.track_params.push_back(param);
@@ -329,15 +299,9 @@
 
     auto subscribe = MoqSubscribe{};
     subscribe.subscribe_id = 0x1;
-<<<<<<< HEAD
-    subscribe.track_alias = uint64_t(TRACK_ALIAS_ALICE_VIDEO);
-    subscribe.track_namespace = TRACK_NAMESPACE_CONF;
-    subscribe.track_name = TRACK_NAME_ALICE_VIDEO;
-=======
-    subscribe.track_alias = kTrackAliasAliceVideo;
+    subscribe.track_alias = uint64_t(kTrackAliasAliceVideo);
     subscribe.track_namespace = kTrackNamespaceConf;
     subscribe.track_name = kTrackNameAliceVideo;
->>>>>>> 59681e93
     subscribe.filter_type = FilterType::LatestObject;
     subscribe.num_params = 2;
     subscribe.track_params.push_back(param1);
@@ -373,15 +337,9 @@
 {
     MoqSubscribe out;
     out.subscribe_id = 0xABCD;
-<<<<<<< HEAD
-    out.track_alias = uint64_t(TRACK_ALIAS_ALICE_VIDEO);
-    out.track_namespace = TRACK_NAMESPACE_CONF;
-    out.track_name = TRACK_NAME_ALICE_VIDEO;
-=======
-    out.track_alias = kTrackAliasAliceVideo;
+    out.track_alias = uint64_t(kTrackAliasAliceVideo);
     out.track_namespace = kTrackNamespaceConf;
     out.track_name = kTrackNameAliceVideo;
->>>>>>> 59681e93
     out.filter_type = filter;
     out.num_params = num_params;
     switch (filter) {
@@ -496,11 +454,7 @@
     subscribe_err.subscribe_id = 0x1;
     subscribe_err.err_code = 0;
     subscribe_err.reason_phrase = Bytes{ 0x0, 0x1 };
-<<<<<<< HEAD
-    subscribe_err.track_alias = uint64_t(TRACK_ALIAS_ALICE_VIDEO);
-=======
-    subscribe_err.track_alias = kTrackAliasAliceVideo;
->>>>>>> 59681e93
+    subscribe_err.track_alias = uint64_t(kTrackAliasAliceVideo);
     buffer << subscribe_err;
 
     std::vector<uint8_t> net_data = std::move(buffer.Take());
@@ -627,11 +581,7 @@
     Serializer buffer;
     auto object_stream = MoqObjectStream{};
     object_stream.subscribe_id = 0x100;
-<<<<<<< HEAD
-    object_stream.track_alias = uint64_t(TRACK_ALIAS_ALICE_VIDEO);
-=======
-    object_stream.track_alias = kTrackAliasAliceVideo;
->>>>>>> 59681e93
+    object_stream.track_alias = uint64_t(kTrackAliasAliceVideo);
     object_stream.group_id = 0x1000;
     object_stream.object_id = 0xFF;
     object_stream.priority = 0xA;
@@ -665,11 +615,7 @@
     Serializer buffer;
     auto object_datagram = MoqObjectDatagram{};
     object_datagram.subscribe_id = 0x100;
-<<<<<<< HEAD
-    object_datagram.track_alias = uint64_t(TRACK_ALIAS_ALICE_VIDEO);
-=======
-    object_datagram.track_alias = kTrackAliasAliceVideo;
->>>>>>> 59681e93
+    object_datagram.track_alias = uint64_t(kTrackAliasAliceVideo);
     object_datagram.group_id = 0x1000;
     object_datagram.object_id = 0xFF;
     object_datagram.priority = 0xA;
@@ -703,11 +649,7 @@
     Serializer buffer;
     auto hdr_grp = MoqStreamHeaderGroup{};
     hdr_grp.subscribe_id = 0x100;
-<<<<<<< HEAD
-    hdr_grp.track_alias = uint64_t(TRACK_ALIAS_ALICE_VIDEO);
-=======
-    hdr_grp.track_alias = kTrackAliasAliceVideo;
->>>>>>> 59681e93
+    hdr_grp.track_alias = uint64_t(kTrackAliasAliceVideo);
     hdr_grp.group_id = 0x1000;
     hdr_grp.priority = 0xA;
 
@@ -768,11 +710,7 @@
     Serializer buffer;
     auto hdr = MoqStreamHeaderTrack{};
     hdr.subscribe_id = 0x100;
-<<<<<<< HEAD
-    hdr.track_alias = uint64_t(TRACK_ALIAS_ALICE_VIDEO);
-=======
-    hdr.track_alias = kTrackAliasAliceVideo;
->>>>>>> 59681e93
+    hdr.track_alias = uint64_t(kTrackAliasAliceVideo);
     hdr.priority = 0xA;
 
     buffer << hdr;
