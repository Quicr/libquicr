--- conflicted
+++ resolved
@@ -680,7 +680,6 @@
     CHECK_EQ(FromASCII("go.away.now.no.return"), goaway_out.new_session_uri);
 }
 
-<<<<<<< HEAD
 TEST_CASE("SubscribeAnnouncesOk Message encode/decode")
 {
     Bytes buffer;
@@ -737,7 +736,8 @@
     CHECK_EQ(kTrackNamespaceConf, out.track_namespace_prefix);
     CHECK_EQ(in.err_code, out.err_code);
     CHECK_EQ(in.reason_phrase, out.reason_phrase);
-=======
+}
+
 TEST_CASE("MoqFetch Message encode/decode")
 {
     Bytes buffer;
@@ -807,5 +807,4 @@
     CHECK(VerifyCtrl(buffer, static_cast<uint64_t>(MoqMessageType::FETCH_ERROR), fetch_error_out));
     CHECK_EQ(fetch_error.subscribe_id, fetch_error_out.subscribe_id);
     CHECK_EQ(fetch_error.err_code, fetch_error_out.err_code);
->>>>>>> 6d034951
 }