--- conflicted
+++ resolved
@@ -84,13 +84,14 @@
 }
 
 void
-<<<<<<< HEAD
 TestServer::AddKnownPublishedTrack(const FullTrackName& track,
                                    const std::optional<messages::Location>& largest_location,
                                    const messages::PublishAttributes& attributes)
 {
     known_published_tracks_.emplace_back(track, largest_location, attributes);
-=======
+}
+
+void
 TestServer::PublishNamespaceReceived(const ConnectionHandle connection_handle,
                                      const TrackNamespace& track_namespace,
                                      const PublishNamespaceAttributes& publish_announce_attributes)
@@ -102,5 +103,4 @@
     // Accept the publish namespace by responding with OK
     const PublishNamespaceResponse response = { .reason_code = PublishNamespaceResponse::ReasonCode::kOk };
     ResolvePublishNamespace(connection_handle, publish_announce_attributes.request_id, track_namespace, {}, response);
->>>>>>> 6b6b4e42
 }