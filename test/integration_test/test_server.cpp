--- conflicted
+++ resolved
@@ -56,7 +56,6 @@
       connection_handle, request_id, th.track_fullname_hash, { .reason_code = SubscribeResponse::ReasonCode::kOk });
 }
 
-<<<<<<< HEAD
 void
 TestServer::SubscribeNamespaceReceived(const ConnectionHandle connection_handle,
                                        const TrackNamespace& prefix_namespace,
@@ -72,15 +71,4 @@
 
     // Blindly accept it.
     ResolveSubscribeNamespace(connection_handle, attributes.request_id, response);
-=======
-TestServer::SubscribeNamespaceResponse
-TestServer::SubscribeNamespaceReceived(ConnectionHandle connection_handle,
-                                       const TrackNamespace& prefix_namespace,
-                                       const PublishNamespaceAttributes& announce_attributes)
-{
-    if (subscribe_namespace_promise_.has_value()) {
-        subscribe_namespace_promise_->set_value({ connection_handle, prefix_namespace, announce_attributes });
-    }
-    return { std::nullopt, {} };
->>>>>>> 184961f1
 }