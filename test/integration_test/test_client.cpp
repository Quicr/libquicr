--- conflicted
+++ resolved
@@ -37,33 +37,12 @@
 }
 
 void
-TestClient::PublishReceived(const ConnectionHandle connection_handle,
-<<<<<<< HEAD
-                            [[maybe_unused]] const messages::TrackAlias track_alias,
-                            const FullTrackName& track,
-                            const messages::RequestID request_id)
+TestClient::PublishReceived(quicr::ConnectionHandle connection_handle,
+                            uint64_t request_id,
+                            const quicr::messages::PublishAttributes& publish_attributes)
 {
     if (publish_received_) {
-        publish_received_->set_value(track);
-    }
-
-    // Accept the publish with default subscribe attributes
-    messages::SubscribeAttributes attributes = { .priority = 128,
-                                                 .group_order = messages::GroupOrder::kOriginalPublisherOrder,
-                                                 .delivery_timeout = std::chrono::milliseconds(0),
-                                                 .filter_type = messages::FilterType::kLargestObject,
-                                                 .forward = 1,
-                                                 .new_group_request_id = std::nullopt,
-                                                 .is_publisher_initiated = false };
-
-    ResolvePublish(connection_handle, request_id, true, attributes);
-=======
-                            const uint64_t request_id,
-                            const FullTrackName& track_full_name,
-                            const messages::PublishAttributes& publish_attributes)
-{
-    if (publish_received_) {
-        publish_received_->set_value(track_full_name);
+        publish_received_->set_value(publish_attributes.track_full_name);
     }
 
     ResolvePublish(
@@ -76,5 +55,4 @@
     if (publish_namespace_status_changed_ && status == PublishNamespaceStatus::kOK) {
         publish_namespace_status_changed_->set_value(track_namespace);
     }
->>>>>>> c7bdeded
 }