--- conflicted
+++ resolved
@@ -37,7 +37,6 @@
 }
 
 void
-<<<<<<< HEAD
 TestClient::PublishReceived(const ConnectionHandle connection_handle,
                             const uint64_t request_id,
                             const FullTrackName& track_full_name,
@@ -49,11 +48,12 @@
 
     ResolvePublish(
       connection_handle, request_id, publish_attributes, { .reason_code = PublishResponse::ReasonCode::kOk });
-=======
+}
+
+void
 TestClient::PublishNamespaceStatusChanged(const TrackNamespace& track_namespace, const PublishNamespaceStatus status)
 {
     if (publish_namespace_status_changed_ && status == PublishNamespaceStatus::kOK) {
         publish_namespace_status_changed_->set_value(track_namespace);
     }
->>>>>>> 6b6b4e42
 }