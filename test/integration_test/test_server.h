--- conflicted
+++ resolved
@@ -22,11 +22,7 @@
         {
             quicr::ConnectionHandle connection_handle;
             quicr::TrackNamespace prefix_namespace;
-<<<<<<< HEAD
             quicr::SubscribeNamespaceAttributes attributes;
-=======
-            quicr::PublishNamespaceAttributes announce_attributes;
->>>>>>> 184961f1
         };
 
         // Set up promise for subscription event
@@ -70,11 +66,6 @@
                              const quicr::messages::PublishAttributes& publish_attributes) override;
         void PublishDoneReceived(quicr::ConnectionHandle connection_handle, uint64_t request_id) override;
 
-        SubscribeNamespaceResponse SubscribeNamespaceReceived(
-          quicr::ConnectionHandle connection_handle,
-          const quicr::TrackNamespace& prefix_namespace,
-          const quicr::PublishNamespaceAttributes& announce_attributes) override;
-
         void SubscribeNamespaceReceived(quicr::ConnectionHandle connection_handle,
                                         const quicr::TrackNamespace& prefix_namespace,
                                         const quicr::SubscribeNamespaceAttributes& attributes) override;
