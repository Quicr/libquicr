--- conflicted
+++ resolved
@@ -34,7 +34,6 @@
             subscribe_namespace_promise_ = std::move(promise);
         }
 
-<<<<<<< HEAD
         void SetPublishAcceptedPromise(std::promise<SubscribeDetails> promise)
         {
             publish_accepted_promise_ = std::move(promise);
@@ -42,9 +41,6 @@
 
         void AddKnownPublishedNamespace(const quicr::TrackNamespace& track_namespace);
         void AddKnownPublishedTrack(const quicr::FullTrackName& track);
-=======
-        void AddKnownPublishedNamespace(const quicr::TrackNamespace& track_namespace);
->>>>>>> 8e4b5bb4
 
       protected:
         ClientSetupResponse ClientSetupReceived(
@@ -91,10 +87,7 @@
         std::optional<std::promise<SubscribeDetails>> subscribe_promise_;
         std::optional<std::promise<SubscribeNamespaceDetails>> subscribe_namespace_promise_;
         std::vector<quicr::TrackNamespace> known_published_namespaces_;
-<<<<<<< HEAD
         std::vector<quicr::SubscribeNamespaceResponse::AvailableTrack> known_published_tracks_;
         std::optional<std::promise<SubscribeDetails>> publish_accepted_promise_;
-=======
->>>>>>> 8e4b5bb4
     };
 }