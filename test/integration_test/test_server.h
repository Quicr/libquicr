#pragma once

#include <future>
#include <optional>
#include <quicr/server.h>

namespace quicr_test {
    class TestServer final : public quicr::Server
    {
      public:
        explicit TestServer(const quicr::ServerConfig& config);
        struct SubscribeDetails
        {
            quicr::ConnectionHandle connection_handle;
            uint64_t request_id;
            quicr::FullTrackName track_full_name;
            quicr::messages::SubscribeAttributes subscribe_attributes;
        };

        struct SubscribeNamespaceDetails
        {
            quicr::ConnectionHandle connection_handle;
            quicr::TrackNamespace prefix_namespace;
            quicr::SubscribeNamespaceAttributes attributes;
        };

        struct PublishNamespaceDetails
        {
            quicr::ConnectionHandle connection_handle;
            quicr::TrackNamespace track_namespace;
            quicr::PublishNamespaceAttributes attributes;
        };

        // Set up promise for subscription event
        void SetSubscribePromise(std::promise<SubscribeDetails> promise) { subscribe_promise_ = std::move(promise); }

        // Set up promise for subscribe namespace event
        void SetSubscribeNamespacePromise(std::promise<SubscribeNamespaceDetails> promise)
        {
            subscribe_namespace_promise_ = std::move(promise);
        }

        void SetPublishAcceptedPromise(std::promise<SubscribeDetails> promise)
        {
            publish_accepted_promise_ = std::move(promise);
        }

<<<<<<< HEAD
=======
        // Set up promise for publish namespace event
        void SetPublishNamespacePromise(std::promise<PublishNamespaceDetails> promise)
        {
            publish_namespace_promise_ = std::move(promise);
        }

>>>>>>> c7bdeded
        void AddKnownPublishedNamespace(const quicr::TrackNamespace& track_namespace);
        void AddKnownPublishedTrack(const quicr::FullTrackName& track,
                                    const std::optional<quicr::messages::Location>& largest_location,
                                    const quicr::messages::PublishAttributes& attributes);

      protected:
        ClientSetupResponse ClientSetupReceived(
          [[maybe_unused]] quicr::ConnectionHandle connection_handle,
          [[maybe_unused]] const quicr::ClientSetupAttributes& client_setup_attributes) override
        {
            return {};
        };
        std::vector<quicr::ConnectionHandle> UnannounceReceived(
          [[maybe_unused]] quicr::ConnectionHandle connection_handle,
          [[maybe_unused]] const quicr::TrackNamespace& track_namespace) override
        {
            return {};
        };
        void UnsubscribeNamespaceReceived([[maybe_unused]] quicr::ConnectionHandle connection_handle,
                                          [[maybe_unused]] const quicr::TrackNamespace& prefix_namespace) override {};
        void UnsubscribeReceived([[maybe_unused]] quicr::ConnectionHandle connection_handle,
                                 [[maybe_unused]] uint64_t request_id) override
        {
        }

        void FetchCancelReceived([[maybe_unused]] quicr::ConnectionHandle connection_handle,
                                 [[maybe_unused]] uint64_t request_id) override
        {
        }

        void SubscribeReceived(quicr::ConnectionHandle connection_handle,
                               uint64_t request_id,
                               const quicr::FullTrackName& track_full_name,
                               const quicr::messages::SubscribeAttributes& subscribe_attributes) override;

        void PublishReceived(quicr::ConnectionHandle connection_handle,
                             uint64_t request_id,
                             const quicr::FullTrackName& track_full_name,
                             const quicr::messages::PublishAttributes& publish_attributes) override;
        void PublishDoneReceived(quicr::ConnectionHandle connection_handle, uint64_t request_id) override;

        void SubscribeNamespaceReceived(quicr::ConnectionHandle connection_handle,
                                        const quicr::TrackNamespace& prefix_namespace,
                                        const quicr::SubscribeNamespaceAttributes& attributes) override;

        void PublishNamespaceReceived(quicr::ConnectionHandle connection_handle,
                                      const quicr::TrackNamespace& track_namespace,
                                      const quicr::PublishNamespaceAttributes& publish_announce_attributes) override;

      private:
        std::optional<std::promise<SubscribeDetails>> subscribe_promise_;
        std::optional<std::promise<SubscribeNamespaceDetails>> subscribe_namespace_promise_;
        std::optional<std::promise<PublishNamespaceDetails>> publish_namespace_promise_;
        std::vector<quicr::TrackNamespace> known_published_namespaces_;
        std::vector<quicr::SubscribeNamespaceResponse::AvailableTrack> known_published_tracks_;
        std::optional<std::promise<SubscribeDetails>> publish_accepted_promise_;
<<<<<<< HEAD
        std::unordered_map<quicr::messages::TrackNamespacePrefix, std::vector<quicr::ConnectionHandle>>
          namespace_subscribers_;
=======
>>>>>>> c7bdeded
    };
}<|MERGE_RESOLUTION|>--- conflicted
+++ resolved
@@ -45,15 +45,12 @@
             publish_accepted_promise_ = std::move(promise);
         }
 
-<<<<<<< HEAD
-=======
         // Set up promise for publish namespace event
         void SetPublishNamespacePromise(std::promise<PublishNamespaceDetails> promise)
         {
             publish_namespace_promise_ = std::move(promise);
         }
 
->>>>>>> c7bdeded
         void AddKnownPublishedNamespace(const quicr::TrackNamespace& track_namespace);
         void AddKnownPublishedTrack(const quicr::FullTrackName& track,
                                     const std::optional<quicr::messages::Location>& largest_location,
@@ -91,7 +88,6 @@
 
         void PublishReceived(quicr::ConnectionHandle connection_handle,
                              uint64_t request_id,
-                             const quicr::FullTrackName& track_full_name,
                              const quicr::messages::PublishAttributes& publish_attributes) override;
         void PublishDoneReceived(quicr::ConnectionHandle connection_handle, uint64_t request_id) override;
 
@@ -110,10 +106,7 @@
         std::vector<quicr::TrackNamespace> known_published_namespaces_;
         std::vector<quicr::SubscribeNamespaceResponse::AvailableTrack> known_published_tracks_;
         std::optional<std::promise<SubscribeDetails>> publish_accepted_promise_;
-<<<<<<< HEAD
         std::unordered_map<quicr::messages::TrackNamespacePrefix, std::vector<quicr::ConnectionHandle>>
           namespace_subscribers_;
-=======
->>>>>>> c7bdeded
     };
 }