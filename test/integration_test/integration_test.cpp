#include "quicr/config.h"
#include "quicr/defer.h"
#include "test_client.h"
#include "test_server.h"

#define DOCTEST_CONFIG_IMPLEMENT_WITH_MAIN
#include <doctest/doctest.h>

#include <filesystem>
#include <future>
#include <iostream>
#include <string>

using namespace quicr;
using namespace quicr_test;

const std::string kIp = "127.0.0.1";
constexpr uint16_t kPort = 12345;
const std::string kServerId = "test-server";
constexpr std::chrono::milliseconds kDefaultTimeout(50);

static std::shared_ptr<TestServer>
MakeTestServer(const std::optional<std::string>& qlog_path = std::nullopt,
               std::optional<std::size_t> max_connections = std::nullopt)
{
    // Run the server.
    ServerConfig server_config;
    server_config.server_bind_ip = kIp;
    server_config.server_port = kPort;
    server_config.endpoint_id = kServerId;
    server_config.transport_config.debug = true;
    server_config.transport_config.tls_cert_filename = "server-cert.pem";
    server_config.transport_config.tls_key_filename = "server-key.pem";
    if (qlog_path.has_value()) {
        server_config.transport_config.quic_qlog_path = *qlog_path;
    }
    if (max_connections.has_value()) {
        server_config.transport_config.max_connections = *max_connections;
    }
    auto server = std::make_shared<TestServer>(server_config);
    const auto starting = server->Start();
    CHECK_EQ(starting, Transport::Status::kReady);
    std::this_thread::sleep_for(std::chrono::milliseconds(kDefaultTimeout));
    return server;
}

std::shared_ptr<TestClient>
MakeTestClient(const bool connect = true, const std::optional<std::string>& qlog_path = std::nullopt)
{
    // Connect a client.
    ClientConfig client_config;
    client_config.transport_config.debug = true;
    client_config.connect_uri = "moq://" + kIp + ":" + std::to_string(kPort);
    if (qlog_path.has_value()) {
        client_config.transport_config.quic_qlog_path = *qlog_path;
    }
    auto client = std::make_shared<TestClient>(client_config);
    if (connect) {
        client->Connect();
        std::this_thread::sleep_for(kDefaultTimeout);
    }
    return client;
}

TEST_CASE("Integration - Connection")
{
    auto server = MakeTestServer();
    auto client = MakeTestClient(false);
    std::promise<ServerSetupAttributes> recv_attributes;
    auto future = recv_attributes.get_future();
    client->SetConnectedPromise(std::move(recv_attributes));
    client->Connect();
    auto status = future.wait_for(kDefaultTimeout);
    REQUIRE(status == std::future_status::ready);
    const auto& [moqt_version, server_id] = future.get();
    CHECK_EQ(server_id, kServerId);
}

TEST_CASE("Integration - Subscribe")
{
    auto server = MakeTestServer();
    auto client = MakeTestClient();

    // Make a subscription.
    FullTrackName ftn;
    ftn.name_space = TrackNamespace({ "namespace" });
    ftn.name = { 1, 2, 3 };
    constexpr auto filter_type = messages::FilterType::kLargestObject;
    const auto handler =
      SubscribeTrackHandler::Create(ftn, 0, messages::GroupOrder::kOriginalPublisherOrder, filter_type);

    // When we subscribe, server should receive a subscribe.
    std::promise<TestServer::SubscribeDetails> promise;
    std::future<TestServer::SubscribeDetails> future = promise.get_future();
    server->SetSubscribePromise(std::move(promise));

    // Subscribe.
    CHECK_NOTHROW(client->SubscribeTrack(handler));

    // Server should receive the subscribe.
    auto status = future.wait_for(kDefaultTimeout);
    REQUIRE(status == std::future_status::ready);
    const auto& details = future.get();
    CHECK_EQ(details.track_full_name.name, ftn.name);
    CHECK_EQ(details.track_full_name.name_space, ftn.name_space);
    CHECK_EQ(details.subscribe_attributes.filter_type, filter_type);

    // Server should respond, track should go live.
    std::this_thread::sleep_for(std::chrono::milliseconds(kDefaultTimeout));
    CHECK_EQ(handler->GetStatus(), SubscribeTrackHandler::Status::kOk);

    // Test is complete, unsubscribe while we are connected.
    CHECK_NOTHROW(client->UnsubscribeTrack(handler));

    // Check track handler cleanup / strong reference cycles.
    CHECK_EQ(handler.use_count(), 1);
}

TEST_CASE("Integration - Fetch")
{
    auto server = MakeTestServer();
    auto client = MakeTestClient();
    FullTrackName ftn;
    ftn.name_space = TrackNamespace({ "namespace" });
    ftn.name = { 1, 2, 3 };
    const auto handler = FetchTrackHandler::Create(ftn, 0, messages::GroupOrder::kOriginalPublisherOrder, 0, 0, 0, 0);
    client->FetchTrack(handler);
}

TEST_CASE("Integration - Handlers with no transport")
{
    // Subscribe.
    {
        const auto handler = SubscribeTrackHandler::Create(
          FullTrackName(), 0, messages::GroupOrder::kOriginalPublisherOrder, messages::FilterType::kLargestObject);
        handler->Pause();
        handler->Resume();
        handler->RequestNewGroup();
    }

    // Publish.
    {
        const auto handler = PublishTrackHandler::Create(FullTrackName(), TrackMode::kStream, 0, 0);
        ObjectHeaders headers = { .group_id = 0,
                                  .object_id = 0,
                                  .payload_length = 1,
                                  .status = ObjectStatus::kAvailable,
                                  .priority = 0,
                                  .ttl = 100,
                                  .track_mode = TrackMode::kStream,
                                  .extensions = std::nullopt,
                                  .immutable_extensions = std::nullopt };
        const auto status = handler->PublishObject(headers, std::vector<uint8_t>(1));
        CHECK_EQ(status, PublishTrackHandler::PublishObjectStatus::kInternalError);
    }

    // Fetch.
    {
        const auto handler =
          FetchTrackHandler::Create(FullTrackName(), 0, messages::GroupOrder::kOriginalPublisherOrder, 0, 0, 0, 0);
        handler->Pause();
        handler->Resume();
        handler->RequestNewGroup();
    }
}

TEST_CASE("Group ID Gap")
{
    auto server = MakeTestServer();
    auto client = MakeTestClient();
    FullTrackName ftn;
    ftn.name_space = TrackNamespace({ "namespace" });
    ftn.name = { 1, 2, 3 };

    // Pub.
    const auto pub = PublishTrackHandler::Create(ftn, TrackMode::kStream, 0, 500);
    client->PublishTrack(pub);
    std::this_thread::sleep_for(std::chrono::milliseconds(kDefaultTimeout));

    constexpr messages::GroupId expected_gap = 1758273157;

    // TODO: Re-enable when data roundtrip support.
    // Sub.
    // int received = 0;
    // TestSubscribeHandler::ObjectReceivedCallback callback;
    // const auto sub = std::make_shared<TestSubscribeHandler>(ftn, [&received, expected_gap](ObjectHeaders headers,
    // BytesSpan) {
    //     received += 1;
    //     constexpr auto gap_key = static_cast<std::uint64_t>(messages::ExtensionHeaderType::kPriorGroupIdGap);
    //     switch (received) {
    //         case 1: {
    //             // No Gap.
    //             const bool no_gap = !headers.extensions.has_value() || !headers.extensions->contains(gap_key);
    //             CHECK(no_gap);
    //             break;
    //         }
    //         case 2: {
    //             // Gap, group gap should be set.
    //             REQUIRE(headers.extensions.has_value());
    //             REQUIRE(headers.extensions->contains(gap_key));
    //             const auto bytes = headers.extensions->at(gap_key);
    //             std::uint64_t gap;
    //             memcpy(&gap, bytes.data(), bytes.size());
    //             CHECK_EQ(gap, expected_gap);
    //             break;
    //         }
    //         default:
    //             FAIL("Unexpected object received");
    //             break;
    //     }
    // });
    // client->SubscribeTrack(sub);
    // std::this_thread::sleep_for(std::chrono::milliseconds(kDefaultTimeout));

    REQUIRE(pub->CanPublish());
    const auto payload = std::vector<std::uint8_t>(1);
    ObjectHeaders headers{ .group_id = 0, .object_id = 0, .payload_length = payload.size() };
    REQUIRE_EQ(pub->PublishObject(headers, payload), PublishTrackHandler::PublishObjectStatus::kOk);
    headers.group_id = expected_gap + 1;
    REQUIRE_EQ(pub->PublishObject(headers, payload), PublishTrackHandler::PublishObjectStatus::kOk);
    // CHECK_EQ(received, 2);
}

TEST_CASE("Qlog Generation")
{
    // Create temporary destination for QLOG files.
    const auto temp_dir = std::filesystem::temp_directory_path() / "libquicr_qlog_test";
    std::filesystem::create_directories(temp_dir);
    defer(std::filesystem::remove_all(temp_dir));

    // Enable qlog.
    auto server = MakeTestServer(temp_dir.string());
    auto client = MakeTestClient(true, temp_dir.string());

    // Check that above directory now has the two (server + client) qlog files.
    int qlogs = 0;
    for (const auto& entry : std::filesystem::directory_iterator(temp_dir)) {
        if (entry.path().extension() == ".log") {
            ++qlogs;
        } else {
            FAIL("Unexpected file in qlog directory: {}", entry.path().string());
        }
    }
    CHECK_EQ(qlogs, 2);
}

TEST_CASE("Integration - Raw Subscribe Namespace")
{
    auto server = MakeTestServer();
    auto client = MakeTestClient();

    // Set up the prefix namespace we want to subscribe to
    TrackNamespace prefix_namespace(std::vector<std::string>{ "foo", "bar" });

    // Set up promise to capture server-side callback
    std::promise<TestServer::SubscribeNamespaceDetails> server_promise;
    std::future<TestServer::SubscribeNamespaceDetails> server_future = server_promise.get_future();
    server->SetSubscribeNamespacePromise(std::move(server_promise));

    // Set up promise to capture client-side SUBSCRIBE_NAMESPACE_OK
    std::promise<TrackNamespace> client_promise;
    std::future<TrackNamespace> client_future = client_promise.get_future();
    client->SetSubscribeNamespaceOkPromise(std::move(client_promise));

    // Set up promise to verify client does NOT receive PUBLISH_NAMESPACE
    std::promise<TrackNamespace> publish_namespace_promise;
    std::future<TrackNamespace> publish_namespace_future = publish_namespace_promise.get_future();
    client->SetPublishNamespaceReceivedPromise(std::move(publish_namespace_promise));

    // Set up promise to verify client does NOT receive PUBLISH
    std::promise<FullTrackName> publish_promise;
    auto publish_future = publish_promise.get_future();
    client->SetPublishReceivedPromise(std::move(publish_promise));

    // Client sends SUBSCRIBE_NAMESPACE
    CHECK_NOTHROW(client->SubscribeNamespace(prefix_namespace));

    // Server should receive the SUBSCRIBE_NAMESPACE message
    auto server_status = server_future.wait_for(kDefaultTimeout);
    REQUIRE(server_status == std::future_status::ready);
    const auto& details = server_future.get();
    CHECK_EQ(details.prefix_namespace, prefix_namespace);

    // Client should receive SUBSCRIBE_NAMESPACE_OK from relay
    auto client_status = client_future.wait_for(kDefaultTimeout);
    REQUIRE(client_status == std::future_status::ready);
    const auto& received_namespace = client_future.get();
    CHECK_EQ(received_namespace, prefix_namespace);

    // Client should NOT receive PUBLISH_NAMESPACE because there are no matching namespaces.
    auto publish_namespace_status = publish_namespace_future.wait_for(kDefaultTimeout);
    CHECK(publish_namespace_status == std::future_status::timeout);

    // Client should NOT receive PUBLISH because there are no matching tracks.
    auto publish_status = publish_future.wait_for(kDefaultTimeout);
    CHECK(publish_status == std::future_status::timeout);
}

TEST_CASE("Integration - Subscribe Namespace with matching namespace")
{
    auto server = MakeTestServer();
    auto client = MakeTestClient();

    // Target namespace.
    TrackNamespace prefix_namespace(std::vector<std::string>{ "foo", "bar" });

    // Set up promise to verify client received matching PUBLISH_NAMESPACE.
    std::promise<TrackNamespace> publish_namespace_promise;
    std::future<TrackNamespace> publish_namespace_future = publish_namespace_promise.get_future();
    server->AddKnownPublishedNamespace(prefix_namespace);
    client->SetPublishNamespaceReceivedPromise(std::move(publish_namespace_promise));

    // SUBSCRIBE_NAMESPACE to prefix.
    CHECK_NOTHROW(client->SubscribeNamespace(prefix_namespace));

    // Client should receive matched PUBLISH_NAMESPACE.
    auto publish_namespace_status = publish_namespace_future.wait_for(kDefaultTimeout);
    REQUIRE(publish_namespace_status == std::future_status::ready);
    const auto& received_namespace = publish_namespace_future.get();
    CHECK_EQ(received_namespace, prefix_namespace);
}

TEST_CASE("Integration - Subscribe Namespace with matching track")
{
    auto server = MakeTestServer();
    auto client = MakeTestClient();

    // Track.
    TrackNamespace prefix_namespace(std::vector<std::string>{ "foo", "bar" });

    // Existing track.
    const FullTrackName existing_track{ prefix_namespace, { 0x01 } };

    // Set up promise to verify client received matching PUBLISH_NAMESPACE.
    std::promise<FullTrackName> publish_promise;
    auto publish_future = publish_promise.get_future();
    messages::PublishAttributes publish_attributes;
    // TODO: Validate full attribute round-trip.
    server->AddKnownPublishedTrack(existing_track, std::nullopt, publish_attributes);
    client->SetPublishReceivedPromise(std::move(publish_promise));

    // Set up promise to verify server gets accepted publish.
    std::promise<TestServer::SubscribeDetails> publish_ok_promise;
    auto publish_ok_future = publish_ok_promise.get_future();
    server->SetPublishAcceptedPromise(std::move(publish_ok_promise));

    // SUBSCRIBE_NAMESPACE to prefix.
    CHECK_NOTHROW(client->SubscribeNamespace(prefix_namespace));

    // Client should receive matched PUBLISH for existing track.
    auto publish_status = publish_future.wait_for(kDefaultTimeout);
    REQUIRE(publish_status == std::future_status::ready);
    const auto& received_name = publish_future.get();
    CHECK_EQ(received_name.name_space, existing_track.name_space);
    CHECK_EQ(received_name.name, existing_track.name);

    // Client accepts, server should receive PUBLISH_OK (wired to SubscribeReceived).
    auto publish_ok_status = publish_ok_future.wait_for(kDefaultTimeout);
    REQUIRE(publish_ok_status == std::future_status::ready);
    const auto& received_publish_ok = publish_ok_future.get();
    CHECK_EQ(received_publish_ok.track_full_name.name_space, existing_track.name_space);
    CHECK_EQ(received_publish_ok.track_full_name.name, existing_track.name);

    // TODO: Test the Error / reject path.
}

<<<<<<< HEAD
TEST_CASE("Integration - Subscribe Namespace with ongoing match")
{
    auto server = MakeTestServer(std::nullopt, 2);
    auto client = MakeTestClient();
    auto publisher = MakeTestClient();

    // Track.
    TrackNamespace prefix_namespace(std::vector<std::string>{ "foo", "bar" });

    // Existing track.
    const FullTrackName existing_track(prefix_namespace, { 0x01 });

    // Set up promise to verify client received matching PUBLISH_NAMESPACE.
    std::promise<FullTrackName> publish_promise;
    auto publish_future = publish_promise.get_future();
    client->SetPublishReceivedPromise(std::move(publish_promise));

    // Set up promise to verify server gets accepted publish.
    std::promise<TestServer::SubscribeDetails> publish_ok_promise;
    auto publish_ok_future = publish_ok_promise.get_future();
    server->SetPublishAcceptedPromise(std::move(publish_ok_promise));
=======
TEST_CASE("Integration - Subscribe Namespace with non-matching namespace")
{
    auto server = MakeTestServer();
    auto client = MakeTestClient();

    // Target namespace.
    TrackNamespace prefix_namespace(std::vector<std::string>{ "foo", "bar" });
    TrackNamespace non_match({ "baz" });

    // Set up promise to verify client received matching PUBLISH_NAMESPACE.
    std::promise<TrackNamespace> publish_namespace_promise;
    std::future<TrackNamespace> publish_namespace_future = publish_namespace_promise.get_future();
    server->AddKnownPublishedNamespace(non_match);
    client->SetPublishNamespaceReceivedPromise(std::move(publish_namespace_promise));
>>>>>>> e105e210

    // SUBSCRIBE_NAMESPACE to prefix.
    CHECK_NOTHROW(client->SubscribeNamespace(prefix_namespace));

<<<<<<< HEAD
    // In the future, a PUBLISH arrives.
    std::this_thread::sleep_for(kDefaultTimeout);
    const auto publish = PublishTrackHandler::Create(existing_track, TrackMode::kStream, 10, 5000);
    publisher->PublishTrack(publish);

    // Client should receive matched PUBLISH for existing track.
    auto publish_status = publish_future.wait_for(kDefaultTimeout);
    REQUIRE(publish_status == std::future_status::ready);
    const auto& received_name = publish_future.get();
    CHECK_EQ(received_name.name_space, existing_track.name_space);
    CHECK_EQ(received_name.name, existing_track.name);

    // Client accepts, server should receive PUBLISH_OK (wired to SubscribeReceived).
    auto publish_ok_status = publish_ok_future.wait_for(kDefaultTimeout);
    REQUIRE(publish_ok_status == std::future_status::ready);
    const auto& received_publish_ok = publish_ok_future.get();
    CHECK_EQ(received_publish_ok.track_full_name.name_space, existing_track.name_space);
    CHECK_EQ(received_publish_ok.track_full_name.name, existing_track.name);

    // TODO: Test the Error / reject path.
=======
    // Client should NOT receive PUBLISH_NAMESPACE.
    auto publish_namespace_status = publish_namespace_future.wait_for(kDefaultTimeout);
    REQUIRE(publish_namespace_status == std::future_status::timeout);
>>>>>>> e105e210
}<|MERGE_RESOLUTION|>--- conflicted
+++ resolved
@@ -364,7 +364,6 @@
     // TODO: Test the Error / reject path.
 }
 
-<<<<<<< HEAD
 TEST_CASE("Integration - Subscribe Namespace with ongoing match")
 {
     auto server = MakeTestServer(std::nullopt, 2);
@@ -386,27 +385,10 @@
     std::promise<TestServer::SubscribeDetails> publish_ok_promise;
     auto publish_ok_future = publish_ok_promise.get_future();
     server->SetPublishAcceptedPromise(std::move(publish_ok_promise));
-=======
-TEST_CASE("Integration - Subscribe Namespace with non-matching namespace")
-{
-    auto server = MakeTestServer();
-    auto client = MakeTestClient();
-
-    // Target namespace.
-    TrackNamespace prefix_namespace(std::vector<std::string>{ "foo", "bar" });
-    TrackNamespace non_match({ "baz" });
-
-    // Set up promise to verify client received matching PUBLISH_NAMESPACE.
-    std::promise<TrackNamespace> publish_namespace_promise;
-    std::future<TrackNamespace> publish_namespace_future = publish_namespace_promise.get_future();
-    server->AddKnownPublishedNamespace(non_match);
-    client->SetPublishNamespaceReceivedPromise(std::move(publish_namespace_promise));
->>>>>>> e105e210
 
     // SUBSCRIBE_NAMESPACE to prefix.
     CHECK_NOTHROW(client->SubscribeNamespace(prefix_namespace));
 
-<<<<<<< HEAD
     // In the future, a PUBLISH arrives.
     std::this_thread::sleep_for(kDefaultTimeout);
     const auto publish = PublishTrackHandler::Create(existing_track, TrackMode::kStream, 10, 5000);
@@ -425,11 +407,27 @@
     const auto& received_publish_ok = publish_ok_future.get();
     CHECK_EQ(received_publish_ok.track_full_name.name_space, existing_track.name_space);
     CHECK_EQ(received_publish_ok.track_full_name.name, existing_track.name);
-
-    // TODO: Test the Error / reject path.
-=======
+}
+
+TEST_CASE("Integration - Subscribe Namespace with non-matching namespace")
+{
+    auto server = MakeTestServer();
+    auto client = MakeTestClient();
+
+    // Target namespace.
+    TrackNamespace prefix_namespace(std::vector<std::string>{ "foo", "bar" });
+    TrackNamespace non_match({ "baz" });
+
+    // Set up promise to verify client received matching PUBLISH_NAMESPACE.
+    std::promise<TrackNamespace> publish_namespace_promise;
+    std::future<TrackNamespace> publish_namespace_future = publish_namespace_promise.get_future();
+    server->AddKnownPublishedNamespace(non_match);
+    client->SetPublishNamespaceReceivedPromise(std::move(publish_namespace_promise));
+
+    // SUBSCRIBE_NAMESPACE to prefix.
+    CHECK_NOTHROW(client->SubscribeNamespace(prefix_namespace));
+
     // Client should NOT receive PUBLISH_NAMESPACE.
     auto publish_namespace_status = publish_namespace_future.wait_for(kDefaultTimeout);
     REQUIRE(publish_namespace_status == std::future_status::timeout);
->>>>>>> e105e210
 }