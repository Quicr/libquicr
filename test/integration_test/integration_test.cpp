#include "quicr/config.h"

#define DOCTEST_CONFIG_IMPLEMENT_WITH_MAIN
#include <doctest/doctest.h>

#include "test_client.h"
#include "test_server.h"
#include <future>
#include <iostream>
#include <string>

using namespace quicr;
using namespace quicr_test;

const std::string kIp = "127.0.0.1";
constexpr uint16_t kPort = 12345;
const std::string kServerId = "test-server";
constexpr std::chrono::milliseconds kDefaultTimeout(50);

static std::shared_ptr<TestServer>
MakeTestServer()
{
    // Run the server.
    ServerConfig server_config;
    server_config.server_bind_ip = kIp;
    server_config.server_port = kPort;
    server_config.endpoint_id = kServerId;
    server_config.transport_config.debug = true;
    server_config.transport_config.tls_cert_filename = "server-cert.pem";
    server_config.transport_config.tls_key_filename = "server-key.pem";
    auto server = std::make_shared<TestServer>(server_config);
    const auto starting = server->Start();
    CHECK_EQ(starting, Transport::Status::kReady);
    std::this_thread::sleep_for(std::chrono::milliseconds(kDefaultTimeout));
    return server;
}

std::shared_ptr<TestClient>
MakeTestClient(const bool connect = true)
{
    // Connect a client.
    ClientConfig client_config;
    client_config.transport_config.debug = true;
    client_config.connect_uri = "moq://" + kIp + ":" + std::to_string(kPort);
    auto client = std::make_shared<TestClient>(client_config);
    if (connect) {
        client->Connect();
        std::this_thread::sleep_for(kDefaultTimeout);
    }
    return client;
}

TEST_CASE("Integration - Connection")
{
    auto server = MakeTestServer();
    auto client = MakeTestClient(false);
    std::promise<ServerSetupAttributes> recv_attributes;
    auto future = recv_attributes.get_future();
    client->SetConnectedPromise(std::move(recv_attributes));
    client->Connect();
    auto status = future.wait_for(kDefaultTimeout);
    REQUIRE(status == std::future_status::ready);
    const auto& [moqt_version, server_id] = future.get();
    CHECK_EQ(server_id, kServerId);
}

TEST_CASE("Integration - Subscribe")
{
    auto server = MakeTestServer();
    auto client = MakeTestClient();

    // Make a subscription.
    FullTrackName ftn;
    ftn.name_space = TrackNamespace({ "namespace" });
    ftn.name = { 1, 2, 3 };
    constexpr auto filter_type = messages::FilterType::kLargestObject;
    const auto handler =
      SubscribeTrackHandler::Create(ftn, 0, messages::GroupOrder::kOriginalPublisherOrder, filter_type);

    // When we subscribe, server should receive a subscribe.
    std::promise<TestServer::SubscribeDetails> promise;
    std::future<TestServer::SubscribeDetails> future = promise.get_future();
    server->SetSubscribePromise(std::move(promise));

    // Subscribe.
    CHECK_NOTHROW(client->SubscribeTrack(handler));

    // Server should receive the subscribe.
    auto status = future.wait_for(kDefaultTimeout);
    REQUIRE(status == std::future_status::ready);
    const auto& details = future.get();
    CHECK_EQ(details.track_full_name.name, ftn.name);
    CHECK_EQ(details.track_full_name.name_space, ftn.name_space);
    CHECK_EQ(details.filter_type, filter_type);

    // Server should respond, track should go live.
    std::this_thread::sleep_for(std::chrono::milliseconds(kDefaultTimeout));
    CHECK_EQ(handler->GetStatus(), SubscribeTrackHandler::Status::kOk);

    // Test is complete, unsubscribe while we are connected.
    CHECK_NOTHROW(client->UnsubscribeTrack(handler));

    // Check track handler cleanup / strong reference cycles.
    CHECK_EQ(handler.use_count(), 1);
}

TEST_CASE("Integration - Fetch")
{
    auto server = MakeTestServer();
    auto client = MakeTestClient();
    FullTrackName ftn;
    ftn.name_space = TrackNamespace({ "namespace" });
    ftn.name = { 1, 2, 3 };
    const auto handler = FetchTrackHandler::Create(ftn, 0, messages::GroupOrder::kOriginalPublisherOrder, 0, 0, 0, 0);
    client->FetchTrack(handler);
<<<<<<< HEAD
}

TEST_CASE("Integration - Handlers with no transport")
{
    // Subscribe.
    {
        const auto handler = SubscribeTrackHandler::Create(
          FullTrackName(), 0, messages::GroupOrder::kOriginalPublisherOrder, messages::FilterType::kLargestObject);
        handler->Pause();
        handler->Resume();
        handler->RequestNewGroup();
    }

    // Publish.
    {
        const auto handler = PublishTrackHandler::Create(FullTrackName(), TrackMode::kStream, 0, 0);
        ObjectHeaders headers = { .group_id = 0,
                                  .object_id = 0,
                                  .payload_length = 1,
                                  .status = ObjectStatus::kAvailable,
                                  .priority = 0,
                                  .ttl = 100,
                                  .track_mode = TrackMode::kStream,
                                  .extensions = std::nullopt,
                                  .immutable_extensions = std::nullopt };
        const auto status = handler->PublishObject(headers, std::vector<uint8_t>(1));
        CHECK_EQ(status, PublishTrackHandler::PublishObjectStatus::kInternalError);
    }

    // Fetch.
    {
        const auto handler =
          FetchTrackHandler::Create(FullTrackName(), 0, messages::GroupOrder::kOriginalPublisherOrder, 0, 0, 0, 0);
        handler->Pause();
        handler->Resume();
        handler->RequestNewGroup();
    }
}

TEST_CASE("Group ID Gap")
{
    auto server = MakeTestServer();
    auto client = MakeTestClient();
    FullTrackName ftn;
    ftn.name_space = TrackNamespace({ "namespace" });
    ftn.name = { 1, 2, 3 };

    // Pub.
    const auto pub = PublishTrackHandler::Create(ftn, TrackMode::kStream, 0, 500);
    client->PublishTrack(pub);
    std::this_thread::sleep_for(std::chrono::milliseconds(kDefaultTimeout));

    constexpr messages::GroupId expected_gap = 1758273157;

    // TODO: Re-enable when data roundtrip support.
    // Sub.
    // int received = 0;
    // TestSubscribeHandler::ObjectReceivedCallback callback;
    // const auto sub = std::make_shared<TestSubscribeHandler>(ftn, [&received, expected_gap](ObjectHeaders headers,
    // BytesSpan) {
    //     received += 1;
    //     constexpr auto gap_key = static_cast<std::uint64_t>(messages::ExtensionHeaderType::kPriorGroupIdGap);
    //     switch (received) {
    //         case 1: {
    //             // No Gap.
    //             const bool no_gap = !headers.extensions.has_value() || !headers.extensions->contains(gap_key);
    //             CHECK(no_gap);
    //             break;
    //         }
    //         case 2: {
    //             // Gap, group gap should be set.
    //             REQUIRE(headers.extensions.has_value());
    //             REQUIRE(headers.extensions->contains(gap_key));
    //             const auto bytes = headers.extensions->at(gap_key);
    //             std::uint64_t gap;
    //             memcpy(&gap, bytes.data(), bytes.size());
    //             CHECK_EQ(gap, expected_gap);
    //             break;
    //         }
    //         default:
    //             FAIL("Unexpected object received");
    //             break;
    //     }
    // });
    // client->SubscribeTrack(sub);
    // std::this_thread::sleep_for(std::chrono::milliseconds(kDefaultTimeout));

    REQUIRE(pub->CanPublish());
    const auto payload = std::vector<std::uint8_t>(1);
    ObjectHeaders headers{ .group_id = 0, .object_id = 0, .payload_length = payload.size() };
    REQUIRE_EQ(pub->PublishObject(headers, payload), PublishTrackHandler::PublishObjectStatus::kOk);
    headers.group_id = expected_gap + 1;
    REQUIRE_EQ(pub->PublishObject(headers, payload), PublishTrackHandler::PublishObjectStatus::kOk);
    // CHECK_EQ(received, 2);
=======

    // Check track handler cleanup / strong reference cycles.
    client->CancelFetchTrack(handler);
    CHECK_EQ(handler.use_count(), 1);
>>>>>>> fe89b087
}<|MERGE_RESOLUTION|>--- conflicted
+++ resolved
@@ -113,7 +113,10 @@
     ftn.name = { 1, 2, 3 };
     const auto handler = FetchTrackHandler::Create(ftn, 0, messages::GroupOrder::kOriginalPublisherOrder, 0, 0, 0, 0);
     client->FetchTrack(handler);
-<<<<<<< HEAD
+
+    // Check track handler cleanup / strong reference cycles.
+    client->CancelFetchTrack(handler);
+    CHECK_EQ(handler.use_count(), 1);
 }
 
 TEST_CASE("Integration - Handlers with no transport")
@@ -208,10 +211,4 @@
     headers.group_id = expected_gap + 1;
     REQUIRE_EQ(pub->PublishObject(headers, payload), PublishTrackHandler::PublishObjectStatus::kOk);
     // CHECK_EQ(received, 2);
-=======
-
-    // Check track handler cleanup / strong reference cycles.
-    client->CancelFetchTrack(handler);
-    CHECK_EQ(handler.use_count(), 1);
->>>>>>> fe89b087
 }