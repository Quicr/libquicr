--- conflicted
+++ resolved
@@ -364,7 +364,6 @@
     // TODO: Test the Error / reject path.
 }
 
-<<<<<<< HEAD
 TEST_CASE("Integration - Subscribe Namespace with ongoing match")
 {
     auto server = MakeTestServer(std::nullopt, 2);
@@ -410,8 +409,6 @@
     CHECK_EQ(received_publish_ok.track_full_name.name, existing_track.name);
 }
 
-=======
->>>>>>> c7bdeded
 TEST_CASE("Integration - Subscribe Namespace with non-matching namespace")
 {
     auto server = MakeTestServer();
