--- conflicted
+++ resolved
@@ -6,11 +6,8 @@
     moq_messages.cpp
     moq_test.cpp
     track_handlers.cpp
-<<<<<<< HEAD
     uintvar.cpp
-=======
     client.cpp
->>>>>>> f20e7261
 )
 target_include_directories(quicr_test PRIVATE ${PROJECT_SOURCE_DIR}/src)
 
